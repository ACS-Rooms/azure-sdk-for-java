/**
 * Copyright (c) Microsoft Corporation. All rights reserved.
 * Licensed under the MIT License. See License.txt in the project root for
 * license information.
 */

package com.microsoft.azure.management.compute;

import com.microsoft.azure.PagedList;
import com.microsoft.azure.management.apigeneration.Beta;
import com.microsoft.azure.management.apigeneration.Fluent;
import com.microsoft.azure.management.compute.implementation.ComputeManager;
import com.microsoft.azure.management.compute.implementation.VirtualMachineScaleSetInner;
import com.microsoft.azure.management.network.LoadBalancerBackend;
import com.microsoft.azure.management.network.LoadBalancerInboundNatPool;
import com.microsoft.azure.management.network.LoadBalancer;
import com.microsoft.azure.management.network.Network;
import com.microsoft.azure.management.network.VirtualMachineScaleSetNetworkInterface;
import com.microsoft.azure.management.resources.fluentcore.arm.models.GroupableResource;
import com.microsoft.azure.management.resources.fluentcore.arm.models.Resource;
import com.microsoft.azure.management.resources.fluentcore.model.Appliable;
import com.microsoft.azure.management.resources.fluentcore.model.Creatable;
import com.microsoft.azure.management.resources.fluentcore.model.Refreshable;
import com.microsoft.azure.management.resources.fluentcore.model.Updatable;
import com.microsoft.azure.management.storage.StorageAccount;
import com.microsoft.rest.ServiceCallback;
import com.microsoft.rest.ServiceFuture;
import rx.Completable;

import java.io.IOException;
import java.util.List;
import java.util.Map;

/**
 * An immutable client-side representation of an Azure virtual machine scale set.
 */
@Fluent
public interface VirtualMachineScaleSet extends
        GroupableResource<ComputeManager, VirtualMachineScaleSetInner>,
        Refreshable<VirtualMachineScaleSet>,
        Updatable<VirtualMachineScaleSet.UpdateStages.WithPrimaryLoadBalancer> {
    // Actions
    //

    /**
     * @return entry point to manage virtual machine instances in the scale set.
     */
    VirtualMachineScaleSetVMs virtualMachines();

    /**
     * @return  available SKUs for the virtual machine scale set, including the minimum and maximum virtual machine instances
     *          allowed for a particular SKU
     */
    PagedList<VirtualMachineScaleSetSku> listAvailableSkus();

    /**
     * Shuts down the virtual machines in the scale set and releases its compute resources.
     */
    void deallocate();

    /**
     * Shuts down the virtual machines in the scale set and releases its compute resources asynchronously.
     *
     * @return a representation of the deferred computation of this call
     */
<<<<<<< HEAD
    Completable deallocateAsync();
=======
    @Beta
    Completable deallocateAsync() throws CloudException, IOException, InterruptedException;
>>>>>>> 1444c6d1

    /**
     * Shuts down the virtual machines in the scale set and releases its compute resources asynchronously.
     *
     * @param callback the callback to call on success or failure
     * @return a handle to cancel the request
     */
<<<<<<< HEAD
    ServiceFuture<Void> deallocateAsync(ServiceCallback<Void> callback);
=======
    @Beta
    ServiceFuture<Void> deallocateAsync(ServiceCallback<Void> callback) throws CloudException, IOException, InterruptedException;
>>>>>>> 1444c6d1

    /**
     * Powers off (stops) the virtual machines in the scale set.
     */
    void powerOff();

    /**
     * Powers off (stops) the virtual machines in the scale set asynchronously.
     * @return a representation of the deferred computation of this call
     */
<<<<<<< HEAD
    Completable powerOffAsync();
=======
    @Beta
    Completable powerOffAsync() throws CloudException, IOException, InterruptedException;
>>>>>>> 1444c6d1

    /**
     * Powers off (stops) the virtual machines in the scale set asynchronously.
     *
     * @param callback the callback to call on success or failure
     * @return a handle to cancel the request
     */
<<<<<<< HEAD
    ServiceFuture<Void> powerOffAsync(ServiceCallback<Void> callback);
=======
    @Beta
    ServiceFuture<Void> powerOffAsync(ServiceCallback<Void> callback) throws CloudException, IOException, InterruptedException;
>>>>>>> 1444c6d1

    /**
     * Restarts the virtual machines in the scale set.
     */
    void restart();

    /**
     * Restarts the virtual machines in the scale set asynchronously.
     *
     * @return a representation of the deferred computation of this call
     */
<<<<<<< HEAD
    Completable restartAsync();
=======
    @Beta
    Completable restartAsync() throws CloudException, IOException, InterruptedException;
>>>>>>> 1444c6d1

    /**
     * Restarts the virtual machines in the scale set asynchronously.
     *
     * @param callback the callback to call on success or failure
     * @return a handle to cancel the request
     */
<<<<<<< HEAD
    ServiceFuture<Void> restartAsync(ServiceCallback<Void> callback);
=======
    @Beta
    ServiceFuture<Void> restartAsync(ServiceCallback<Void> callback) throws CloudException, IOException, InterruptedException;
>>>>>>> 1444c6d1

    /**
     * Starts the virtual machines in the scale set.
     */
    void start();

    /**
     * Starts the virtual machines in the scale set asynchronously.
     *
     * @return a representation of the deferred computation of this call
     */
<<<<<<< HEAD
    Completable startAsync();
=======
    @Beta
    Completable startAsync() throws CloudException, IOException, InterruptedException;
>>>>>>> 1444c6d1

    /**
     * Starts the virtual machines in the scale set asynchronously.
     *
     * @param callback the callback to call on success or failure
     * @return a handle to cancel the request
     */
<<<<<<< HEAD
    ServiceFuture<Void> startAsync(ServiceCallback<Void> callback);
=======
    @Beta
    ServiceFuture<Void> startAsync(ServiceCallback<Void> callback) throws CloudException, IOException, InterruptedException;
>>>>>>> 1444c6d1

    /**
     * Re-images (updates the version of the installed operating system) the virtual machines in the scale set.
     */
    void reimage();

    /**
     * Re-images (updates the version of the installed operating system) the virtual machines in the scale set asynchronously.
     *
     * @return a representation of the deferred computation of this call
     */
<<<<<<< HEAD
    Completable reimageAsync();
=======
    @Beta
    Completable reimageAsync() throws CloudException, IOException, InterruptedException;
>>>>>>> 1444c6d1

    /**
     * Re-images (updates the version of the installed operating system) the virtual machines in the scale set asynchronously.
     *
     * @param callback the callback to call on success or failure
     * @return a handle to cancel the request
     */
<<<<<<< HEAD
    ServiceFuture<Void> reimageAsync(ServiceCallback<Void> callback);
=======
    @Beta
    ServiceFuture<Void> reimageAsync(ServiceCallback<Void> callback) throws CloudException, IOException, InterruptedException;
>>>>>>> 1444c6d1

    // Getters
    //

    /**
     * @return the name prefix of the virtual machines in the scale set
     */
    String computerNamePrefix();

    /**
     * @return the operating system of the virtual machines in the scale set
     */
    OperatingSystemTypes osType();

    /**
     * @return the operating system disk caching type
     */
    CachingTypes osDiskCachingType();

    /**
     * @return the name of the OS disk of virtual machines in the scale set
     */
    String osDiskName();

    /**
     * @return the upgrade model
     */
    UpgradeMode upgradeModel();

    /**
     * @return true if over provision is enabled for the virtual machines, false otherwise
     */
    boolean overProvisionEnabled();

    /**
     * @return the SKU of the virtual machines in the scale set
     */
    VirtualMachineScaleSetSkuTypes sku();

    /**
     * @return the number of virtual machine instances in the scale set
     */
    long capacity();

    /**
     * @return the virtual network associated with the primary network interfaces of the virtual machines
     * in the scale set.
     * <p>
     * A primary internal load balancer associated with the primary network interfaces of the scale set
     * virtual machine will be also belong to this network
     * </p>
     * @throws IOException the IO exception
     */
    Network getPrimaryNetwork() throws IOException;

    /**
     * @return the Internet-facing load balancer associated with the primary network interface of
     * the virtual machines in the scale set.
     *
     * @throws IOException the IO exception
     */
    LoadBalancer getPrimaryInternetFacingLoadBalancer() throws IOException;

    /**
     * @return the Internet-facing load balancer's backends associated with the primary network interface
     * of the virtual machines in the scale set
     *
     * @throws IOException the IO exception
     */
    Map<String, LoadBalancerBackend> listPrimaryInternetFacingLoadBalancerBackends() throws IOException;

    /**
     * @return the Internet-facing load balancer's inbound NAT pool associated with the primary network interface
     * of the virtual machines in the scale set
     *
     * @throws IOException the IO exception
     */
    Map<String, LoadBalancerInboundNatPool> listPrimaryInternetFacingLoadBalancerInboundNatPools() throws IOException;

    /**
     * @return the internal load balancer associated with the primary network interface of
     * the virtual machines in the scale set
     *
     * @throws IOException the IO exception
     */
    LoadBalancer getPrimaryInternalLoadBalancer() throws IOException;

    /**
     * @return the internal load balancer's backends associated with the primary network interface
     * of the virtual machines in the scale set
     *
     * @throws IOException the IO exception
     */
    Map<String, LoadBalancerBackend> listPrimaryInternalLoadBalancerBackends() throws IOException;

    /**
     * @return the inbound NAT pools of the internal load balancer associated with the primary network interface
     * of the virtual machines in the scale set, if any.
     *
     * @throws IOException the IO exception
     */
    Map<String, LoadBalancerInboundNatPool> listPrimaryInternalLoadBalancerInboundNatPools() throws IOException;

    /**
     * @return the list of IDs of the public IP addresses associated with the primary Internet-facing load balancer
     * of the scale set
     * @throws IOException the IO exception
     */
    List<String> primaryPublicIPAddressIds() throws IOException;

    /**
     * @return the URL to storage containers that store the VHDs of the virtual machines in the scale set
     */
    List<String> vhdContainers();

    /**
     * @return the storage profile
     */
    VirtualMachineScaleSetStorageProfile storageProfile();

    /**
     * @return the network profile
     */
    VirtualMachineScaleSetNetworkProfile networkProfile();

    /**
     * @return the extensions attached to the virtual machines in the scale set
     */
    Map<String, VirtualMachineScaleSetExtension> extensions();

    /**
     * Gets a network interface associated with a virtual machine scale set instance.
     *
     * @param instanceId the virtual machine scale set vm instance ID
     * @param name the network interface name
     * @return the network interface
     */
    VirtualMachineScaleSetNetworkInterface getNetworkInterfaceByInstanceId(String instanceId, String name);

    /**
     * @return the network interfaces associated with all virtual machine instances in a scale set
     */
    PagedList<VirtualMachineScaleSetNetworkInterface> listNetworkInterfaces();

    /**
     * Lists the network interface associated with a specific virtual machine instance in the scale set.
     *
     * @param virtualMachineInstanceId the instance ID
     * @return the network interfaces
     */
    PagedList<VirtualMachineScaleSetNetworkInterface> listNetworkInterfacesByInstanceId(String virtualMachineInstanceId);

    /**
     * @return true if managed disk is used for the virtual machine scale set's disks (os, data)
     */
    boolean isManagedDiskEnabled();

    /**
     * The virtual machine scale set stages shared between managed and unmanaged based
     * virtual machine scale set definitions.
     */
    interface DefinitionShared extends
            DefinitionStages.Blank,
            DefinitionStages.WithGroup,
            DefinitionStages.WithSku,
            DefinitionStages.WithNetworkSubnet,
            DefinitionStages.WithPrimaryInternetFacingLoadBalancer,
            DefinitionStages.WithPrimaryInternalLoadBalancer,
            DefinitionStages.WithPrimaryInternetFacingLoadBalancerBackendOrNatPool,
            DefinitionStages.WithInternalLoadBalancerBackendOrNatPool,
            DefinitionStages.WithPrimaryInternetFacingLoadBalancerNatPool,
            DefinitionStages.WithInternalInternalLoadBalancerNatPool,
            DefinitionStages.WithOS,
            DefinitionStages.WithCreate {
    }

    /**
     * The entirety of the virtual machine scale set definition.
     */
    interface DefinitionManagedOrUnmanaged
            extends
            DefinitionShared,
            DefinitionStages.WithLinuxRootUsernameManagedOrUnmanaged,
            DefinitionStages.WithLinuxRootPasswordOrPublicKeyManagedOrUnmanaged,
            DefinitionStages.WithWindowsAdminUsernameManagedOrUnmanaged,
            DefinitionStages.WithWindowsAdminPasswordManagedOrUnmanaged,
            DefinitionStages.WithLinuxCreateManagedOrUnmanaged,
            DefinitionStages.WithWindowsCreateManagedOrUnmanaged,
            DefinitionStages.WithManagedCreate,
            DefinitionStages.WithUnmanagedCreate {
    }

    /**
     * The entirety of the managed disk based virtual machine scale set definition.
     */
    interface DefinitionManaged
            extends
            DefinitionShared,
            DefinitionStages.WithLinuxRootUsernameManaged,
            DefinitionStages.WithLinuxRootPasswordOrPublicKeyManaged,
            DefinitionStages.WithWindowsAdminUsernameManaged,
            DefinitionStages.WithWindowsAdminPasswordManaged,
            DefinitionStages.WithLinuxCreateManaged,
            DefinitionStages.WithWindowsCreateManaged,
            DefinitionStages.WithManagedCreate {
    }

    /**
     * The entirety of the unmanaged disk based virtual machine scale set definition.
     */
    interface DefinitionUnmanaged
            extends
            DefinitionShared,
            DefinitionStages.WithLinuxRootUsernameUnmanaged,
            DefinitionStages.WithLinuxRootPasswordOrPublicKeyUnmanaged,
            DefinitionStages.WithWindowsAdminUsernameUnmanaged,
            DefinitionStages.WithWindowsAdminPasswordUnmanaged,
            DefinitionStages.WithLinuxCreateUnmanaged,
            DefinitionStages.WithWindowsCreateUnmanaged,
            DefinitionStages.WithUnmanagedCreate {
    }

    /**
     * Grouping of virtual machine scale set definition stages.
     */
    interface DefinitionStages {
        /**
         * The first stage of a virtual machine scale set definition.
         */
        interface Blank
                extends GroupableResource.DefinitionWithRegion<VirtualMachineScaleSet.DefinitionStages.WithGroup> {
        }

        /**
         * The stage of a virtual machine scale set definition allowing to specify the resource group.
         */
        interface WithGroup
                extends GroupableResource.DefinitionStages.WithGroup<WithSku> {
        }

        /**
         * The stage of a virtual machine scale set definition allowing to specify SKU for the virtual machines.
         */
        interface WithSku {
            /**
             * Specifies the SKU for the virtual machines in the scale set.
             *
             * @param skuType the SKU type
             * @return the next stage of the definition
             */
            WithNetworkSubnet withSku(VirtualMachineScaleSetSkuTypes skuType);

            /**
             * Specifies the SKU for the virtual machines in the scale set.
             *
             * @param sku a SKU from the list of available sizes for the virtual machines in this scale set
             * @return the next stage of the definition
             */
            WithNetworkSubnet withSku(VirtualMachineScaleSetSku sku);
        }

        /**
         * The stage of a virtual machine scale set definition allowing to specify the virtual network subnet for the
         * primary network configuration.
         */
        interface WithNetworkSubnet {
            /**
             * Associate an existing virtual network subnet with the primary network interface of the virtual machines
             * in the scale set.
             *
             * @param network an existing virtual network
             * @param subnetName the subnet name
             * @return the next stage of the definition
             */
            WithPrimaryInternetFacingLoadBalancer withExistingPrimaryNetworkSubnet(Network network, String subnetName);
        }

        /**
         * The stage of a virtual machine scale set definition allowing to specify an Internet-facing load balancer for
         * the primary network interface of the virtual machines in the scale set.
         */
        interface WithPrimaryInternetFacingLoadBalancer {
            /**
             * Specifies an Internet-facing load balancer whose backends and/or NAT pools can be assigned to the primary
             * network interfaces of the virtual machines in the scale set.
             * <p>
             * By default, all the backends and inbound NAT pools of the load balancer will be associated with the primary
             * network interface of the scale set virtual machines.
             * <p>
             * @param loadBalancer an existing Internet-facing load balancer
             * @return the next stage of the definition
             */
            WithPrimaryInternetFacingLoadBalancerBackendOrNatPool withExistingPrimaryInternetFacingLoadBalancer(LoadBalancer loadBalancer);

            /**
             * Specifies that no public load balancer should be associated with the virtual machine scale set.
             *
             * @return the next stage of the definition
             */
            WithPrimaryInternalLoadBalancer withoutPrimaryInternetFacingLoadBalancer();
        }

        /**
         * The stage of a virtual machine scale set definition allowing to specify an internal load balancer for
         * the primary network interface of the virtual machines in the scale set.
         */
        interface WithPrimaryInternalLoadBalancer {
            /**
             * Specifies the internal load balancer whose backends and/or NAT pools can be assigned to the primary network
             * interface of the virtual machines in the scale set.
             * <p>
             * By default all the backends and inbound NAT pools of the load balancer will be associated with the primary
             * network interface of the virtual machines in the scale set, unless subset of them is selected in the next stages.
             * <p>
             * @param loadBalancer an existing internal load balancer
             * @return the next stage of the definition
             */
            WithInternalLoadBalancerBackendOrNatPool withExistingPrimaryInternalLoadBalancer(LoadBalancer loadBalancer);

            /**
             * Specifies that no internal load balancer should be associated with the primary network interfaces of the
             * virtual machines in the scale set.
             *
             * @return the next stage of the definition
             */
            WithOS withoutPrimaryInternalLoadBalancer();
        }

        /**
         * The stage of a virtual machine scale set definition allowing to associate a backend pool and/or an inbound NAT pool
         * of the selected Internet-facing load balancer with the primary network interface of the virtual machines in the scale set.
         */
        interface WithPrimaryInternetFacingLoadBalancerBackendOrNatPool extends WithPrimaryInternetFacingLoadBalancerNatPool {
            /**
             * Associates the specified backends of the selected load balancer with the primary network interface of the
             * virtual machines in the scale set.
             *
             * @param backendNames the names of existing backends in the selected load balancer
             * @return the next stage of the definition
             */
            WithPrimaryInternetFacingLoadBalancerNatPool withPrimaryInternetFacingLoadBalancerBackends(String ...backendNames);
        }

        /**
         * The stage of a virtual machine scale set definition allowing to associate an inbound NAT pool of the selected
         * Internet-facing load balancer with the primary network interface of the virtual machines in the scale set.
         */
        interface WithPrimaryInternetFacingLoadBalancerNatPool extends WithPrimaryInternalLoadBalancer {
            /**
             * Associates the specified inbound NAT pools of the selected internal load balancer with the primary network
             * interface of the virtual machines in the scale set.
             *
             * @param natPoolNames inbound NAT pools names existing on the selected load balancer
             * @return the next stage of the definition
             */
            WithPrimaryInternalLoadBalancer withPrimaryInternetFacingLoadBalancerInboundNatPools(String ...natPoolNames);
        }

        /**
         * The stage of a virtual machine scale set definition allowing to associate backend pools and/or inbound NAT pools
         * of the selected internal load balancer with the primary network interface of the virtual machines in the scale set.
         */
        interface WithInternalLoadBalancerBackendOrNatPool extends WithInternalInternalLoadBalancerNatPool {
            /**
             * Associates the specified backends of the selected load balancer with the primary network interface of the
             * virtual machines in the scale set.
             *
             * @param backendNames names of existing backends in the selected load balancer
             * @return the next stage of the definition
             */
            WithInternalInternalLoadBalancerNatPool withPrimaryInternalLoadBalancerBackends(String ...backendNames);
         }

        /**
         * The stage of the virtual machine scale set definition allowing to associate inbound NAT pools of the selected
         * internal load balancer with the primary network interface of the virtual machines in the scale set.
         */
        interface WithInternalInternalLoadBalancerNatPool extends WithOS {
            /**
             * Associate internal load balancer inbound NAT pools with the the primary network interface of the
             * scale set virtual machine.
             *
             *
             * @param natPoolNames inbound NAT pool names
             * @return the next stage of the definition
             */
            WithOS withPrimaryInternalLoadBalancerInboundNatPools(String ...natPoolNames);
        }

        /**
         * The stage of the virtual machine scale set definition allowing to specify the operating system image.
         */
        interface WithOS {
            /**
             * Specifies a known marketplace Windows image used as the operating system for the virtual machines in the scale set.
             *
             * @param knownImage a known market-place image
             * @return the next stage of the definition
             */
            WithWindowsAdminUsernameManagedOrUnmanaged withPopularWindowsImage(KnownWindowsVirtualMachineImage knownImage);

            /**
             * Specifies that the latest version of the specified marketplace Windows image should be used.
             *
             * @param publisher specifies the publisher of the image
             * @param offer specifies the offer of the image
             * @param sku specifies the SKU of the image
             * @return the next stage of the definition
             */
            WithWindowsAdminUsernameManagedOrUnmanaged withLatestWindowsImage(String publisher, String offer, String sku);

            /**
             * Specifies the specific version of a marketplace Windows image needs to be used.
             *
             * @param imageReference describes publisher, offer, SKU and version of the marketplace image
             * @return the next stage of the definition
             */
            WithWindowsAdminUsernameManagedOrUnmanaged withSpecificWindowsImageVersion(ImageReference imageReference);

            /**
             * Specifies the ID of a Windows custom image to be used.
             *
             * @param customImageId the resource ID of the custom image
             * @return the next stage of the definition
             */
            WithWindowsAdminUsernameManaged withWindowsCustomImage(String customImageId);

            /**
             * Specifies the user (custom) Windows image to be used as the operating system for the virtual machines in the
             * scale set.
             * 
             * @param imageUrl the URL of the VHD
             * @return the next stage of the definition
             */
            WithWindowsAdminUsernameUnmanaged withStoredWindowsImage(String imageUrl);

            /**
             * Specifies a known marketplace Linux image used as the virtual machine's operating system.
             *
             * @param knownImage a known market-place image
             * @return the next stage of the definition
             */
            WithLinuxRootUsernameManagedOrUnmanaged withPopularLinuxImage(KnownLinuxVirtualMachineImage knownImage);

            /**
             * Specifies that the latest version of a marketplace Linux image should be used.
             *
             * @param publisher the publisher of the image
             * @param offer the offer of the image
             * @param sku the SKU of the image
             * @return the next stage of the definition
             */
            WithLinuxRootUsernameManagedOrUnmanaged withLatestLinuxImage(String publisher, String offer, String sku);

            /**
             * Specifies the specific version of a market-place Linux image that should be used.
             *
             * @param imageReference describes the publisher, offer, SKU and version of the market-place image
             * @return the next stage of the definition
             */
            WithLinuxRootUsernameManagedOrUnmanaged withSpecificLinuxImageVersion(ImageReference imageReference);

            /**
             * Specifies the ID of a Linux custom image to be used.
             *
             * @param customImageId the resource ID of the custom image
             * @return the next stage of the definition
             */
            WithLinuxRootUsernameManaged withLinuxCustomImage(String customImageId);

            /**
             * Specifies the user (custom) Linux image used as the virtual machine's operating system.
             *
             * @param imageUrl the URL the the VHD
             * @return the next stage of the definition
             */
            WithLinuxRootUsernameUnmanaged withStoredLinuxImage(String imageUrl);
        }

        /**
         * The stage of the Linux virtual machine scale set definition allowing to specify SSH root user name.
         */
        interface WithLinuxRootUsernameManagedOrUnmanaged {
            /**
             * Specifies the SSH root user name for the Linux virtual machine.
             *
             * @param rootUserName a root user name following the required naming convention for Linux user names
             * @return the next stage of the definition
             */
            WithLinuxRootPasswordOrPublicKeyManagedOrUnmanaged withRootUsername(String rootUserName);
        }

        /**
         * The stage of the Linux virtual machine scale set definition allowing to specify SSH root user name.
         */
        interface WithLinuxRootUsernameManaged {
            /**
             * Specifies the SSH root user name for the Linux virtual machine.
             *
             * @param rootUserName a root user name following the required naming conventions for Linux user names
             * @return the next stage of the definition
             */
            WithLinuxRootPasswordOrPublicKeyManaged withRootUsername(String rootUserName);
        }

        /**
         * The stage of the Linux virtual machine scale set definition allowing to specify SSH root user name.
         */
        interface WithLinuxRootUsernameUnmanaged {
            /**
             * Specifies the SSH root user name for the Linux virtual machine.
             *
             * @param rootUserName a root user name following the required naming convention for Linux user names
             * @return the next stage of the definition
             */
            WithLinuxRootPasswordOrPublicKeyUnmanaged withRootUsername(String rootUserName);
        }

        /**
         * The stage of the Linux virtual machine scale set definition allowing to specify SSH root password or public key.
         */
        interface WithLinuxRootPasswordOrPublicKeyManagedOrUnmanaged {
            /**
             * Specifies the SSH root password for the Linux virtual machine.
             *
             * @param rootPassword a password following the complexity criteria for Azure Linux VM passwords
             * @return the next stage of the definition
             */
            WithLinuxCreateManagedOrUnmanaged withRootPassword(String rootPassword);

            /**
             * Specifies the SSH public key.
             * <p>
             * Each call to this method adds the given public key to the list of VM's public keys.
             *
             * @param publicKey the SSH public key in PEM format.
             * @return the next stage of the definition
             */
            WithLinuxCreateManagedOrUnmanaged withSsh(String publicKey);
        }

        /**
         * The stage of the Linux virtual machine scale set definition allowing to specify SSH root password or public key.
         */
        interface WithLinuxRootPasswordOrPublicKeyManaged {
            /**
             * Specifies the SSH root password for the Linux virtual machine.
             *
             * @param rootPassword a password following the complexity criteria for Azure Linux VM passwords
             * @return the next stage of the definition
             */
            WithLinuxCreateManaged withRootPassword(String rootPassword);

            /**
             * Specifies the SSH public key.
             * <p>
             * Each call to this method adds the given public key to the list of VM's public keys.
             *
             * @param publicKey the SSH public key in PEM format.
             * @return the next stage of the definition
             */
            WithLinuxCreateManaged withSsh(String publicKey);
        }

        /**
         * The stage of the Linux virtual machine scale set definition allowing to specify SSH root password or public key.
         */
        interface WithLinuxRootPasswordOrPublicKeyUnmanaged {
            /**
             * Specifies the SSH root password for the Linux virtual machine.
             *
             * @param rootPassword a password following the complexity criteria for Azure Linux VM passwords
             * @return the next stage of the definition
             */
            WithLinuxCreateUnmanaged withRootPassword(String rootPassword);

            /**
             * Specifies the SSH public key.
             * <p>
             * Each call to this method adds the given public key to the list of VM's public keys.
             *
             * @param publicKey the SSH public key in PEM format.
             * @return the next stage of the definition
             */
            WithLinuxCreateUnmanaged withSsh(String publicKey);
        }

        /**
         * The stage of the Windows virtual machine scale set definition allowing to specify administrator user name.
         */
        interface WithWindowsAdminUsernameManagedOrUnmanaged {
            /**
             * Specifies the administrator user name for the Windows virtual machine.
             *
             * @param adminUserName the Windows administrator user name. This must follow the required naming convention for Windows user name.
             * @return the stage representing creatable Linux VM definition
             */
            WithWindowsAdminPasswordManagedOrUnmanaged withAdminUsername(String adminUserName);
        }

        /**
         * The stage of the Windows virtual machine scale set definition allowing to specify administrator user name.
         */
        interface WithWindowsAdminUsernameManaged {
            /**
             * Specifies the administrator user name for the Windows virtual machine.
             *
             * @param adminUserName the Windows administrator user name. This must follow the required naming convention for Windows user name.
             * @return the stage representing creatable Linux VM definition
             */
            WithWindowsAdminPasswordManaged withAdminUsername(String adminUserName);
        }

        /**
         * The stage of the Windows virtual machine scale set definition allowing to specify administrator user name.
         */
        interface WithWindowsAdminUsernameUnmanaged {
            /**
             * Specifies the administrator user name for the Windows virtual machine.
             *
             * @param adminUserName the Windows administrator user name. This must follow the required naming convention for Windows user name.
             * @return the stage representing creatable Linux VM definition
             */
            WithWindowsAdminPasswordUnmanaged withAdminUsername(String adminUserName);
        }

        /**
         * The stage of the Windows virtual machine scale set definition allowing to specify administrator user name.
         */
        interface WithWindowsAdminPasswordManagedOrUnmanaged {
            /**
             * Specifies the administrator password for the Windows virtual machine.
             *
             * @param adminPassword the administrator password. This must follow the criteria for Azure Windows VM password.
             * @return the stage representing creatable Windows VM definition
             */
            WithWindowsCreateManagedOrUnmanaged withAdminPassword(String adminPassword);
        }

        /**
         * The stage of the Windows virtual machine scale set definition allowing to specify administrator user name.
         */
        interface WithWindowsAdminPasswordManaged {
            /**
             * Specifies the administrator password for the Windows virtual machine.
             *
             * @param adminPassword the administrator password. This must follow the criteria for Azure Windows VM password.
             * @return the stage representing creatable Windows VM definition
             */
            WithWindowsCreateManaged withAdminPassword(String adminPassword);
        }

        /**
         * The stage of the Windows virtual machine scale set definition allowing to specify administrator user name.
         */
        interface WithWindowsAdminPasswordUnmanaged {
            /**
             * Specifies the administrator password for the Windows virtual machine.
             *
             * @param adminPassword the administrator password. This must follow the criteria for Azure Windows VM password.
             * @return the stage representing creatable Windows VM definition
             */
            WithWindowsCreateUnmanaged withAdminPassword(String adminPassword);
        }

        /**
         * The stage of a Linux virtual machine scale set definition which contains all the minimum required inputs
         * for the resource to be created, but also allows for any other optional
         * settings to be specified.
         *
         */
        interface WithLinuxCreateManagedOrUnmanaged extends WithManagedCreate {
            /**
             * Specifies the SSH public key.
             * <p>
             * Each call to this method adds the given public key to the list of VM's public keys.
             *
             * @param publicKey an SSH public key in the PEM format.
             * @return the next stage of the definition
             */
            WithLinuxCreateManagedOrUnmanaged withSsh(String publicKey);

            /**
             * @return the next stage of a unmanaged disk based virtual machine scale set definition
             */
            WithUnmanagedCreate withUnmanagedDisks();
        }

        /**
         * The stage of a Linux virtual machine scale set definition which contains all the minimum required inputs
         * for the resource to be created, but also allows for any other optional
         * settings to be specified.
         *
         */
        interface WithLinuxCreateManaged extends WithManagedCreate {
            /**
             * Specifies the SSH public key.
             * <p>
             * Each call to this method adds the given public key to the list of VM's public keys.
             *
             * @param publicKey an SSH public key in the PEM format.
             * @return the next stage of the definition
             */
            WithLinuxCreateManaged withSsh(String publicKey);
        }

        /**
         * The stage of a Linux virtual machine scale set definition which contains all the minimum required inputs
         * for the resource to be created, but also allows for any other optional
         * settings to be specified.
         *
         */
        interface WithLinuxCreateUnmanaged extends WithUnmanagedCreate {
            /**
             * Specifies the SSH public key.
             * <p>
             * Each call to this method adds the given public key to the list of VM's public keys.
             *
             * @param publicKey an SSH public key in the PEM format.
             * @return the next stage of the definition
             */
            WithLinuxCreateUnmanaged withSsh(String publicKey);
        }

        /**
         * The stage of a Windows virtual machine scale set definition which contains all the minimum required
         * inputs for the resource to be created, but also allows for any other
         * optional settings to be specified.
         *
         */
        interface WithWindowsCreateManagedOrUnmanaged extends WithWindowsCreateManaged {
            WithWindowsCreateUnmanaged withUnmanagedDisks();
        }

        /**
         * The stage of a Windows virtual machine scale set definition which contains all the minimum required
         * inputs for the resource to be created, but also allows for any other
         * optional settings to be specified.
         *
         */
        interface WithWindowsCreateManaged extends WithManagedCreate {
            /**
             * Enables the VM agent.
             *
             * @return the next stage of the definition
             */
            WithWindowsCreateManaged withVMAgent();

            /**
             * Disables the VM agent.
             *
             * @return the next stage of the definition
             */
            WithWindowsCreateManaged withoutVMAgent();

            /**
             * Enables automatic updates.
             *
             * @return the next stage of the definition
             */
            WithWindowsCreateManaged withAutoUpdate();

            /**
             * Disables automatic updates.
             *
             * @return the next stage of the definition
             */
            WithWindowsCreateManaged withoutAutoUpdate();

            /**
             * Specifies the time zone for the virtual machines to use.
             *
             * @param timeZone a time zone
             * @return the next stage of the definition
             */
            WithWindowsCreateManaged withTimeZone(String timeZone);

            /**
             * Specifies the WinRM listener.
             * <p>
             * Each call to this method adds the given listener to the list of VM's WinRM listeners.
             *
             * @param listener a WinRM listener
             * @return the next stage of the definition
             */
            WithWindowsCreateManaged withWinRM(WinRMListener listener);
        }

        /**
         * The stage of a Windows virtual machine scale set definition which contains all the minimum required
         * inputs for the resource to be created, but also allows for any other
         * optional settings to be specified.
         *
         */
        interface WithWindowsCreateUnmanaged extends WithUnmanagedCreate {
            /**
             * Enables the VM agent.
             *
             * @return the next stage of the definition
             */
            WithWindowsCreateUnmanaged withVMAgent();

            /**
             * Disables the VM agent.
             *
             * @return the next stage of the definition
             */
            WithWindowsCreateUnmanaged withoutVMAgent();

            /**
             * Enables automatic updates.
             *
             * @return the next stage of the definition
             */
            WithWindowsCreateUnmanaged withAutoUpdate();

            /**
             * Disables automatic updates.
             *
             * @return the next stage of the definition
             */
            WithWindowsCreateUnmanaged withoutAutoUpdate();

            /**
             * Specifies the time zone for the virtual machines to use.
             *
             * @param timeZone a time zone
             * @return the next stage of the definition
             */
            WithWindowsCreateUnmanaged withTimeZone(String timeZone);

            /**
             * Specifies the WinRM listener.
             * <p>
             * Each call to this method adds the given listener to the list of VM's WinRM listeners.
             *
             * @param listener a WinRM listener
             * @return the next stage of the definition
             */
            WithWindowsCreateUnmanaged withWinRM(WinRMListener listener);
        }

        /**
         * The stage of a virtual machine scale set definition allowing to specify managed data disks.
         */
        interface WithManagedDataDisk {
            /**
             * Specifies that a managed disk needs to be created implicitly with the given size.
             *
             * @param sizeInGB the size of the managed disk
             * @return the next stage of virtual machine definition
             */
            WithManagedCreate withNewDataDisk(int sizeInGB);

            /**
             * Specifies that a managed disk needs to be created implicitly with the given settings.
             *
             * @param sizeInGB the size of the managed disk
             * @param lun the disk LUN
             * @param cachingType the caching type
             * @return the next stage of virtual machine definition
             */
            WithManagedCreate withNewDataDisk(int sizeInGB, int lun, CachingTypes cachingType);

            /**
             * Specifies that a managed disk needs to be created implicitly with the given settings.
             *
             * @param sizeInGB the size of the managed disk
             * @param lun the disk LUN
             * @param cachingType the caching type
             * @param storageAccountType the storage account type
             * @return the next stage of virtual machine definition
             */
            WithManagedCreate withNewDataDisk(int sizeInGB,
                                              int lun,
                                              CachingTypes cachingType,
                                              StorageAccountTypes storageAccountType);

            /**
             * Specifies the data disk to be created from the data disk image in the virtual machine image.
             *
             * @param imageLun the LUN of the source data disk image
             * @return the next stage of virtual machine definition
             */
            WithManagedCreate withNewDataDiskFromImage(int imageLun);

            /**
             * Specifies the data disk to be created from the data disk image in the virtual machine image.
             *
             * @param imageLun the LUN of the source data disk image
             * @param newSizeInGB the new size that overrides the default size specified in the data disk image
             * @param cachingType the caching type
             * @return the next stage of virtual machine definition
             */
            WithManagedCreate withNewDataDiskFromImage(int imageLun,
                                                       int newSizeInGB,
                                                       CachingTypes cachingType);

            /**
             * Specifies the data disk to be created from the data disk image in the virtual machine image.
             *
             * @param imageLun the LUN of the source data disk image
             * @param newSizeInGB the new size that overrides the default size specified in the data disk image
             * @param cachingType the caching type
             * @param storageAccountType the storage account type
             * @return the next stage of virtual machine definition
             */
            WithManagedCreate withNewDataDiskFromImage(int imageLun,
                                                       int newSizeInGB,
                                                       CachingTypes cachingType,
                                                       StorageAccountTypes storageAccountType);
        }

        /**
         * The optionals applicable only for managed disks.
         */
        interface WithManagedDiskOptionals {
            /**
             * Specifies the storage account type for managed OS disk.
             *
             * @param accountType the storage account type
             * @return  the stage representing creatable VM definition
             */
            WithManagedCreate withOsDiskStorageAccountType(StorageAccountTypes accountType);

            /**
             * Specifies the default caching type for the managed data disks.
             *
             * @param cachingType the caching type
             * @return the stage representing creatable VM definition
             */
            WithManagedCreate withDataDiskDefaultCachingType(CachingTypes cachingType);

            /**
             * Specifies the default caching type for the managed data disks.
             *
             * @param storageAccountType the storage account type
             * @return the stage representing creatable VM definition
             */
            WithManagedCreate withDataDiskDefaultStorageAccountType(StorageAccountTypes storageAccountType);
        }

        /**
         * The stage of the definition which contains all the minimum required inputs for the VM scale set to be
         * created and optionally allow managed data disks specific settings to be specified.
         */
        interface WithManagedCreate
                extends
                WithManagedDataDisk,
                WithManagedDiskOptionals,
                WithCreate {
        }

        /**
         * The stage of the virtual machine scale set definition allowing to specify unmanaged data disk.
         */
        interface WithUnmanagedDataDisk {
        }

        /**
         * The stage of the definition which contains all the minimum required inputs for the VM scale set to be
         * created and optionally allow unmanaged data disks specific settings to be specified.
         */
        interface WithUnmanagedCreate
                extends WithUnmanagedDataDisk, WithCreate {
        }

        /**
         * The stage of a virtual machine scale set definition allowing to specify the computer name prefix.
         */
        interface WithComputerNamePrefix {
            /**
             * Specifies the name prefix to use for auto-generating the names for the virtual machines in the scale set.
             *
             * @param namePrefix the prefix for the auto-generated names of the virtual machines in the scale set
             * @return the next stage of the definition
             */
            WithCreate withComputerNamePrefix(String namePrefix);
        }

        /**
         * The stage of the virtual machine scale set definition allowing to specify number of
         * virtual machines in the scale set.
         */
        interface WithCapacity {
            /**
             * Specifies the maximum number of virtual machines in the scale set.
             *
             * @param capacity number of virtual machines
             * @return the next stage of the definition
             */
            WithCreate withCapacity(int capacity);
        }

        /**
         * The stage of a virtual machine scale set definition allowing to specify the upgrade policy.
         */
        interface WithUpgradePolicy {
            /**
             * Specifies the virtual machine scale set upgrade policy mode.
             *
             * @param upgradeMode an upgrade policy mode
             * @return the next stage of the definition
             */
            WithCreate withUpgradeMode(UpgradeMode upgradeMode);
        }

        /**
         * The stage of a virtual machine scale set definition allowing to specify whether
         * or not to over-provision virtual machines in the scale set.
         */
        interface WithOverProvision {
            /**
             * Enables or disables over-provisioning of virtual machines in the scale set.
             *
             * @param enabled true if enabling over-0provisioning of virtual machines in the
             *                scale set, otherwise false
             * @return the next stage of the definition
             */
            WithCreate withOverProvision(boolean enabled);

            /**
             * Enables over-provisioning of virtual machines.
             *
             * @return the next stage of the definition
             */
            WithCreate withOverProvisioning();

            /**
             * Disables over-provisioning of virtual machines.
             *
             * @return the next stage of the definition
             */
            WithCreate withoutOverProvisioning();
        }

        /**
         * The stage of a virtual machine scale set definition allowing to specify OS disk configurations.
         */
        interface WithOsDiskSettings {
            /**
             * Specifies the caching type for the operating system disk.
             *
             * @param cachingType the caching type
             * @return the next stage of the definition
             */
            WithCreate withOsDiskCaching(CachingTypes cachingType);

            /**
             * Specifies the name for the OS disk.
             *
             * @param name the OS disk name
             * @return the next stage of the definition
             */
            WithCreate withOsDiskName(String name);
        }

        /**
         * The stage of a virtual machine scale set definition allowing to specify the storage account.
         */
        interface WithStorageAccount {
            /**
             * Specifies a new storage account for the OS and data disk VHDs of the virtual machines
             * in the scale set.
             *
             * @param name the name of the storage account
             * @return the next stage of the definition
             */
            WithCreate withNewStorageAccount(String name);

            /**
             * Specifies a new storage account for the OS and data disk VHDs of the virtual machines
             * in the scale set.
             *
             * @param creatable the storage account definition in a creatable stage
             * @return the next stage in the definition
             */
            WithCreate withNewStorageAccount(Creatable<StorageAccount> creatable);

            /**
             * Specifies an existing storage account for the OS and data disk VHDs of
             * the virtual machines in the scale set.
             *
             * @param storageAccount an existing storage account
             * @return the next stage in the definition
             */
            WithCreate withExistingStorageAccount(StorageAccount storageAccount);
        }

        /**
         * The stage of the virtual machine scale set definition allowing to specify the custom data.
         */
        interface WithCustomData {
            /**
             * Specifies the custom data for the virtual machine scale set.
             *
             * @param base64EncodedCustomData the base64 encoded custom data
             * @return the next stage in the definition
             */
            WithCreate withCustomData(String base64EncodedCustomData);
        }

        /**
         * The stage of a virtual machine scale set definition allowing to specify extensions.
         */
        interface WithExtension {
            /**
             * Begins the definition of an extension reference to be attached to the virtual machines in the scale set.
             *
             * @param name the reference name for the extension
             * @return the first stage of the extension reference definition
             */
            VirtualMachineScaleSetExtension.DefinitionStages.Blank<WithCreate> defineNewExtension(String name);
        }

        /**
         * The stage of a virtual machine scale set definition containing all the required inputs for the resource
         * to be created, but also allowing for any other optional settings
         * to be specified.
         */
        interface WithCreate extends
                Creatable<VirtualMachineScaleSet>,
                DefinitionStages.WithOsDiskSettings,
                DefinitionStages.WithComputerNamePrefix,
                DefinitionStages.WithCapacity,
                DefinitionStages.WithUpgradePolicy,
                DefinitionStages.WithOverProvision,
                DefinitionStages.WithStorageAccount,
                DefinitionStages.WithCustomData,
                DefinitionStages.WithExtension,
                Resource.DefinitionWithTags<VirtualMachineScaleSet.DefinitionStages.WithCreate> {
        }
    }

    /**
     * Grouping of virtual machine scale set update stages.
     */
    interface UpdateStages {
        /**
         * The stage of a virtual machine scale set update allowing to specify load balancers for the primary
         * network interface of the scale set virtual machines.
         */
        interface WithPrimaryLoadBalancer extends WithPrimaryInternalLoadBalancer {
            /**
             * Specifies the load balancer to be used as the Internet-facing load balancer for the virtual machines in the
             * scale set.
             * <p>
             * This will replace the current Internet-facing load balancer associated with the virtual machines in the
             * scale set (if any).
             * By default all the backend and inbound NAT pool of the load balancer will be associated with the primary
             * network interface of the virtual machines unless a subset of them is selected in the next stages
             * @param loadBalancer the primary Internet-facing load balancer
             * @return the next stage of the update
             */
            WithPrimaryInternetFacingLoadBalancerBackendOrNatPool withExistingPrimaryInternetFacingLoadBalancer(LoadBalancer loadBalancer);
        }

        /**
         * The stage of a virtual machine scale set update allowing to associate a backend pool and/or inbound NAT pool
         * of the selected Internet-facing load balancer with the primary network interface of the virtual machines in
         * the scale set.
         */
        interface WithPrimaryInternetFacingLoadBalancerBackendOrNatPool extends WithPrimaryInternetFacingLoadBalancerNatPool {
            /**
             * Associates the specified Internet-facing load balancer backends with the primary network interface of the
             * virtual machines in the scale set.
             *
             * @param backendNames the backend names
             * @return the next stage of the update
             */
            WithPrimaryInternetFacingLoadBalancerNatPool withPrimaryInternetFacingLoadBalancerBackends(String ...backendNames);
        }

        /**
         * The stage of a virtual machine scale set update allowing to associate an inbound NAT pool of the selected
         * Internet-facing load balancer with the primary network interface of the virtual machines in the scale set.
         */
        interface WithPrimaryInternetFacingLoadBalancerNatPool extends WithPrimaryInternalLoadBalancer {
            /**
             * Associates inbound NAT pools of the selected Internet-facing load balancer with the primary network interface
             * of the virtual machines in the scale set.
             *
             * @param natPoolNames the names of existing inbound NAT pools on the selected load balancer
             * @return the next stage of the update
             */
            WithPrimaryInternalLoadBalancer withPrimaryInternetFacingLoadBalancerInboundNatPools(String ...natPoolNames);
        }

        /**
         * The stage of a virtual machine scale set update allowing to specify an internal load balancer for
         * the primary network interface of the scale set virtual machines.
         */
        interface WithPrimaryInternalLoadBalancer extends WithApply {
            /**
             * Specifies the load balancer to be used as the internal load balancer for the virtual machines in the
             * scale set.
             * <p>
             * This will replace the current internal load balancer associated with the virtual machines in the
             * scale set (if any).
             * By default all the backends and inbound NAT pools of the load balancer will be associated with the primary
             * network interface of the virtual machines in the scale set unless subset of them is selected in the next stages.
             * </p>
             * @param loadBalancer the primary Internet-facing load balancer
             * @return the next stage of the update
             */
            WithPrimaryInternalLoadBalancerBackendOrNatPool withExistingPrimaryInternalLoadBalancer(LoadBalancer loadBalancer);
        }

        /**
         * The stage of a virtual machine scale set update allowing to associate backend pools and/or inbound NAT pools
         * of the selected internal load balancer with the primary network interface of the scale set virtual machines.
         */
        interface WithPrimaryInternalLoadBalancerBackendOrNatPool extends WithPrimaryInternalLoadBalancerNatPool {
            /**
             * Associates the specified internal load balancer backends with the primary network interface of the
             * virtual machines in the scale set.
             *
             * @param backendNames the names of existing backends on the selected load balancer
             * @return the next stage of the update
             */
            WithPrimaryInternalLoadBalancerNatPool withPrimaryInternalLoadBalancerBackends(String ...backendNames);
        }

        /**
         * The stage of a virtual machine scale set update allowing to associate inbound NAT pools of the selected internal
         * load balancer with the primary network interface of the virtual machines in the scale set.
         */
        interface WithPrimaryInternalLoadBalancerNatPool  extends WithApply {
            /**
             * Associates the specified internal load balancer inbound NAT pools with the the primary network interface of
             * the virtual machines in the scale set.
             *
             * @param natPoolNames the names of existing inbound NAT pools in the selected load balancer
             * @return the next stage of the update
             */
            WithApply withPrimaryInternalLoadBalancerInboundNatPools(String ...natPoolNames);
        }

        /**
         * The stage of a virtual machine scale set update allowing to change the SKU for the virtual machines
         * in the scale set.
         */
        interface WithSku {
            /**
             * Specifies the SKU for the virtual machines in the scale set.
             *
             * @param skuType the SKU type
             * @return the next stage of the update
             */
            WithApply withSku(VirtualMachineScaleSetSkuTypes skuType);

            /**
             * Specifies the SKU for the virtual machines in the scale set.
             *
             * @param sku a SKU from the list of available sizes for the virtual machines in this scale set
             * @return the next stage of the update
             */
            WithApply withSku(VirtualMachineScaleSetSku sku);
        }

        /**
         * The stage of a virtual machine scale set definition allowing to specify the number of
         * virtual machines in the scale set.
         */
        interface WithCapacity {
            /**
             * Specifies the new number of virtual machines in the scale set.
             *
             * @param capacity the virtual machine capacity of the scale set
             * @return the next stage of the update
             */
            WithApply withCapacity(int capacity);
        }

        /**
         * The stage of the virtual machine definition allowing to specify extensions.
         */
        interface WithExtension {
            /**
             * Begins the definition of an extension reference to be attached to the virtual machines in the scale set.
             *
             * @param name the reference name for an extension
             * @return the first stage of the extension reference definition
             */
            VirtualMachineScaleSetExtension
                    .UpdateDefinitionStages
                    .Blank<WithApply> defineNewExtension(String name);

            /**
             * Begins the description of an update of an existing extension assigned to the virtual machines in the scale set.
             *
             * @param name the reference name for the extension
             * @return the first stage of the extension reference update
             */
            VirtualMachineScaleSetExtension.Update updateExtension(String name);

            /**
             * Removes the extension with the specified name from the virtual machines in the scale set.
             *
             * @param name the reference name of the extension to be removed/uninstalled
             * @return the next stage of the update
             */
            WithApply withoutExtension(String name);
        }

        /**
         * The stage of a virtual machine scale set update allowing to remove the public and internal load balancer
         * from the primary network interface configuration.
         */
        interface WithoutPrimaryLoadBalancer {
            /**
             * Removes the association between the Internet-facing load balancer and the primary network interface configuration.
             * <p>
             * This removes the association between primary network interface configuration and all the backends and
             * inbound NAT pools in the load balancer.
             *
             * @return the next stage of the update
             */
            WithApply withoutPrimaryInternetFacingLoadBalancer();

            /**
             * Removes the association between the internal load balancer and the primary network interface configuration.
             * <p>
             * This removes the association between primary network interface configuration and all the backends and
             * inbound NAT pools in the load balancer.
             *
             * @return the next stage of the update
             */
            WithApply withoutPrimaryInternalLoadBalancer();
        }

        /**
         * The stage of a virtual machine scale set update allowing to remove the association between the primary network
         * interface configuration and a backend of a load balancer.
         */
        interface WithoutPrimaryLoadBalancerBackend {
            /**
             * Removes the associations between the primary network interface configuration and the specfied backends
             * of the Internet-facing load balancer.
             *
             * @param backendNames existing backend names
             * @return the next stage of the update
             */
            WithApply withoutPrimaryInternetFacingLoadBalancerBackends(String ...backendNames);

            /**
             * Removes the associations between the primary network interface configuration and the specified backends
             * of the internal load balancer.
             *
             * @param backendNames existing backend names
             * @return the next stage of the update
             */
            WithApply withoutPrimaryInternalLoadBalancerBackends(String ...backendNames);
        }

        /**
         * A stage of the virtual machine scale set update allowing to remove the associations between the primary network
         * interface configuration and the specified inbound NAT pools of the load balancer.
         */
        interface WithoutPrimaryLoadBalancerNatPool {
            /**
             * Removes the associations between the primary network interface configuration and the specified inbound NAT pools
             * of an Internet-facing load balancer.
             *
             * @param natPoolNames the names of existing inbound NAT pools
             * @return the next stage of the update
             */
            WithApply withoutPrimaryInternetFacingLoadBalancerNatPools(String ...natPoolNames);

            /**
             * Removes the associations between the primary network interface configuration and the specified inbound NAT pools
             * of the internal load balancer.
             *
             * @param natPoolNames the names of existing inbound NAT pools
             * @return the next stage of the update
             */
            WithApply withoutPrimaryInternalLoadBalancerNatPools(String ...natPoolNames);
        }

        /**
         * The stage of the virtual machine scale set definition allowing to specify unmanaged data disk.
         */
        interface WithUnmanagedDataDisk {
        }

        /**
         * The stage of a virtual machine scale set update allowing to specify managed data disks.
         */
        interface WithManagedDataDisk {
            /**
             * Specifies that a managed disk needs to be created implicitly with the given size.
             *
             * @param sizeInGB the size of the managed disk
             * @return the next stage of virtual machine scale set update
             */
            WithApply withNewDataDisk(int sizeInGB);

            /**
             * Specifies that a managed disk needs to be created implicitly with the given settings.
             *
             * @param sizeInGB the size of the managed disk
             * @param lun the disk LUN
             * @param cachingType the caching type
             * @return the next stage of virtual machine scale set update
             */
            WithApply withNewDataDisk(int sizeInGB, int lun, CachingTypes cachingType);

            /**
             * Specifies that a managed disk needs to be created implicitly with the given settings.
             *
             * @param sizeInGB the size of the managed disk
             * @param lun the disk LUN
             * @param cachingType the caching type
             * @param storageAccountType the storage account type
             * @return the next stage of virtual machine scale set update
             */
            WithApply withNewDataDisk(int sizeInGB,
                                      int lun,
                                      CachingTypes cachingType,
                                      StorageAccountTypes storageAccountType);

            /**
             * Detaches managed data disk with the given LUN from the virtual machine scale set instances.
             *
             * @param lun the disk LUN
             * @return the next stage of virtual machine scale set update
             */
            WithApply withoutDataDisk(int lun);

            /**
             * Updates the size of a managed data disk with the given LUN.
             *
             * @param lun the disk LUN
             * @param newSizeInGB the new size of the disk
             * @return the next stage of virtual machine scale set update
             */
            // TODO: Broken by Azure REST API
            // WithApply withDataDiskUpdated(int lun, int newSizeInGB);

            /**
             * Updates the size and caching type of a managed data disk with the given LUN.
             *
             * @param lun the disk LUN
             * @param newSizeInGB the new size of the disk
             * @param cachingType the caching type
             * @return the next stage of virtual machine scale set update
             */
            // TODO: Broken by Azure REST API
            // WithApply withDataDiskUpdated(int lun, int newSizeInGB, CachingTypes cachingType);

            /**
             * Updates the size, caching type and storage account type of a managed data disk with the given LUN.
             * @param lun the disk LUN
             * @param newSizeInGB the new size of the disk
             * @param cachingType the caching type
             * @param storageAccountType the storage account type
             * @return the next stage of virtual machine scale set update
             */
            // TODO: Broken by Azure REST API
            // WithApply withDataDiskUpdated(int lun,
            //                              int newSizeInGB,
            //                              CachingTypes cachingType,
            //                              StorageAccountTypes storageAccountType);
        }

        /**
         * The stage of a virtual machine scale set update containing inputs for the resource to be updated.
         */
        interface WithApply extends
                Appliable<VirtualMachineScaleSet>,
                Resource.UpdateWithTags<WithApply>,
                UpdateStages.WithManagedDataDisk,
                UpdateStages.WithUnmanagedDataDisk,
                UpdateStages.WithSku,
                UpdateStages.WithCapacity,
                UpdateStages.WithExtension,
                UpdateStages.WithoutPrimaryLoadBalancer,
                UpdateStages.WithoutPrimaryLoadBalancerBackend,
                UpdateStages.WithoutPrimaryLoadBalancerNatPool {
        }
    }

    /**
     * The entirety of the virtual machine scale set update.
     */
    interface Update extends
            UpdateStages.WithPrimaryLoadBalancer,
            UpdateStages.WithPrimaryInternetFacingLoadBalancerBackendOrNatPool,
            UpdateStages.WithPrimaryInternalLoadBalancerBackendOrNatPool {
    }
}<|MERGE_RESOLUTION|>--- conflicted
+++ resolved
@@ -63,12 +63,8 @@
      *
      * @return a representation of the deferred computation of this call
      */
-<<<<<<< HEAD
+    @Beta
     Completable deallocateAsync();
-=======
-    @Beta
-    Completable deallocateAsync() throws CloudException, IOException, InterruptedException;
->>>>>>> 1444c6d1
 
     /**
      * Shuts down the virtual machines in the scale set and releases its compute resources asynchronously.
@@ -76,12 +72,8 @@
      * @param callback the callback to call on success or failure
      * @return a handle to cancel the request
      */
-<<<<<<< HEAD
+    @Beta
     ServiceFuture<Void> deallocateAsync(ServiceCallback<Void> callback);
-=======
-    @Beta
-    ServiceFuture<Void> deallocateAsync(ServiceCallback<Void> callback) throws CloudException, IOException, InterruptedException;
->>>>>>> 1444c6d1
 
     /**
      * Powers off (stops) the virtual machines in the scale set.
@@ -92,12 +84,8 @@
      * Powers off (stops) the virtual machines in the scale set asynchronously.
      * @return a representation of the deferred computation of this call
      */
-<<<<<<< HEAD
+    @Beta
     Completable powerOffAsync();
-=======
-    @Beta
-    Completable powerOffAsync() throws CloudException, IOException, InterruptedException;
->>>>>>> 1444c6d1
 
     /**
      * Powers off (stops) the virtual machines in the scale set asynchronously.
@@ -105,12 +93,8 @@
      * @param callback the callback to call on success or failure
      * @return a handle to cancel the request
      */
-<<<<<<< HEAD
+    @Beta
     ServiceFuture<Void> powerOffAsync(ServiceCallback<Void> callback);
-=======
-    @Beta
-    ServiceFuture<Void> powerOffAsync(ServiceCallback<Void> callback) throws CloudException, IOException, InterruptedException;
->>>>>>> 1444c6d1
 
     /**
      * Restarts the virtual machines in the scale set.
@@ -122,12 +106,8 @@
      *
      * @return a representation of the deferred computation of this call
      */
-<<<<<<< HEAD
+    @Beta
     Completable restartAsync();
-=======
-    @Beta
-    Completable restartAsync() throws CloudException, IOException, InterruptedException;
->>>>>>> 1444c6d1
 
     /**
      * Restarts the virtual machines in the scale set asynchronously.
@@ -135,12 +115,8 @@
      * @param callback the callback to call on success or failure
      * @return a handle to cancel the request
      */
-<<<<<<< HEAD
+    @Beta
     ServiceFuture<Void> restartAsync(ServiceCallback<Void> callback);
-=======
-    @Beta
-    ServiceFuture<Void> restartAsync(ServiceCallback<Void> callback) throws CloudException, IOException, InterruptedException;
->>>>>>> 1444c6d1
 
     /**
      * Starts the virtual machines in the scale set.
@@ -152,12 +128,8 @@
      *
      * @return a representation of the deferred computation of this call
      */
-<<<<<<< HEAD
+    @Beta
     Completable startAsync();
-=======
-    @Beta
-    Completable startAsync() throws CloudException, IOException, InterruptedException;
->>>>>>> 1444c6d1
 
     /**
      * Starts the virtual machines in the scale set asynchronously.
@@ -165,12 +137,8 @@
      * @param callback the callback to call on success or failure
      * @return a handle to cancel the request
      */
-<<<<<<< HEAD
+    @Beta
     ServiceFuture<Void> startAsync(ServiceCallback<Void> callback);
-=======
-    @Beta
-    ServiceFuture<Void> startAsync(ServiceCallback<Void> callback) throws CloudException, IOException, InterruptedException;
->>>>>>> 1444c6d1
 
     /**
      * Re-images (updates the version of the installed operating system) the virtual machines in the scale set.
@@ -182,12 +150,8 @@
      *
      * @return a representation of the deferred computation of this call
      */
-<<<<<<< HEAD
+    @Beta
     Completable reimageAsync();
-=======
-    @Beta
-    Completable reimageAsync() throws CloudException, IOException, InterruptedException;
->>>>>>> 1444c6d1
 
     /**
      * Re-images (updates the version of the installed operating system) the virtual machines in the scale set asynchronously.
@@ -195,12 +159,8 @@
      * @param callback the callback to call on success or failure
      * @return a handle to cancel the request
      */
-<<<<<<< HEAD
+    @Beta
     ServiceFuture<Void> reimageAsync(ServiceCallback<Void> callback);
-=======
-    @Beta
-    ServiceFuture<Void> reimageAsync(ServiceCallback<Void> callback) throws CloudException, IOException, InterruptedException;
->>>>>>> 1444c6d1
 
     // Getters
     //
