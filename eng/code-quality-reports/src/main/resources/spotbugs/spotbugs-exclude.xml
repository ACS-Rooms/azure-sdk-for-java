--- conflicted
+++ resolved
@@ -2419,21 +2419,6 @@
     <Bug pattern="INFORMATION_EXPOSURE_THROUGH_AN_ERROR_MESSAGE"/>
   </Match>
 
-<<<<<<< HEAD
-=======
-  <!-- False positives -->
-  <Match>
-    <Class name="com.azure.security.keyvault.jca.KeyVaultKeyStore"/>
-    <Method name="getFilenames"/>
-    <Bug pattern="RCN_REDUNDANT_NULLCHECK_OF_NONNULL_VALUE"/>
-  </Match>
-  <Match>
-    <Class name="com.azure.security.keyvault.jca.LegacyRestClient"/>
-    <Method name="~(get|post)"/>
-    <Bug pattern="RCN_REDUNDANT_NULLCHECK_WOULD_HAVE_BEEN_A_NPE"/>
-  </Match>
-
->>>>>>> 078fd233
   <!-- Returning a new copy of the object is not necessary for queuing system use cases.
   Client do not change content of message once message is created. Array copy would degrade the performance.
   https://github.com/Azure/azure-sdk-for-java/blob/master/sdk/core/azure-core-amqp/src/main/java/com/azure/core/amqp/models/AmqpMessageBody.java#L115 -->
