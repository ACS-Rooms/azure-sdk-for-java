<?xml version="1.0" encoding="UTF-8"?>
<!DOCTYPE suppressions PUBLIC
    "-//Checkstyle//DTD SuppressionFilter Configuration 1.2//EN"
    "https://checkstyle.org/dtds/suppressions_1_2.dtd">

<suppressions>
  <!-- Add Javadoc suppression for any test files (ie. ones that live under src/test/java). -->
  <suppress checks="Javadoc" files="src[/\\]test[/\\]java[/\\].*.java"/>
  <suppress checks="Javadoc" files=".*CoverageReporter\.java"/>
  <suppress checks="Javadoc" files=".*[/\\]implementation[/\\].*\.java"/>
  <suppress checks="Header" files=".*package-info.java"/>

  <!-- Suppress all checkstyle rules for Track 1/management libraries. -->
  <suppress checks="[a-zA-Z0-9]*" files=".*[/\\]com[/\\]microsoft[/\\].*"/>

  <!-- ignore missing javadoc in samples -->
  <suppress checks="MissingJavadocMethod" files=".*[/\\]samples[/\\].*\.java"/>
  <suppress checks="MissingJavadocType" files=".*[/\\]samples[/\\].*\.java"/>
  <suppress checks="MissingJavadocPackage" files=".*[/\\]samples[/\\].*\.java"/>

  <!-- Code was taken from Netty and uses its license instead of our usual one. -->
  <suppress checks="Header" files="com.azure.core.http.netty.implementation.HttpProxyHandler"/>

  <!-- Code was copied from FasterXML.com and use their license instead of our usual one. -->
  <suppress checks="Header" files="com.azure.core.implementation.OptionModule"/>
  <suppress checks="Header" files="com.azure.core.implementation.OptionPropertiesModifier"/>
  <suppress checks="Header" files="com.azure.core.implementation.OptionBeanPropertyWriter"/>
  <suppress checks="Header" files="com.azure.core.implementation.OptionTypeModifier"/>
  <suppress checks="Header" files="com.azure.core.implementation.OptionSerializerProvider"/>
  <suppress checks="Header" files="com.azure.core.implementation.OptionSerializer"/>

  <!-- empty Enum Singleton Pattern -->
  <suppress checks="NoWhitespaceBefore" files="Messages.java"/>

  <!-- Star imports are ok in unit tests - it makes it easier to import all assertions, etc -->
  <suppress checks="AvoidStarImport" files=".*[/\\]src[/\\]test[/\\]java[/\\].*\.java"/>

  <!-- Remove this after fixing: https://github.com/Azure/azure-sdk-for-java/issues/5030 -->
  <suppress checks="com.azure.tools.checkstyle.checks.EnforceFinalFieldsCheck" files=".*CredentialBuilderBase.java"/>
  <suppress checks="com.azure.tools.checkstyle.checks.EnforceFinalFieldsCheck" files=".*DeviceCodeCredentialBuilder.java"/>
  <suppress checks="com.azure.tools.checkstyle.checks.EnforceFinalFieldsCheck" files=".*InteractiveBrowserCredentialBuilder.java"/>

  <!-- The variables are assigned by json creator annotation injection framework, cannot be made final. -->
  <suppress checks="com.azure.tools.checkstyle.checks.EnforceFinalFieldsCheck" files="com.azure.ai.formrecognizer.training.models.CopyAuthorization"/>
  <suppress checks="com.azure.tools.checkstyle.checks.EnforceFinalFieldsCheck" files="com.azure.ai.formrecognizer.models.FieldValue"/>

  <!-- Remove this after fixing: https://github.com/Azure/azure-sdk-for-java/issues/5021 -->
  <suppress checks="com.azure.tools.checkstyle.checks.EnforceFinalFieldsCheck" files="com.azure.storage.blob.specialized.BlobOutputStream.java"/>

  <!-- Don't apply custom Checkstyle rules to files under test package -->
  <suppress
      checks="com\.azure\.tools\.checkstyle\.checks\.(ExternalDependencyExposedCheck|NoImplInPublicAPI|ServiceClientCheck|ServiceClientBuilderCheck|ServiceInterfaceCheck|HttpPipelinePolicyCheck|JavaDocFormatting|JavadocThrowsChecks|EnforceFinalFieldsCheck|ThrowFromClientLoggerCheck|GoodLoggingCheck)"
      files=".*[/\\]src[/\\]test[/\\]java[/\\].*\.java"/>

  <!-- Do not worry about leaking implementation API out of azure-core-test -->
  <suppress checks="com.azure.tools.checkstyle.checks.NoImplInPublicAPI" files="com.azure.core.test.*"/>

  <!-- Don't apply custom Checkstyle rules to files under implementation package -->
  <suppress
      checks="com\.azure\.tools\.checkstyle\.checks\.(ExternalDependencyExposedCheck|NoImplInPublicAPI|ServiceClientCheck|ServiceClientBuilderCheck|ServiceInterfaceCheck|JavaDocFormatting|JavadocThrowsChecks|EnforceFinalFieldsCheck)"
      files=".*[/\\]implementation[/\\].*\.java"/>

  <!-- Don't apply custom Checkstyle rules to files under samples package -->
  <suppress
      checks="com\.azure\.tools\.checkstyle\.checks\.(ExternalDependencyExposedCheck|HttpPipelinePolicyCheck|EnforceFinalFieldsCheck|ThrowFromClientLoggerCheck|JavadocThrowsChecks)"
      files=".*[/\\]samples[/\\].*\.java"/>

  <!-- Don't check for JavaDocPackage in samples or tests-->
  <suppress checks="JavadocPackage" files=".*[/\\](samples|test)[/\\].*\.java"/>

  <!-- Suppress LineLength for samples and tests-->
  <suppress checks="LineLength" files=".*[/\\](samples|test)[/\\].*\.java"/>

  <!-- To allow using sysout rather than logger in samples -->
  <suppress checks="com.azure.tools.checkstyle.checks.GoodLoggingCheck"
            files=".*[/\\]samples[/\\].*\.java"/>

  <!-- All fields are not set in constructors. -->
  <suppress checks="com.azure.tools.checkstyle.checks.EnforceFinalFieldsCheck"
            files="Receipt.java"/>

  <!-- Suppress LineLength for i18n message properties -->
  <suppress checks="LineLength" files="messages.properties"/>

  <!-- Don't apply custom Checkstyle rules to files under checkstyle package. -->
  <suppress checks="com\.azure\.tools\.checkstyle\.checks\..+" files=".*[/\\]tools[/\\]checkstyle[/\\].*"/>

  <!-- Suppress the check on any implementation code and codegen classes -->
  <suppress checks="LineLength" files=".*[/\\]storage[/\\].*implementation[/\\].*"/>
  <suppress checks="LineLength" files="com.azure.storage.blob.models.BlobErrorCode.java"/>
  <suppress checks="LineLength" files="com.azure.storage.file.share.models.ShareErrorCode.java"/>
  <suppress checks="LineLength" files="com.azure.storage.queue.models.QueueErrorCode.java"/>

  <!-- Suppress datalake for now as it is new development -->
  <suppress checks="LineLength" files=".*[/\\]storage[/\\]file[/\\]datalake[/\\]models[/\\].*"/>

  <!-- Identity and opentelemetry tracing are plugin packages and shouldn't be referenced -->
  <suppress checks="IllegalImport" files=".*[/\\]com[/\\]azure[/\\]core[/\\]tracing[/\\]opentelemetry[/\\]*"/>
  <suppress checks="IllegalImport" files=".*[/\\]com[/\\]azure[/\\]monitor[/\\]opentelemetry[/\\]exporter[/\\]*"/>
  <suppress checks="IllegalImport" files=".*[/\\]com[/\\]azure[/\\]identity[/\\]*"/>

  <!-- Suppress warnings for Event Processor until the usage of "Client" is discussed and resolved:
    https://github.com/Azure/azure-sdk/issues/321 -->
  <suppress checks="com.azure.tools.checkstyle.checks.ServiceClientBuilderCheck" files=".*EventHubClientBuilder.java"/>

  <!-- Suppress warnings for KeyEncryptionKey and LocalCrypto client as it is a specialized client and doesn't follow the guidelines completely -->
  <suppress checks="com.azure.tools.checkstyle.checks.ServiceClientBuilderCheck" files=".*KeyEncryptionKeyClientBuilder.java"/>
  <suppress checks="com.azure.tools.checkstyle.checks.ServiceClientBuilderCheck" files=".*LocalCryptographyClientBuilder.java"/>

  <!-- Suppress warnings for ServiceBusReceiverClientBuilder and ServiceBusSenderClientBuilder. They are created from
the main ServiceBusClientBuilder. -->
  <suppress checks="com.azure.tools.checkstyle.checks.ServiceClientBuilderCheck" files="ServiceBusClientBuilder.java"/>

  <!-- Cryptography Client exception for service client instantiation as it provides client side crypto and is not entirely based on REST service -->
  <suppress checks="com.azure.tools.checkstyle.checks.ServiceClientCheck" files=".*CryptographyAsyncClient.java"/>

  <!-- Suppress method name "acceptNextSession" and "acceptSession" for ServiceBusSessionReceiverAsyncClient and ServiceBusSessionReceiverClient-->
  <suppress checks="com.azure.tools.checkstyle.checks.ServiceClientCheck" files="ServiceBusSessionReceiverAsyncClient.java"/>
  <suppress checks="com.azure.tools.checkstyle.checks.ServiceClientCheck" files="ServiceBusSessionReceiverClient.java"/>

  <!-- Some classes are named *Builder but are not @ServiceClientBuilder -->
  <suppress checks="com.azure.tools.checkstyle.checks.ServiceClientBuilderCheck" files="com.azure.core.http.netty.NettyAsyncHttpClientBuilder"/>
  <suppress checks="com.azure.tools.checkstyle.checks.ServiceClientBuilderCheck" files="com.azure.core.http.okhttp.OkHttpAsyncHttpClientBuilder"/>
  <suppress checks="com.azure.tools.checkstyle.checks.ServiceClientBuilderCheck" files="com.azure.core.http.jdk.httpclient.JdkAsyncHttpClientBuilder"/>

  <!-- Suppress public/private constructor check since BlobClients need protected constructors to create EncryptedClients -->
  <suppress checks="com.azure.tools.checkstyle.checks.ServiceClientCheck"
            files="com.azure.storage.blob.BlobAsyncClient.java"/>
  <suppress checks="com.azure.tools.checkstyle.checks.ServiceClientCheck"
            files="com.azure.storage.blob.BlobClient.java"/>

  <!-- Any code in any package, it should never be a 'throw' keyword in the client library codebase except for in the client logger -->
  <suppress checks="com.azure.tools.checkstyle.checks.ThrowFromClientLoggerCheck"
            files=".*[/\\]com[/\\]azure[/\\]core[/\\]util[/\\]logging[/\\]*"/>

  <!-- Suppress IO exception for now, which need code owner's attention -->
  <suppress checks="com.azure.tools.checkstyle.checks.ThrowFromClientLoggerCheck"
            files="com.azure.storage.blob.BlobInputStream.java"/>
  <suppress checks="com.azure.tools.checkstyle.checks.ThrowFromClientLoggerCheck"
            files="com.azure.storage.blob.BlobOutputStream.java"/>
  <suppress checks="com.azure.tools.checkstyle.checks.ThrowFromClientLoggerCheck"
            files="com.azure.storage.blob.BlockBlobClient.java"/>
  <suppress checks="com.azure.tools.checkstyle.checks.ThrowFromClientLoggerCheck"
            files="com.azure.storage.blob.PageBlobAsyncClient.java"/>
  <suppress checks="com.azure.tools.checkstyle.checks.ThrowFromClientLoggerCheck"
            files="com.azure.storage.blob.specialized.cryptography.EncryptedBlobClient.java"/>
  <suppress checks="com.azure.tools.checkstyle.checks.ThrowFromClientLoggerCheck"
            files="com.azure.storage.blob.specialized.BlobInputStream.java"/>
  <suppress checks="com.azure.tools.checkstyle.checks.ThrowFromClientLoggerCheck"
            files="com.azure.storage.blob.specialized.BlobOutputStream.java"/>
  <!-- Suppress IO exception in the NIO package because they are required by the interface -->
  <suppress checks="com.azure.tools.checkstyle.checks.ThrowFromClientLoggerCheck" files="com.azure.storage.blob.nio/*"/>

  <suppress checks="com.azure.tools.checkstyle.checks.ThrowFromClientLoggerCheck"
            files="com.azure.storage.blob.batch.BlobBatchOperationResponse.java"
            lines="110"/>
  <!-- Throws a non-runtime exception -->
  <suppress checks="com.azure.tools.checkstyle.checks.ThrowFromClientLogger"
            files="com.azure.core.http.netty.implementation.HttpProxyHandler.java"/>
  <!-- InvalidKeyException is not a runtime exception, issue link: https://github.com/Azure/azure-sdk-for-java/issues/5178 -->
  <suppress checks="com.azure.tools.checkstyle.checks.ThrowFromClientLogger"
            files="com.azure.security.keyvault.keys.cryptography.AesCbc.java"/>
<<<<<<< HEAD
=======
  <suppress checks="com.azure.tools.checkstyle.checks.ThrowFromClientLogger"
            files="com.azure.security.keyvault.keys.cryptography.AesCbcPad.java"/>

  <!-- suppress the runtime exception in the KeyVaultClient class-->
  <suppress checks="com.azure.tools.checkstyle.checks.ThrowFromClientLogger"
            files="com.azure.security.keyvault.jca.KeyVaultClient.java"/>

  <!-- This class overrides a method that throws, so it cannot be avoided. -->
  <suppress checks="com.azure.tools.checkstyle.checks.ThrowFromClientLoggerCheck" files="com.azure.security.keyvault.jca.KeyVaultTrustManager"/>
>>>>>>> e148b9d2

  <!-- Nested blocks are still readable in the switch statements in Avro. -->
  <suppress checks="AvoidNestedBlocks" files="com.azure.storage.internal.avro.implementation.schema.AvroSchema.java"/>
  <suppress checks="AvoidNestedBlocks" files="com.azure.storage.internal.avro.implementation.schema.AvroType.java"/>

  <!-- The constant name is public static. -->
  <suppress checks="ConstantNames" files=".*[/\\]azure[/\\]storage[/\\].*LoggingOptions.java"/>

  <!-- Suppress external dependency Checkstyle on Netty and OkHttp HttpClient packages -->
  <suppress checks="com.azure.tools.checkstyle.checks.ExternalDependencyExposedCheck"
            files="com.azure.core.http.netty.NettyAsyncHttpClientBuilder"/>
  <suppress checks="com.azure.tools.checkstyle.checks.ExternalDependencyExposedCheck"
            files="com.azure.core.http.okhttp.OkHttpAsyncHttpClientBuilder"/>
  <suppress checks="com.azure.tools.checkstyle.checks.ExternalDependencyExposedCheck"
            files="com.azure.monitor.opentelemetry.exporter.AzureMonitorTraceExporter"/>

  <!-- Suppress external dependency Checkstyle on serialization packages -->
  <suppress checks="com.azure.tools.checkstyle.checks.ExternalDependencyExposedCheck"
            files="com.azure.core.serializer.avro.apache.ApacheAvroSerializerBuilder"/>
  <suppress checks="com.azure.tools.checkstyle.checks.ExternalDependencyExposedCheck"
            files="com.azure.core.serializer.avro.jackson.JacksonAvroSerializerBuilder"/>
  <suppress checks="com.azure.tools.checkstyle.checks.ExternalDependencyExposedCheck"
            files="com.azure.core.serializer.json.gson.GsonJsonSerializerBuilder"/>
  <suppress checks="com.azure.tools.checkstyle.checks.ExternalDependencyExposedCheck"
            files="com.azure.core.serializer.json.jackson.JacksonJsonSerializerBuilder"/>

  <!-- Suppress external dependency checkstyle for test classes as JUnit 5 has TestInfo dependency injection and should be part of method args -->
  <suppress checks="com.azure.tools.checkstyle.checks.ExternalDependencyExposedCheck"
            files="src[/\\]test[/\\]java[/\\].*.java"/>
  <suppress checks="com.azure.tools.checkstyle.checks.ExternalDependencyExposedCheck"
            files=".*[/\\]com[/\\]azure[/\\]core[/\\]test[/\\].*"/>

  <!-- Temporary suppressions -->
  <suppress checks="com.azure.tools.checkstyle.checks.ExternalDependencyExposedCheck"
            files="com.azure.core.util.serializer.JacksonAdapter"/>
  <suppress checks="com.azure.tools.checkstyle.checks.JavadocInlineTag"
            files="com.azure.core.util.serializer.SerializerAdapter"/>
  <suppress checks="com.azure.tools.checkstyle.checks.NoImplInPublicAPI"
            files="com.azure.core.http.rest.SwaggerMethodParser"/>
  <suppress checks="com.azure.tools.checkstyle.checks.NoImplInPublicAPI"
            files="com.azure.core.util.serializer.UnixTimeSerializer"/> <!-- FIXME this is a bug in the checkstyle rule - the class itself is non-public, so it doesn't matter that the method returns an implementation type -->

  <!-- JavadocInlineTagCheck Suppression for now, which need code owner's attention -->
  <suppress checks="com.azure.tools.checkstyle.checks.JavadocInlineTagCheck"
            files="com.azure.core.http.HttpResponse.java"/>
  <suppress checks="com.azure.tools.checkstyle.checks.JavadocInlineTagCheck"
            files="com.azure.security.keyvault.keys.KeyAsyncClient.java"/>
  <suppress checks="com.azure.tools.checkstyle.checks.JavadocInlineTagCheck"
            files="com.azure.security.keyvault.keys.KeyClient.java"/>

  <!-- Logger class suppression -->
  <suppress checks="com.azure.tools.checkstyle.checks.GoodLoggingCheck" files="ClientLogger.java"/>
  <suppress checks="com.azure.tools.checkstyle.checks.GoodLoggingCheck" files="DefaultLogger.java"/>

  <!-- Azure Core Test -->
  <suppress checks="com.azure.tools.checkstyle.checks.GoodLoggingCheck" files=".*[/\\]core[/\\]test[/\\].*\.java"/>
  <!-- Requires static access to logger to report errors while loading i18n messages (from within a static initializer )-->
  <suppress checks="com.azure.tools.checkstyle.checks.GoodLoggingCheck" files="Messages.java"/>

  <!-- AMQP logger name set in lambda function to specify the function name -->
  <suppress checks="com.azure.tools.checkstyle.checks.GoodLoggingCheck"
            files="com.azure.core.amqp.implementation.ReactorConnection.java"/>

  <!-- Accesses Windows native credential api, doesn't follow java style.-->
  <suppress checks="MethodName|MemberName|VisibilityModifier|TypeName"
            files="com.azure.identity.implementation.WindowsCredentialApi.java"/>

  <!-- Need to write to stdout as the default SDK behavior here.-->
  <suppress checks="com.azure.tools.checkstyle.checks.GoodLoggingCheck"
            files="com.azure.identity.DeviceCodeCredentialBuilder.java"/>

  <!-- Not newing ClientLogger  -->
  <suppress checks="com.azure.tools.checkstyle.checks.GoodLoggingCheck" files="com.azure.core.util.logging.ClientLogger.java"/>
  <suppress checks="com.azure.tools.checkstyle.checks.GoodLoggingCheck" files="com.azure.core.implementation.logging.DefaultLogger.java"/>
  <suppress checks="com.azure.tools.checkstyle.checks.GoodLoggingCheck" files="com.azure.core.util.serializer.SerializerEncoding.java"/>

  <!-- TODO: Synapse access control API does not support PagedResponse and Response. -->
  <!-- Checkstyle suppression's for naming issues reported in the Synapse artifacts related clients-->
  <suppress checks="com.azure.tools.checkstyle.checks.ServiceClientCheck" files="com.azure.analytics.synapse.accesscontrol.RoleAssignmentsAsyncClient"/>
  <!-- Suppress the check on synapse code-gen classes -->
  <suppress checks="Indentation" files="com.azure.analytics.synapse.accesscontrol.implementation..*ClientImpl" />
  <suppress checks="Indentation" files="com.azure.analytics.synapse.accesscontrol.implementation..*Impl" />
  <suppress checks="Indentation" files="com.azure.analytics.synapse.artifacts.implementation..*ClientImpl" />
  <suppress checks="Indentation" files="com.azure.analytics.synapse.artifacts.implementation..*Impl" />
  <suppress checks="Indentation" files="com.azure.analytics.synapse.spark.implementation..*ClientImpl" />
  <suppress checks="Indentation" files="com.azure.analytics.synapse.spark.implementation..*Impl" />
  <suppress checks="Indentation" files="com.azure.analytics.synapse.managedprivateendpoints.implementation..*ClientImpl" />
  <suppress checks="Indentation" files="com.azure.analytics.synapse.managedprivateendpoints.implementation..*Impl" />
  <suppress checks="Indentation" files="com.azure.analytics.synapse.monitoring.implementation..*ClientImpl" />
  <suppress checks="Indentation" files="com.azure.analytics.synapse.monitoring.implementation..*Impl" />
  <!-- empty class Pattern in Synapse artifacts -->
  <suppress checks="WhitespaceAround" files=".*[/\\]synapse[/\\]azure-analytics-synapse-artifacts[/\\].*"/>
  <!-- Suppress the long package name in Synapse managed private endpoints -->
  <suppress checks="PackageName" files="com.azure.analytics.synapse.managedprivateendpoints.*" />
  <!-- Suppress the long line in endpoint path -->
  <suppress checks="LineLength" files="com.azure.analytics.synapse.managedprivateendpoints.implementation.ManagedPrivateEndpointsImpl.java"/>
  <!-- Suppress the check on synapse artifacts code-gen classes for return type specification -->
  <suppress checks="com.azure.tools.checkstyle.checks.ServiceClientCheck" files="com.azure.analytics.synapse.artifacts.*"/>
  <suppress checks="com.azure.tools.checkstyle.checks.ServiceClientCheck" files="com.azure.analytics.synapse.managedprivateendpoints.ManagedPrivateEndpointsAsyncClient.java"/>

  <!-- Checkstyle rules should not check files in generated-test-sources -->
  <suppress checks="[a-zA-Z0-9]*" files="[/\\](generated-test-sources|generatedtestsources)[/\\]"/>

  <!-- Allows the HttpPipelinePolicy derived class in Implementation folder -->
  <suppress checks="com.azure.tools.checkstyle.checks.HttpPipelinePolicy" files="com.azure.messaging.servicebus.implementation.ServiceBusTokenCredentialHttpPolicy.java"/>
  <suppress checks="com.azure.tools.checkstyle.checks.HttpPipelinePolicy" files="com.azure.messaging.eventgrid.implementation.CloudEventTracingPipelinePolicy.java"/>
  <suppress checks="com.azure.tools.checkstyle.checks.HttpPipelinePolicy" files="com.azure.storage.common.implementation.policy.SasTokenCredentialPolicy.java"/>
  <suppress checks="com.azure.tools.checkstyle.checks.HttpPipelinePolicy" files="com.azure.security.keyvault.certificates.implementation.KeyVaultCredentialPolicy.java"/>
  <suppress checks="com.azure.tools.checkstyle.checks.HttpPipelinePolicy" files="com.azure.security.keyvault.keys.implementation.KeyVaultCredentialPolicy.java"/>
  <suppress checks="com.azure.tools.checkstyle.checks.HttpPipelinePolicy" files="com.azure.security.keyvault.secrets.implementation.KeyVaultCredentialPolicy.java"/>

  <!-- Empty while loop waiting for Reactor stream completion -->
  <suppress checks="EmptyBlock" files="com.azure.storage.blob.batch.BlobBatch.java"/>

  <!-- Azure Search test models -->
  <suppress checks="MethodName|MemberName|ParameterName|VisibilityModifier"
            files="com.azure.search.documents.test.environment.models.*.java"/>

  <!-- Suppress checks for AutoRest generated Search code -->
  <!-- Hand-written classes should be specified here to be checked -->
  <suppress checks="."
            files=".*[/\\]search[/\\]documents[/\\]implementation[/\\]models[/\\]"/>
  <suppress checks="."
            files=".*[/\\]search[/\\]documents[/\\]indexes[/\\]implementation[/\\]models[/\\]"/>
  <suppress checks="."
            files=".*[/\\]search[/\\]documents[/\\]implementation[/\\]converters[/\\]"/>
  <suppress checks="."
            files=".*[/\\]search[/\\]documents[/\\]models[/\\]((?!(IndexBatch|ValueFacetResult|RangeFacetResult|SearchableField|SimpleField|IndexBatchException|ScoringParameter)).*)"/>

  <suppress checks="."
            files=".*[/\\]azure-quantum-jobs[/\\]src[/\\]main[/\\]java[/\\]"/>

  <!-- Suppress external dependency check for jacksonwrapper overriding deserialize method -->
  <suppress checks="com.azure.tools.checkstyle.checks.ExternalDependencyExposedCheck"
            files="com.azure.core.implementation.serializer.jsonwrapper.jacksonwrapper.JacksonDeserializer.java"/>

  <!-- Suppress ConfigurationCredentialsPolicy for HttpPipelinePolicyCheck.
   This suppression need to be deleted after AzConfig using AAD credential.
   Issue Link: https://github.com/Azure/azure-sdk-for-java/issues/5131 -->
  <suppress checks="com.azure.tools.checkstyle.checks.HttpPipelinePolicyCheck"
            files="com.azure.data.appconfiguration.implementation.ConfigurationCredentialsPolicy.java"/>

  <!-- Only checks Public Api classes -->
  <suppress checks="com.azure.tools.checkstyle.checks.BlacklistedWordsCheck" files=".*[/\\]test[/\\].*"/>
  <suppress checks="com.azure.tools.checkstyle.checks.BlacklistedWordsCheck" files=".*[/\\]storage[/\\].*samples[/\\].*"/>
  <suppress checks="com.azure.tools.checkstyle.checks.BlacklistedWordsCheck" files=".*[/\\]implementation[/\\].*"/>

  <!-- Suppress the check on code-gen classes -->
  <suppress checks="[a-zA-Z0-9]*" files="com.azure.monitor.opentelemetry.exporter.implementation.*"/>
  <suppress checks="Indentation" files="com.azure.ai.metricsadvisor.implementation.AzureCognitiveServiceMetricsAdvisorRestAPIOpenAPIV2Impl"/>
  <!-- Checkstyle suppressions for the auto generated Chat Client Implementation -->
  <suppress checks="com.puppycrawl.tools.checkstyle.checks.indentation.IndentationCheck" files="com.azure.communication.chat.implementation.AzureCommunicationChatServiceImpl.java"/>
  <!-- Checkstyle suppressions for the auto generated Phone Number Administration Implementation -->
  <suppress checks="com.azure.tools.checkstyle.checks.HttpPipelinePolicyCheck"
            files="com.azure.communication.common.implementation.HmacAuthenticationPolicy.java"/>
  <suppress checks="[a-zA-Z0-9]*" files="com.azure.data.schemaregistry.implementation.*"/>
  <suppress checks="com.azure.tools.checkstyle.checks.ServiceClientCheck" files="com.azure.communication.identity.CommunicationIdentityClient.java"/>
  <suppress checks="com.azure.tools.checkstyle.checks.ServiceClientCheck" files="com.azure.communication.identity.CommunicationIdentityAsyncClient.java"/>

  <!-- Suppress the check on synapse code-gen classes -->
  <suppress checks="Indentation" files="com.azure.analytics.synapse.accesscontrol.implementation..*ClientImpl" />
  <suppress checks="Indentation" files="com.azure.analytics.synapse.accesscontrol.implementation..*Impl" />
  <suppress checks="Indentation" files="com.azure.analytics.synapse.artifacts.implementation..*ClientImpl" />
  <suppress checks="Indentation" files="com.azure.analytics.synapse.artifacts.implementation..*Impl" />
  <suppress checks="Indentation" files="com.azure.analytics.synapse.spark.implementation..*ClientImpl" />
  <suppress checks="Indentation" files="com.azure.analytics.synapse.spark.implementation..*Impl" />
  <suppress checks="Indentation" files="com.azure.analytics.synapse.managedprivateendpoints.implementation..*ClientImpl" />
  <suppress checks="Indentation" files="com.azure.analytics.synapse.managedprivateendpoints.implementation..*Impl" />
  <suppress checks="Indentation" files="com.azure.analytics.synapse.monitoring.implementation..*ClientImpl" />
  <suppress checks="Indentation" files="com.azure.analytics.synapse.monitoring.implementation..*Impl" />

  <!-- empty class Pattern in Synapse artifacts -->
  <suppress checks="WhitespaceAround" files=".*[/\\]synapse[/\\]azure-analytics-synapse-artifacts[/\\].*"/>

  <!-- Checkstyle suppressions for naming issues reported in the Synapse artifacts related clients-->
  <suppress checks="com.azure.tools.checkstyle.checks.ServiceClientCheck" files=".*[/\\]synapse[/\\].*"/>

  <!-- Suppress the long package name in Synapse managed private endpoints -->
  <suppress checks="PackageName" files="com.azure.analytics.synapse.managedprivateendpoints.*" />

  <!-- Suppress the long line in endpoint path -->
  <suppress checks="LineLength" files="com.azure.analytics.synapse.managedprivateendpoints.implementation.ManagedPrivateEndpointsImpl.java"/>

  <!-- Cosmos sdk suppressions -->
  <suppress checks="[a-zA-Z0-9]*" files="[/\\]azure-cosmos[/\\]src[/\\]test[/\\]"/>
  <suppress checks="[a-zA-Z0-9]*" files="[/\\]azure-cosmos-encryption[/\\]src[/\\]test[/\\]"/>
  <suppress checks="[a-zA-Z0-9]*" files="[/\\]cosmos[/\\]examples[/\\]"/>
  <suppress checks="[a-zA-Z0-9]*" files="[/\\]cosmos[/\\]implementation[/\\]"/>
  <suppress checks="[a-zA-Z0-9]*"
            files=".*[/\\]azure-cosmos[/\\]((?!(BridgeInternal|CosmosBridgeInternal|CommonsBridgeInternal)).*)"/>
  <suppress checks="[a-zA-Z0-9]*"
            files=".*[/\\]azure-cosmos-encryption[/\\]((?!(EncryptionBridgeInternal)).*)"/>

  <suppress checks="[a-zA-Z0-9]*" files="[/\\]cosmos[/\\]rx[/\\]examples[/\\]"/>
  <suppress checks="[a-zA-Z0-9]*" files="[/\\]azure-cosmos-benchmark[/\\]"/>
  <suppress checks="com.azure.tools.checkstyle.checks.GoodLoggingCheck"
            files="com.azure.cosmos.CosmosResponseDiagnostics"/>
  <suppress checks="com.azure.tools.checkstyle.checks.ThrowFromClientLoggerCheck"
            files=".*[/\\]cosmos[/\\]((?!(CosmosClient|CosmosScripts|CosmosAsyncDatabase|PartitionKeyDefinition
            |JsonSerializable|CosmosContainer|DatabaseAccount|CosmosContainerProperties|UniqueKeyPolicy|IncludedPath
            |CosmosConflictProperties|CosmosDatabase|ConnectionPolicy|ThrottlingRetryOptions|ClientSideRequestStatistics)).*)"/>
  <suppress checks="com.azure.tools.checkstyle.checks.(GoodLoggingCheck|ExternalDependencyExposedCheck)"
            files="com.azure.cosmos.JsonSerializable"/>  <!-- exposes logger from slf4j-->
  <suppress checks="javadoc" files="com.azure.cosmos.CompositePathSortOrder"/>
  <suppress checks="com.azure.tools.checkstyle.checks.EnforceFinalFieldsCheck" files="com.azure.cosmos.PartitionKey"/>
  <suppress
      checks="com.azure.tools.checkstyle.checks.(EnforceFinalFieldsCheck|ExternalDependencyExposedCheck|NoImplInPublicAPI)"
      files="com.azure.cosmos.ClientSideRequestStatistics"/>
  <suppress checks="IllegalImport"
            files="com.azure.cosmos.ClientSideRequestStatistics"/> <!-- Need OperatingSystemMXBean from sun to obtain cpu info -->

  <!-- perf-test files are not public API, so they don't need to fulfill all requirements. -->
  <suppress checks="Javadoc" files=".*[/\\]azure-storage-perf|azure-search-perf|azure-identity-perf|azure-template-perf[/\\].*\.java"/>
  <suppress checks="com.azure.tools.checkstyle.checks.EnforceFinalFields"
            files=".*[/\\]azure-identity-perf|azure-search-perf[/\\].*\.java"/>
  <suppress checks="GoodLogging" files=".*[/\\]azure-storage-perf|azure-search-perf|perf-test-core[/\\].*\.java"/>
  <suppress checks="com.azure.tools.checkstyle.checks.ThrowFromClientLoggerCheck"
            files=".*[/\\]azure-identity-perf|azure-search-perf|azure-storage-perf|perf-test-core|azure-template-perf[/\\].*\.java"/>
  <!-- Azure Search test models -->
  <suppress checks="StaticVariableName|VisibilityModifier"
            files="com.azure.search.perf.*.java|com.azure.messaging.servicebus.perf.*.java"/>

  <!-- Internal smoke test classes in Java perf framework need the public modifier -->
  <suppress checks="RedundantModifier" files="com.azure.perf.test.core.NoOpTest.java"/>
  <suppress checks="RedundantModifier" files="com.azure.perf.test.core.SleepTest.java"/>
  <suppress checks="RedundantModifier" files="com.azure.perf.test.core.ExceptionTest.java"/>

  <!-- The variables are assigned by jcommander annotation injection framework, cannot be made final. -->
  <suppress checks="com.azure.tools.checkstyle.checks.EnforceFinalFieldsCheck"
            files="com.azure.perf.test.core.PerfStressOptions.java"/>
  <suppress checks="com.azure.tools.checkstyle.checks.EnforceFinalFieldsCheck"
            files="com.azure.messaging.servicebus.perf.ServiceBusStressOptions.java"/>

  <!-- Nested blocks are still readable in the switch statements in Avro. -->
  <suppress checks="AvoidNestedBlocks" files="com.azure.storage.internal.avro.implementation.schema.AvroSchema.java"/>
  <suppress checks="AvoidNestedBlocks" files="com.azure.storage.internal.avro.implementation.schema.AvroType.java"/>

  <!-- Checkstyle suppressions for resource manager package -->
  <suppress checks="com.azure.tools.checkstyle.checks.ServiceClientCheck" files="com.azure.resourcemanager.*"/>

  <!-- Checkstyle suppression for Event Hubs client APIs that use Flux instead of PagedFlux for methods that return a collection -->
  <suppress checks="com.azure.tools.checkstyle.checks.ServiceClientCheck" files="com.azure.messaging.eventhubs.EventHubConsumerClient.java"/>
  <suppress checks="com.azure.tools.checkstyle.checks.ServiceClientCheck" files="com.azure.messaging.eventhubs.EventHubConsumerAsyncClient.java"/>
  <suppress checks="com.azure.tools.checkstyle.checks.ServiceClientCheck" files="com.azure.messaging.eventhubs.EventHubProducerClient.java"/>
  <suppress checks="com.azure.tools.checkstyle.checks.ServiceClientCheck" files="com.azure.messaging.eventhubs.EventHubProducerAsyncClient.java"/>

  <!-- ### begin: Spring related suppression -->
  <!-- TODO: (https://github.com/Azure/azure-sdk-for-java/issues/18291)  -->
  <!-- GoodLoggingCheck: Spring as a framework, will not directly use ClientLogger-->
  <suppress checks="com.azure.tools.checkstyle.checks.(GoodLoggingCheck|ThrowFromClientLoggerCheck)" files=".*[/\\]com[/\\]azure[/\\]spring[/\\].*"/>

  <!-- ExternalDependencyExposedCheck: Spring will directly use classes from spring dependencies in methods-->
  <suppress checks="com.azure.tools.checkstyle.checks.ExternalDependencyExposedCheck" files=".*[/\\]com[/\\]azure[/\\]spring[/\\].*"/>

  <!-- Package Name: B2C is the product name -->
  <suppress checks="PackageName" files="com.azure.spring.b2c.*|com.azure.spring.autoconfigure.b2c.*"/>

  <!-- MissingJavadocMethod: Temporarily skip -->
  <suppress checks="MissingJavadocMethod" files=".*[/\\]com[/\\]azure[/\\]spring[/\\].*"/>
  <!-- MissingJavadocMethod: gremlin is not shipping now -->
  <suppress checks="MissingJavadocType" files=".*[/\\]com[/\\]azure[/\\]spring[/\\]data[/\\]gremlin.*"/>
  <!-- MissingJavadocMethod: internal packages -->
  <suppress checks="MissingJavadocType|JavadocThrowsChecks|EnforceFinalFields" files=".*[/\\]com[/\\]azure[/\\]spring[/\\]integration[/\\]test.*"/>

  <!--BlacklistedWordsCheck: URL is the name -->
  <suppress checks="com.azure.tools.checkstyle.checks.BlacklistedWordsCheck" files="com.azure.spring.autoconfigure.storage.resource.BlobStorageResource.java"/>
  <suppress checks="com.azure.tools.checkstyle.checks.BlacklistedWordsCheck" files="com.azure.spring.autoconfigure.storage.resource.FileStorageResource.java"/>

  <!--BlacklistedWordsCheck: B2C is the product name -->
  <suppress checks="com.azure.tools.checkstyle.checks.BlacklistedWordsCheck" files="com.azure.spring.autoconfigure.b2c.AADB2CURL"/>

  <!-- EnforceFinalFieldsCheck: The property will be filled by Spring framework -->
  <suppress checks="com.azure.tools.checkstyle.checks.EnforceFinalFieldsCheck" files="com.azure.spring.autoconfigure.aad.ServiceEndpointsProperties"/>
  <suppress checks="com.azure.tools.checkstyle.checks.EnforceFinalFieldsCheck" files="com.azure.spring.autoconfigure.aad.UserGroups"/>
  <suppress checks="com.azure.tools.checkstyle.checks.EnforceFinalFieldsCheck" files="com.azure.spring.autoconfigure.jms.ConnectionStringResolver"/>
  <suppress checks="com.azure.tools.checkstyle.checks.EnforceFinalFieldsCheck" files="com.azure.spring.data.cosmos.config.AbstractCosmosConfiguration.java"/>
  <suppress checks="com.azure.tools.checkstyle.checks.EnforceFinalFieldsCheck" files="com.azure.spring.data.cosmos.core.query.CosmosPageRequest.java"/>
  <suppress checks="com.azure.tools.checkstyle.checks.EnforceFinalFieldsCheck" files="com.azure.spring.cloud.autoconfigure.telemetry.TelemetryAutoConfiguration.java"/>
  <suppress checks="com.azure.tools.checkstyle.checks.EnforceFinalFieldsCheck" files="com.azure.spring.cloud.autoconfigure.context.AzureEnvironmentAutoConfiguration.java"/>
  <suppress checks="com.azure.tools.checkstyle.checks.EnforceFinalFieldsCheck" files="com.azure.spring.cloud.autoconfigure.storage.AzureStorageQueueAutoConfiguration.java"/>
  <suppress checks="com.azure.tools.checkstyle.checks.EnforceFinalFieldsCheck" files="com.azure.spring.cloud.autoconfigure.storage.AzureStorageAutoConfiguration.java"/>
  <suppress checks="com.azure.tools.checkstyle.checks.EnforceFinalFieldsCheck" files="com.azure.spring.cloud.autoconfigure.servicebus.AzureServiceBusTopicAutoConfiguration.java"/>
  <suppress checks="com.azure.tools.checkstyle.checks.EnforceFinalFieldsCheck" files="com.azure.spring.cloud.autoconfigure.servicebus.AzureServiceBusQueueAutoConfiguration.java"/>
  <suppress checks="com.azure.tools.checkstyle.checks.EnforceFinalFieldsCheck" files="com.azure.spring.cloud.autoconfigure.eventhub.AzureEventHubAutoConfiguration.java"/>
  <suppress checks="com.azure.tools.checkstyle.checks.EnforceFinalFieldsCheck" files="com.azure.spring.messaging.container.AbstractListenerContainer.java"/>
  <suppress checks="com.azure.tools.checkstyle.checks.EnforceFinalFieldsCheck" files="com.azure.spring.servicebus.stream.binder.config.ServiceBusTopicBinderConfiguration.java"/>
  <suppress checks="com.azure.tools.checkstyle.checks.EnforceFinalFieldsCheck" files="com.azure.spring.servicebus.stream.binder.config.ServiceBusQueueBinderConfiguration.java"/>
  <suppress checks="com.azure.tools.checkstyle.checks.EnforceFinalFieldsCheck" files="com.azure.spring.eventhub.stream.binder.config.EventHubBinderConfiguration.java"/>

  <suppress checks="com.azure.tools.checkstyle.checks.EnforceFinalFieldsCheck" files="com.azure.spring.data.gremlin.conversion.source.AbstractGremlinSource.java"/>
  <suppress checks="com.azure.tools.checkstyle.checks.EnforceFinalFieldsCheck" files="com.azure.spring.keyvault.KeyVaultOperation.java"/>

  <suppress checks="MethodName" files="com.azure.spring.data.gremlin.common.GremlinConfig.java"/>

  <suppress checks="MethodName" files="com.azure.spring.integration.core.api.CheckpointConfig.java"/>
  <suppress checks="MethodName" files="com.azure.spring.integration.servicebus.ServiceBusClientConfig.java"/>

  <!-- Checkstyle suppressions for azure.spring.data.cosmos package -->
  <suppress checks="MethodName|MemberName|ParameterName" files="src[/\\]test[/\\]java[/\\]com[/\\]azure[/\\]spring[/\\]data[/\\]cosmos[/\\]domain|repository.*.java"/>
  <suppress checks="MethodName" files="com.azure.spring.data.cosmos.config.CosmosConfig.java"/>
  <suppress checks="PackageName" files="com.azure.spring.data.cosmos.multidatasource.*\.java"/>
  <suppress checks="MemberName" files="com.azure.spring.data.cosmos.MyItem.java"/>

  <!-- Checkstyle suppressions for com.microsoft.azure.spring package,
  if you change the package name to com.azure.spring, please remove the configuration here. -->
  <suppress checks="ConstantName|VisibilityModifier" files="src[/\\]test[/\\]java[/\\]com[/\\]microsoft[/\\]azure[/\\]spring[/\\]cloud[/\\]config|properties.*.java"/>

  <!-- ### end: Spring related suppression -->

  <!-- False positive as the methods are implemented in an anonymous class that is not exposed publicly. EntityHelper's
    accessor classes are not visible. -->
  <suppress checks="com.azure.tools.checkstyle.checks.NoImplInPublicAPI" files="com.azure.messaging.servicebus.administration.models.QueueProperties.java"/>
  <suppress checks="com.azure.tools.checkstyle.checks.NoImplInPublicAPI" files="com.azure.messaging.servicebus.administration.models.RuleProperties.java"/>
  <suppress checks="com.azure.tools.checkstyle.checks.NoImplInPublicAPI" files="com.azure.messaging.servicebus.administration.models.SubscriptionProperties.java"/>
  <suppress checks="com.azure.tools.checkstyle.checks.NoImplInPublicAPI" files="com.azure.messaging.servicebus.administration.models.TopicProperties.java"/>

  <!-- TODO: (https://github.com/Azure/azure-sdk-for-java/issues/18279) -->
  <!-- Suppress DigitalTwins for now -->
  <suppress checks="[a-zA-Z0-9]*" files="[/\\]azure-digitaltwins-core[/\\]src[/\\]"/>
  <suppress checks="[a-zA-Z0-9]*" files="[/\\]azure-ai-anomalydetector[/\\]src[/\\]"/>
  <suppress checks="[a-zA-Z0-9]*" files="[/\\]azure-iot-deviceupdate[/\\]src[/\\]"/>

  <!-- Don't enforce non-static ClientLogger instances in com.azure.core.util.Option types-->
  <suppress checks="com.azure.tools.checkstyle.checks.ThrowFromClientLoggerCheck"
            files="com.azure.core.implementation.Option.java"/>

  <!-- Suppress checks in azure-core-experimental -->
  <suppress checks="com.azure.tools.checkstyle.checks.ExternalDependencyExposedCheck"
            files="com.azure.core.experimental.jsonpatch.(JsonPatchDocumentSerializer|JsonPatchOperationSerializer).java"/>

  <!-- Suppress non-conforming service builder and service clients -->
  <!-- The clients don't end with 'Client' but instead with 'Sender' -->
  <suppress checks="com.azure.tools.checkstyle.checks.ServiceClientBuilderCheck"
            files="com.azure.search.documents.SearchClientBuilder"
            lines="366,398,410"/>
  <suppress checks="com.azure.tools.checkstyle.checks.ServiceClientCheck"
            files="com.azure.search.documents.SearchIndexingBufferedAsyncSender"/>
  <suppress checks="com.azure.tools.checkstyle.checks.ServiceClientCheck"
            files="com.azure.search.documents.SearchIndexingBufferedSender"/>

  <!-- Suppress checks on AutoRest generated Attestation service code -->
  <suppress checks="(MissingJavadocMethod|EnforceFinalFields)"
            files=".*[/\\]azure[/\\]security[/\\]attestation[/\\]AttestationClientBuilder.java"/>
  <suppress checks="WhitespaceAround|ThrowFromClientLogger"
            files="com.azure.security.attestation.models.*\.java"/>
</suppressions><|MERGE_RESOLUTION|>--- conflicted
+++ resolved
@@ -160,18 +160,6 @@
   <!-- InvalidKeyException is not a runtime exception, issue link: https://github.com/Azure/azure-sdk-for-java/issues/5178 -->
   <suppress checks="com.azure.tools.checkstyle.checks.ThrowFromClientLogger"
             files="com.azure.security.keyvault.keys.cryptography.AesCbc.java"/>
-<<<<<<< HEAD
-=======
-  <suppress checks="com.azure.tools.checkstyle.checks.ThrowFromClientLogger"
-            files="com.azure.security.keyvault.keys.cryptography.AesCbcPad.java"/>
-
-  <!-- suppress the runtime exception in the KeyVaultClient class-->
-  <suppress checks="com.azure.tools.checkstyle.checks.ThrowFromClientLogger"
-            files="com.azure.security.keyvault.jca.KeyVaultClient.java"/>
-
-  <!-- This class overrides a method that throws, so it cannot be avoided. -->
-  <suppress checks="com.azure.tools.checkstyle.checks.ThrowFromClientLoggerCheck" files="com.azure.security.keyvault.jca.KeyVaultTrustManager"/>
->>>>>>> e148b9d2
 
   <!-- Nested blocks are still readable in the switch statements in Avro. -->
   <suppress checks="AvoidNestedBlocks" files="com.azure.storage.internal.avro.implementation.schema.AvroSchema.java"/>
