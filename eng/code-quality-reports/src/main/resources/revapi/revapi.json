--- conflicted
+++ resolved
@@ -348,15 +348,9 @@
         "justification": "New getter added in azure-core."
       },
       {
-<<<<<<< HEAD
-          "code": "java.method.defaultMethodAddedToInterface",
-          "new": "method boolean com.azure.core.http.policy.RetryStrategy::shouldRetryException(java.lang.Throwable)",
-          "justification": "New default method added in azure-core."
-=======
         "code": "java.method.defaultMethodAddedToInterface",
         "new": "method boolean com.azure.core.http.policy.RetryStrategy::shouldRetryException(java.lang.Throwable)",
         "justification": "New default method added in azure-core."
->>>>>>> 45cf7d58
       },
       {
         "code": "java.method.added",
@@ -367,8 +361,6 @@
         "code": "java.method.added",
         "new": "method void com.azure.core.util.logging.ClientLogger::log(com.azure.core.util.logging.LogLevel, java.util.function.Supplier<java.lang.String>, java.lang.Throwable)",
         "justification": "New default method added in azure-core."
-<<<<<<< HEAD
-=======
       },
       {
         "code": "java.method.added",
@@ -414,7 +406,6 @@
         "code": "java.method.added",
         "new": "method com.azure.core.credential.TokenRequestContext com.azure.core.credential.TokenRequestContext::setTenantId(java.lang.String)",
         "justification": "New method added to TokenRequestContext in azure-core."
->>>>>>> 45cf7d58
       }
     ]
   }
