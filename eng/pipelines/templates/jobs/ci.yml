--- conflicted
+++ resolved
@@ -157,11 +157,7 @@
         inputs:
           mavenPomFile: pom.xml
           goals: 'deploy'
-<<<<<<< HEAD
-          options: '$(DefaultOptions) -T ${{parameters.MavenBuildPackageParallelization}} -DskipTests -Dgenerate-overview -Dspotbugs.skip=true -Dcheckstyle.skip=true -Drevapi.skip=true -pl $(ProjectList) -am -DaltDeploymentRepository=id::default::file://$(System.DefaultWorkingDirectory)/build' # We include template-module so we ensure it always builds in CI
-=======
-          options: '$(DefaultOptions) -T 1C --quiet -DskipTests -Dgenerate-overview -Dspotbugs.skip=true -Dcheckstyle.skip=true -Drevapi.skip=true -pl $(ProjectList) -am -DaltDeploymentRepository=id::default::file://$(System.DefaultWorkingDirectory)/build' # We include template-module so we ensure it always builds in CI
->>>>>>> 25bd0c6e
+          options: '$(DefaultOptions) -T ${{parameters.MavenBuildPackageParallelization}} --quiet -DskipTests -Dgenerate-overview -Dspotbugs.skip=true -Dcheckstyle.skip=true -Drevapi.skip=true -pl $(ProjectList) -am -DaltDeploymentRepository=id::default::file://$(System.DefaultWorkingDirectory)/build' # We include template-module so we ensure it always builds in CI
           mavenOptions: '$(MemoryOptions) $(LoggingOptions)'
           javaHomeOption: 'JDKVersion'
           jdkVersionOption: $(JavaBuildVersion)
@@ -310,11 +306,7 @@
         inputs:
           mavenPomFile: pom.xml
           goals: 'install'
-<<<<<<< HEAD
-          options: '$(DefaultOptions) -T ${{parameters.MavenBuildInstallParallelization}} -DskipTests -Dgpg.skip -Dmaven.javadoc.skip=true -Dcodesnippet.skip=true -Dcheckstyle.skip=true -Dspotbugs.skip=true -Drevapi.skip=true -pl $(ProjectList) -am'
-=======
-          options: '$(DefaultOptions) -T 2C --quiet -DskipTests -Dgpg.skip -Dmaven.javadoc.skip=true -Dcodesnippet.skip=true -Dcheckstyle.skip=true -Dspotbugs.skip=true -Drevapi.skip=true -pl $(ProjectList) -am'
->>>>>>> 25bd0c6e
+          options: '$(DefaultOptions) -T ${{parameters.MavenBuildInstallParallelization}} --quiet -DskipTests -Dgpg.skip -Dmaven.javadoc.skip=true -Dcodesnippet.skip=true -Dcheckstyle.skip=true -Dspotbugs.skip=true -Drevapi.skip=true -pl $(ProjectList) -am'
           mavenOptions: '$(MemoryOptions) $(LoggingOptions)'
           javaHomeOption: 'JDKVersion'
           jdkVersionOption: $(JavaBuildVersion)
