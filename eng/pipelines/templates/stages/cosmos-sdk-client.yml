resources:
  repositories:
    - repository: azure-sdk-build-tools
      type: git
      name: internal/azure-sdk-build-tools
      ref: refs/tags/azure-sdk-build-tools_20200916.1

parameters:
- name: Artifacts
  type: object
  default: []
- name: AdditionalModules
  type: object
  default: []
- name: ServiceDirectory
  type: string
  default: not-specified
- name: SDKType
  type: string
  default: not-specified
- name: TargetDocRepoOwner
  type: string
  default: Azure
- name: TargetDocRepoName
  type: string
  default: azure-docs-sdk-java

stages:
  - stage: Build
    jobs:
    - template: ../jobs/archetype-sdk-client.yml
      parameters:
        ServiceDirectory: ${{parameters.ServiceDirectory}}
        Artifacts: ${{ parameters.Artifacts }}
        AdditionalModules: ${{ parameters.AdditionalModules }}
        SDKType: ${{parameters.SDKType}}
        TestMatrix:
          Linux - Java 8:
            Pool: azsdk-pool-mms-ubuntu-1804-general
            OSVmImage: MMSUbuntu18.04
            JavaTestVersion: '1.8'
            RunTitle: 'Linux on Java 1.8'
            ProfileFlag: '-Punit'
          macOS - Java 8:
            Pool: Azure Pipelines
            OSVmImage: macOS-10.15
            JavaTestVersion: '1.8'
            RunTitle: 'macOS on Java 1.8'
            ProfileFlag: '-Punit'
          Windows - Java 8:
            Pool: azsdk-pool-mms-win-2019-general
            OSVmImage: MMS2019
            JavaTestVersion: '1.8'
            RunTitle: 'Windows on Java 1.8'
            ProfileFlag: '-Punit'
          Linux - Java 11:
            Pool: azsdk-pool-mms-ubuntu-1804-general
            OSVmImage: MMSUbuntu18.04
            JavaTestVersion: '1.11'
            RunTitle: 'Linux on Java 1.11'
            ProfileFlag: '-Punit'
          macOS - Java 11:
            Pool: Azure Pipelines
            OSVmImage: macOS-10.15
            JavaTestVersion: '1.11'
            RunTitle: 'macOS on Java 1.11'
            ProfileFlag: '-Punit'
          Windows - Java 11:
            Pool: azsdk-pool-mms-win-2019-general
            OSVmImage: MMS2019
            JavaTestVersion: '1.11'
            RunTitle: 'Windows on Java 1.11'
            ProfileFlag: '-Punit'
          Linux From Source - Java 11:
            Pool: azsdk-pool-mms-ubuntu-1804-general
            OSVmImage: MMSUbuntu18.04
            JavaTestVersion: '1.11'
            RunTitle: 'From Source: Linux on Java 1.11'
            AdditionalOptions: '-amd'
            TestFromSource: true
            ProfileFlag: '-Punit'
        PreTestSteps:
          - template: ../steps/install-reporting-tools.yml

    - template: ../jobs/archetype-sdk-tests-generate.yml
      parameters:
<<<<<<< HEAD
        TestName: Emulator
        DisableAzureResourceCreation: true
        ServiceDirectory: cosmos
        Artifacts: ${{ parameters.Artifacts }}
        AdditionalModules: ${{ parameters.AdditionalModules }}
        ACCOUNT_HOST: 'https://localhost:8081/'
        ACCOUNT_KEY: 'C2y6yDjf5/R+ob0N8A7Cgv30VRDJIWEHLM+4QDU5DE2nQ9nDuVTqobD4b8mGGyPMbIZnqyMsEcaGQy67XIw/Jw=='
        SECONDARY_ACCOUNT_KEY: 'C2y6yDjf5/R+ob0N8A7Cgv30VRDJIWEHLM+4QDU5DE2nQ9nDuVTqobD4b8mGGyPMbIZnqyMsEcaGQy67XIw/Jw=='
        # Increased timeout to 90 because of cosmos emulator taking 25-30 mins to download emulator
        # Issue filed to improve download speed: https://github.com/Azure/azure-sdk-for-java/issues/12970
        TimeoutInMinutes: 90
        Matrix:
          Tcp_Integration_Tests_Java8:
            Pool: azsdk-pool-mms-win-2019-general
            OSVmImage: MMS2019
            JavaTestVersion: '1.8'
            ProfileFlag: '-Pemulator'
            DisplayName: 'Emulator only Integration Tests'
            PROTOCOLS: '["Tcp"]'
            DESIRED_CONSISTENCIES: '["Strong", "Session"]'
            AdditionalArgs: '-DargLine="-DACCOUNT_HOST=https://localhost:8081/"'
          Https_Integration_Tests_Java8:
            Pool: azsdk-pool-mms-win-2019-general
            OSVmImage: MMS2019
            JavaTestVersion: '1.8'
            ProfileFlag: '-Pemulator'
            DisplayName: 'Emulator only Integration Tests'
            PROTOCOLS: '["Https"]'
            DESIRED_CONSISTENCIES: '["Strong", "Session"]'
            AdditionalArgs: '-DargLine="-DACCOUNT_HOST=https://localhost:8081/"'
          Spring_Integration_Tests_Java8:
            Pool: azsdk-pool-mms-win-2019-general
            OSVmImage: MMS2019
            JavaTestVersion: '1.8'
            ProfileFlag: '-P integration-test-emulator'
            DisplayName: 'Spring Emulator only Integration Tests'
            AdditionalArgs: '-DargLine="-DACCOUNT_HOST=https://localhost:8081/ -DACCOUNT_KEY=C2y6yDjf5/R+ob0N8A7Cgv30VRDJIWEHLM+4QDU5DE2nQ9nDuVTqobD4b8mGGyPMbIZnqyMsEcaGQy67XIw/Jw== -DSECONDARY_ACCOUNT_KEY=C2y6yDjf5/R+ob0N8A7Cgv30VRDJIWEHLM+4QDU5DE2nQ9nDuVTqobD4b8mGGyPMbIZnqyMsEcaGQy67XIw/Jw== -DNEW_ACCOUNT_HOST=https://localhost:8081/ -DNEW_ACCOUNT_KEY=C2y6yDjf5/R+ob0N8A7Cgv30VRDJIWEHLM+4QDU5DE2nQ9nDuVTqobD4b8mGGyPMbIZnqyMsEcaGQy67XIw/Jw== -DNEW_SECONDARY_ACCOUNT_KEY=C2y6yDjf5/R+ob0N8A7Cgv30VRDJIWEHLM+4QDU5DE2nQ9nDuVTqobD4b8mGGyPMbIZnqyMsEcaGQy67XIw/Jw=="'
          Encryption_Integration_Tests_Java8:
            Pool: azsdk-pool-mms-win-2019-general
            OSVmImage: MMS2019
            JavaTestVersion: '1.8'
            ProfileFlag: '-Pencryption-integration'
            DisplayName: 'Encryption Emulator only Integration Tests'
            PROTOCOLS: '["Tcp"]'
            DESIRED_CONSISTENCIES: '["Session"]'
            AdditionalArgs: '-DargLine="-DACCOUNT_HOST=https://localhost:8081/"'
          Spark_Integration_Tests_Java8:
            Pool: azsdk-pool-mms-win-2019-general
            OSVmImage: 'windows-2019'
            JavaTestVersion: '1.8'
            ProfileFlag: '-PsparkE2E'
            DisplayName: 'Spark Integration Tests targeting Cosmos Emulator'
            PROTOCOLS: '["Tcp"]'
            DESIRED_CONSISTENCIES: '["Session"]'
            AdditionalArgs: '-DargLine="-DACCOUNT_HOST=https://localhost:8081/"'
=======
        MatrixConfigs:
          - Name: Cosmos_emulator_integration
            Path: eng/pipelines/templates/stages/cosmos-emulator-matrix.json
            Selection: all
            GenerateVMJobs: true
        CloudConfig:
          SubscriptionConfiguration: $(sub-config-azure-cloud-test-resources)
          Cloud: Public
        AdditionalParameters:
          DisableAzureResourceCreation: true
          ServiceDirectory: cosmos
          Artifacts: ${{ parameters.Artifacts }}
          AdditionalModules: ${{ parameters.AdditionalModules }}
          ACCOUNT_HOST: 'https://localhost:8081/'
          ACCOUNT_KEY: 'C2y6yDjf5/R+ob0N8A7Cgv30VRDJIWEHLM+4QDU5DE2nQ9nDuVTqobD4b8mGGyPMbIZnqyMsEcaGQy67XIw/Jw=='
          SECONDARY_ACCOUNT_KEY: 'C2y6yDjf5/R+ob0N8A7Cgv30VRDJIWEHLM+4QDU5DE2nQ9nDuVTqobD4b8mGGyPMbIZnqyMsEcaGQy67XIw/Jw=='
          # Increased timeout to 90 because of cosmos emulator taking 25-30 mins to download emulator
          # Issue filed to improve download speed: https://github.com/Azure/azure-sdk-for-java/issues/12970
          TimeoutInMinutes: 90
          TestStepMavenInputs:
            goals: clean verify
            options: '$(ProfileFlag) -Dgpg.skip -Dmaven.javadoc.skip=true -Dspotbugs.skip=true -Dcheckstyle.skip=true -Drevapi.skip=true -DtrimStackTrace=false $(AdditionalArgs) -pl $(ProjectList)'
            mavenAuthenticateFeed: true
            jdkVersionOption: $(JavaTestVersion)
>>>>>>> 5ea59a8f

          PreSteps:
          - template: /eng/common/pipelines/templates/steps/cosmos-emulator.yml
            parameters:
              StartParameters: '/noexplorer /noui /enablepreview /disableratelimiting /enableaadauthentication /partitioncount=50 /consistency=Strong'
          - powershell: |
              $Key = 'C2y6yDjf5/R+ob0N8A7Cgv30VRDJIWEHLM+4QDU5DE2nQ9nDuVTqobD4b8mGGyPMbIZnqyMsEcaGQy67XIw/Jw=='
              $password = ConvertTo-SecureString -String $Key -Force -AsPlainText
              $cert = Get-ChildItem cert:\LocalMachine\My | Where-Object { $_.FriendlyName -eq "DocumentDbEmulatorCertificate" }
              Export-PfxCertificate -Cert $cert -FilePath ".\CosmosDbEmulatorCert.pfx" -Password $password | Out-Null
              $cert = New-Object System.Security.Cryptography.X509Certificates.X509Certificate2
              $cert.Import(".\CosmosDbEmulatorCert.pfx", $Key, "DefaultKeySet")
              $cert | Export-Certificate -FilePath "$env:temp\CosmosDbEmulatorCert.cer" -Type CERT
            displayName: 'Export Cosmos DB Emulator Certificate'
          - powershell: |
              cd $env:java_home\jre\lib\security
              cp $env:temp\CosmosDbEmulatorCert.cer .
              keytool -keystore cacerts -importcert -noprompt -trustcacerts -alias CosmosDbEmulatorCert -file CosmosDbEmulatorCert.cer -storepass changeit
            displayName: 'Create Java TrustStore'

          # We `install` separately from running `site:site site:stage` so that the `install` brings in the non-shipping-modules,
          # but we don't include them in the Maven site commands (so that we don't generate reports for the non-shipping modules).
          - template: ../steps/install-reporting-tools.yml

          PostSteps:
            - script: |
                python --version
                python -m pip install setuptools termcolor in_place
                python sdk/spring/scripts/replace_util.py --module cosmos --log debug --color false
              condition: and(succeededOrFailed(), eq(variables['DisplayName'], 'Spring Emulator only Integration Tests'))
              displayName: 'Run replace_util.py'
            - task: Maven@3
              condition: and(succeededOrFailed(), eq(variables['DisplayName'], 'Spring Emulator only Integration Tests'))
              displayName: 'Run tests again: $(DisplayName)'
              inputs:
                mavenPomFile: pom.xml
                goals: clean verify
                options: '$(ProfileFlag) -Dgpg.skip $(AdditionalArgs) -pl com.azure:azure-spring-data-cosmos-test'
                mavenAuthenticateFeed: true
                jdkVersionOption: $(JavaTestVersion)

  # The Prerelease and Release stages are conditioned on whether we are building a pull request and the branch.
  - ${{if and(ne(variables['Build.Reason'], 'PullRequest'), eq(variables['System.TeamProject'], 'internal'))}}:
    - template: archetype-java-release.yml
      parameters:
        DependsOn: Build
        ServiceDirectory: ${{parameters.ServiceDirectory}}
        SDKType: ${{parameters.SDKType}}
        Artifacts: ${{parameters.Artifacts}}
        ArtifactName: packages
        TargetDocRepoOwner: ${{parameters.TargetDocRepoOwner}}
        TargetDocRepoName: ${{parameters.TargetDocRepoName}}<|MERGE_RESOLUTION|>--- conflicted
+++ resolved
@@ -84,63 +84,6 @@
 
     - template: ../jobs/archetype-sdk-tests-generate.yml
       parameters:
-<<<<<<< HEAD
-        TestName: Emulator
-        DisableAzureResourceCreation: true
-        ServiceDirectory: cosmos
-        Artifacts: ${{ parameters.Artifacts }}
-        AdditionalModules: ${{ parameters.AdditionalModules }}
-        ACCOUNT_HOST: 'https://localhost:8081/'
-        ACCOUNT_KEY: 'C2y6yDjf5/R+ob0N8A7Cgv30VRDJIWEHLM+4QDU5DE2nQ9nDuVTqobD4b8mGGyPMbIZnqyMsEcaGQy67XIw/Jw=='
-        SECONDARY_ACCOUNT_KEY: 'C2y6yDjf5/R+ob0N8A7Cgv30VRDJIWEHLM+4QDU5DE2nQ9nDuVTqobD4b8mGGyPMbIZnqyMsEcaGQy67XIw/Jw=='
-        # Increased timeout to 90 because of cosmos emulator taking 25-30 mins to download emulator
-        # Issue filed to improve download speed: https://github.com/Azure/azure-sdk-for-java/issues/12970
-        TimeoutInMinutes: 90
-        Matrix:
-          Tcp_Integration_Tests_Java8:
-            Pool: azsdk-pool-mms-win-2019-general
-            OSVmImage: MMS2019
-            JavaTestVersion: '1.8'
-            ProfileFlag: '-Pemulator'
-            DisplayName: 'Emulator only Integration Tests'
-            PROTOCOLS: '["Tcp"]'
-            DESIRED_CONSISTENCIES: '["Strong", "Session"]'
-            AdditionalArgs: '-DargLine="-DACCOUNT_HOST=https://localhost:8081/"'
-          Https_Integration_Tests_Java8:
-            Pool: azsdk-pool-mms-win-2019-general
-            OSVmImage: MMS2019
-            JavaTestVersion: '1.8'
-            ProfileFlag: '-Pemulator'
-            DisplayName: 'Emulator only Integration Tests'
-            PROTOCOLS: '["Https"]'
-            DESIRED_CONSISTENCIES: '["Strong", "Session"]'
-            AdditionalArgs: '-DargLine="-DACCOUNT_HOST=https://localhost:8081/"'
-          Spring_Integration_Tests_Java8:
-            Pool: azsdk-pool-mms-win-2019-general
-            OSVmImage: MMS2019
-            JavaTestVersion: '1.8'
-            ProfileFlag: '-P integration-test-emulator'
-            DisplayName: 'Spring Emulator only Integration Tests'
-            AdditionalArgs: '-DargLine="-DACCOUNT_HOST=https://localhost:8081/ -DACCOUNT_KEY=C2y6yDjf5/R+ob0N8A7Cgv30VRDJIWEHLM+4QDU5DE2nQ9nDuVTqobD4b8mGGyPMbIZnqyMsEcaGQy67XIw/Jw== -DSECONDARY_ACCOUNT_KEY=C2y6yDjf5/R+ob0N8A7Cgv30VRDJIWEHLM+4QDU5DE2nQ9nDuVTqobD4b8mGGyPMbIZnqyMsEcaGQy67XIw/Jw== -DNEW_ACCOUNT_HOST=https://localhost:8081/ -DNEW_ACCOUNT_KEY=C2y6yDjf5/R+ob0N8A7Cgv30VRDJIWEHLM+4QDU5DE2nQ9nDuVTqobD4b8mGGyPMbIZnqyMsEcaGQy67XIw/Jw== -DNEW_SECONDARY_ACCOUNT_KEY=C2y6yDjf5/R+ob0N8A7Cgv30VRDJIWEHLM+4QDU5DE2nQ9nDuVTqobD4b8mGGyPMbIZnqyMsEcaGQy67XIw/Jw=="'
-          Encryption_Integration_Tests_Java8:
-            Pool: azsdk-pool-mms-win-2019-general
-            OSVmImage: MMS2019
-            JavaTestVersion: '1.8'
-            ProfileFlag: '-Pencryption-integration'
-            DisplayName: 'Encryption Emulator only Integration Tests'
-            PROTOCOLS: '["Tcp"]'
-            DESIRED_CONSISTENCIES: '["Session"]'
-            AdditionalArgs: '-DargLine="-DACCOUNT_HOST=https://localhost:8081/"'
-          Spark_Integration_Tests_Java8:
-            Pool: azsdk-pool-mms-win-2019-general
-            OSVmImage: 'windows-2019'
-            JavaTestVersion: '1.8'
-            ProfileFlag: '-PsparkE2E'
-            DisplayName: 'Spark Integration Tests targeting Cosmos Emulator'
-            PROTOCOLS: '["Tcp"]'
-            DESIRED_CONSISTENCIES: '["Session"]'
-            AdditionalArgs: '-DargLine="-DACCOUNT_HOST=https://localhost:8081/"'
-=======
         MatrixConfigs:
           - Name: Cosmos_emulator_integration
             Path: eng/pipelines/templates/stages/cosmos-emulator-matrix.json
@@ -165,7 +108,6 @@
             options: '$(ProfileFlag) -Dgpg.skip -Dmaven.javadoc.skip=true -Dspotbugs.skip=true -Dcheckstyle.skip=true -Drevapi.skip=true -DtrimStackTrace=false $(AdditionalArgs) -pl $(ProjectList)'
             mavenAuthenticateFeed: true
             jdkVersionOption: $(JavaTestVersion)
->>>>>>> 5ea59a8f
 
           PreSteps:
           - template: /eng/common/pipelines/templates/steps/cosmos-emulator.yml
