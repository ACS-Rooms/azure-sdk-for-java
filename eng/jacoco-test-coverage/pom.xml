--- conflicted
+++ resolved
@@ -44,11 +44,7 @@
     <dependency>
       <groupId>com.azure</groupId>
       <artifactId>azure-ai-formrecognizer</artifactId>
-<<<<<<< HEAD
-      <version>3.0.7</version> <!-- {x-version-update;com.azure:azure-ai-formrecognizer;current} -->
-=======
       <version>3.1.0</version> <!-- {x-version-update;com.azure:azure-ai-formrecognizer;current} -->
->>>>>>> 4e656fd7
     </dependency>
     <dependency>
       <groupId>com.azure</groupId>
