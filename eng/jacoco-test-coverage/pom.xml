--- conflicted
+++ resolved
@@ -174,7 +174,7 @@
     <dependency>
       <groupId>com.azure</groupId>
       <artifactId>azure-cosmos</artifactId>
-      <version>4.19.1</version> <!-- {x-version-update;com.azure:azure-cosmos;current} -->
+      <version>4.20.0-beta.2</version> <!-- {x-version-update;com.azure:azure-cosmos;current} -->
     </dependency>
     <dependency>
       <groupId>com.azure</groupId>
@@ -264,7 +264,7 @@
     <dependency>
       <groupId>com.azure</groupId>
       <artifactId>azure-security-keyvault-jca</artifactId>
-      <version>2.1.0</version> <!-- {x-version-update;com.azure:azure-security-keyvault-jca;current} -->
+      <version>2.1.0-beta.1</version> <!-- {x-version-update;com.azure:azure-security-keyvault-jca;current} -->
     </dependency>
     <dependency>
       <groupId>com.azure</groupId>
@@ -419,7 +419,6 @@
 
     <dependency>
       <groupId>com.azure.spring</groupId>
-<<<<<<< HEAD
       <artifactId>azure-spring-cloud-core</artifactId>
       <version>4.0.0-beta.1</version> <!-- {x-version-update;com.azure.spring:azure-spring-cloud-core;current} -->
     </dependency>
@@ -517,105 +516,6 @@
       <groupId>com.azure.spring</groupId>
       <artifactId>spring-cloud-azure-messaging</artifactId>
       <version>4.0.0-beta.1</version> <!-- {x-version-update;com.azure.spring:spring-cloud-azure-messaging;current} -->
-=======
-      <artifactId>azure-identity-spring</artifactId>
-      <version>1.9.0</version> <!-- {x-version-update;com.azure.spring:azure-identity-spring;current} -->
-    </dependency>
-    <dependency>
-      <groupId>com.azure.spring</groupId>
-      <artifactId>azure-spring-boot</artifactId>
-      <version>3.9.0</version> <!-- {x-version-update;com.azure.spring:azure-spring-boot;current} -->
-    </dependency>
-    <dependency>
-      <groupId>com.azure.spring</groupId>
-      <artifactId>azure-spring-boot-starter</artifactId>
-      <version>3.9.0</version> <!-- {x-version-update;com.azure.spring:azure-spring-boot-starter;current} -->
-    </dependency>
-    <dependency>
-      <groupId>com.azure.spring</groupId>
-      <artifactId>azure-spring-boot-starter-active-directory</artifactId>
-      <version>3.9.0</version> <!-- {x-version-update;com.azure.spring:azure-spring-boot-starter-active-directory;current} -->
-    </dependency>
-    <dependency>
-      <groupId>com.azure.spring</groupId>
-      <artifactId>azure-spring-boot-starter-keyvault-certificates</artifactId>
-      <version>3.2.0</version> <!-- {x-version-update;com.azure.spring:azure-spring-boot-starter-keyvault-certificates;current} -->
-    </dependency>
-    <dependency>
-      <groupId>com.azure.spring</groupId>
-      <artifactId>azure-spring-boot-starter-keyvault-secrets</artifactId>
-      <version>3.9.0</version> <!-- {x-version-update;com.azure.spring:azure-spring-boot-starter-keyvault-secrets;current} -->
-    </dependency>
-    <dependency>
-      <groupId>com.azure.spring</groupId>
-      <artifactId>azure-spring-boot-starter-servicebus-jms</artifactId>
-      <version>3.9.0</version> <!-- {x-version-update;com.azure.spring:azure-spring-boot-starter-servicebus-jms;current} -->
-    </dependency>
-    <dependency>
-      <groupId>com.azure.spring</groupId>
-      <artifactId>azure-spring-boot-starter-active-directory-b2c</artifactId>
-      <version>3.9.0</version> <!-- {x-version-update;com.azure.spring:azure-spring-boot-starter-active-directory-b2c;current} -->
-    </dependency>
-    <dependency>
-      <groupId>com.azure.spring</groupId>
-      <artifactId>azure-spring-boot-starter-cosmos</artifactId>
-      <version>3.9.0</version> <!-- {x-version-update;com.azure.spring:azure-spring-boot-starter-cosmos;current} -->
-    </dependency>
-    <dependency>
-      <groupId>com.azure.spring</groupId>
-      <artifactId>azure-spring-boot-starter-storage</artifactId>
-      <version>3.9.0</version> <!-- {x-version-update;com.azure.spring:azure-spring-boot-starter-storage;current} -->
-    </dependency>
-    <dependency>
-      <groupId>com.azure</groupId>
-      <artifactId>azure-spring-data-cosmos</artifactId>
-      <version>3.12.0</version> <!-- {x-version-update;com.azure:azure-spring-data-cosmos;current} -->
-    </dependency>
-    <dependency>
-      <groupId>com.azure.spring</groupId>
-      <artifactId>azure-spring-cloud-context</artifactId>
-      <version>2.9.0</version> <!-- {x-version-update;com.azure.spring:azure-spring-cloud-context;current} -->
-    </dependency>
-    <dependency>
-      <groupId>com.azure.spring</groupId>
-      <artifactId>azure-spring-integration-core</artifactId>
-      <version>2.9.0</version> <!-- {x-version-update;com.azure.spring:azure-spring-integration-core;current} -->
-    </dependency>
-    <dependency>
-      <groupId>com.azure.spring</groupId>
-      <artifactId>azure-spring-integration-test</artifactId>
-      <version>2.9.0</version> <!-- {x-version-update;com.azure.spring:azure-spring-integration-test;current} -->
-    </dependency>
-    <dependency>
-      <groupId>com.azure.spring</groupId>
-      <artifactId>azure-spring-integration-eventhubs</artifactId>
-      <version>2.9.0</version> <!-- {x-version-update;com.azure.spring:azure-spring-integration-eventhubs;current} -->
-    </dependency>
-    <dependency>
-      <groupId>com.azure.spring</groupId>
-      <artifactId>azure-spring-integration-servicebus</artifactId>
-      <version>2.9.0</version> <!-- {x-version-update;com.azure.spring:azure-spring-integration-servicebus;current} -->
-    </dependency>
-    <dependency>
-      <groupId>com.azure.spring</groupId>
-      <artifactId>azure-spring-integration-storage-queue</artifactId>
-      <version>2.9.0</version> <!-- {x-version-update;com.azure.spring:azure-spring-integration-storage-queue;current} -->
-    </dependency>
-    <dependency>
-      <groupId>com.azure.spring</groupId>
-      <artifactId>azure-spring-cloud-storage</artifactId>
-      <version>2.9.0</version> <!-- {x-version-update;com.azure.spring:azure-spring-cloud-storage;current} -->
-    </dependency>
-    <dependency>
-      <groupId>com.azure.spring</groupId>
-      <artifactId>azure-spring-cloud-autoconfigure</artifactId>
-      <version>2.9.0</version> <!-- {x-version-update;com.azure.spring:azure-spring-cloud-autoconfigure;current} -->
-    </dependency>
-    <dependency>
-      <groupId>com.azure.spring</groupId>
-      <artifactId>azure-spring-cloud-messaging</artifactId>
-      <version>2.9.0</version> <!-- {x-version-update;com.azure.spring:azure-spring-cloud-messaging;current} -->
->>>>>>> 98ec69d5
     </dependency>
     <dependency>
       <groupId>com.microsoft.azure</groupId>
@@ -625,7 +525,6 @@
     <dependency>
       <groupId>com.azure.spring</groupId>
       <artifactId>azure-spring-cloud-starter-cache</artifactId>
-<<<<<<< HEAD
       <version>4.0.0-beta.1</version> <!-- {x-version-update;com.azure.spring:azure-spring-cloud-starter-cache;current} -->
     </dependency>
     <dependency>
@@ -677,54 +576,6 @@
       <groupId>com.azure.spring</groupId>
       <artifactId>spring-cloud-azure-stream-binder-eventhubs-core</artifactId>
       <version>4.0.0-beta.1</version> <!-- {x-version-update;com.azure.spring:spring-cloud-azure-stream-binder-eventhubs-core;current} -->
-=======
-      <version>2.9.0</version> <!-- {x-version-update;com.azure.spring:azure-spring-cloud-starter-cache;current} -->
-    </dependency>
-    <dependency>
-      <groupId>com.azure.spring</groupId>
-      <artifactId>azure-spring-cloud-starter-eventhubs</artifactId>
-      <version>2.9.0</version> <!-- {x-version-update;com.azure.spring:azure-spring-cloud-starter-eventhubs;current} -->
-    </dependency>
-    <dependency>
-      <groupId>com.azure.spring</groupId>
-      <artifactId>azure-spring-cloud-starter-eventhubs-kafka</artifactId>
-      <version>2.9.0</version> <!-- {x-version-update;com.azure.spring:azure-spring-cloud-starter-eventhubs-kafka;current} -->
-    </dependency>
-    <dependency>
-      <groupId>com.azure.spring</groupId>
-      <artifactId>azure-spring-cloud-starter-servicebus</artifactId>
-      <version>2.9.0</version> <!-- {x-version-update;com.azure.spring:azure-spring-cloud-starter-servicebus;current} -->
-    </dependency>
-    <dependency>
-      <groupId>com.azure.spring</groupId>
-      <artifactId>azure-spring-cloud-starter-storage-queue</artifactId>
-      <version>2.9.0</version> <!-- {x-version-update;com.azure.spring:azure-spring-cloud-starter-storage-queue;current} -->
-    </dependency>
-    <dependency>
-      <groupId>com.azure.spring</groupId>
-      <artifactId>azure-spring-cloud-stream-binder-servicebus-core</artifactId>
-      <version>2.9.0</version> <!-- {x-version-update;com.azure.spring:azure-spring-cloud-stream-binder-servicebus-core;current} -->
-    </dependency>
-    <dependency>
-      <groupId>com.azure.spring</groupId>
-      <artifactId>azure-spring-cloud-stream-binder-test</artifactId>
-      <version>2.9.0</version> <!-- {x-version-update;com.azure.spring:azure-spring-cloud-stream-binder-test;current} -->
-    </dependency>
-    <dependency>
-      <groupId>com.azure.spring</groupId>
-      <artifactId>azure-spring-cloud-stream-binder-servicebus-topic</artifactId>
-      <version>2.9.0</version> <!-- {x-version-update;com.azure.spring:azure-spring-cloud-stream-binder-servicebus-topic;current} -->
-    </dependency>
-    <dependency>
-      <groupId>com.azure.spring</groupId>
-      <artifactId>azure-spring-cloud-stream-binder-servicebus-queue</artifactId>
-      <version>2.9.0</version> <!-- {x-version-update;com.azure.spring:azure-spring-cloud-stream-binder-servicebus-queue;current} -->
-    </dependency>
-    <dependency>
-      <groupId>com.azure.spring</groupId>
-      <artifactId>azure-spring-cloud-stream-binder-eventhubs</artifactId>
-      <version>2.9.0</version> <!-- {x-version-update;com.azure.spring:azure-spring-cloud-stream-binder-eventhubs;current} -->
->>>>>>> 98ec69d5
     </dependency>
 	  <dependency>
       <groupId>com.azure</groupId>
