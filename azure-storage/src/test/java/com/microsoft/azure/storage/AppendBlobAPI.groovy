--- conflicted
+++ resolved
@@ -13,10 +13,6 @@
 import com.microsoft.rest.v2.util.FlowableUtil
 import io.reactivex.Flowable
 import spock.lang.Unroll
-<<<<<<< HEAD
-
-=======
->>>>>>> 194572d0
 import java.security.MessageDigest
 
 class AppendBlobAPI extends APISpec {
@@ -48,7 +44,6 @@
         when:
         bu.create(headers, null, null).blockingGet()
         BlobsGetPropertiesResponse response = bu.getProperties(null).blockingGet()
-<<<<<<< HEAD
 
         then:
         response.headers().cacheControl() == cacheControl
@@ -125,112 +120,6 @@
         headers.contentMD5() != null
         headers.blobAppendOffset() != null
         headers.blobCommittedBlockCount() != null
-=======
-
-        then:
-        response.headers().cacheControl() == cacheControl
-        response.headers().contentDisposition() == contentDisposition
-        response.headers().contentEncoding() == contentEncoding
-        response.headers().contentMD5() == contentMD5
-        // HTTP default content type is application/octet-stream
-        contentType == null ? response.headers().contentType() == "application/octet-stream" :
-                response.headers().contentType() == contentType
-
-        where:
-        cacheControl | contentDisposition | contentEncoding | contentLanguage | contentMD5                                                                               | contentType
-        null         | null               | null            | null            | null                                                                                     | null
-        "control"    | "disposition"      | "encoding"      | "language"      | Base64.getEncoder().encode(MessageDigest.getInstance("MD5").digest(defaultData.array())) | "type"
-    }
-
-    @Unroll
-    def "Append blob create metadata"() {
-        setup:
-        Metadata metadata = new Metadata()
-        if (key1 != null) {
-            metadata.put(key1, value1)
-        }
-        if (key2 != null) {
-            metadata.put(key2, value2)
-        }
-
-        when:
-        bu.create(null, metadata, null).blockingGet()
-        BlobsGetPropertiesResponse response = bu.getProperties(null).blockingGet()
-
-        then:
-        response.headers().metadata() == metadata
-
-        where:
-        key1  | value1 | key2   | value2
-        null  | null   | null   | null
-        "foo" | "bar"  | "fizz" | "buzz"
-    }
-
-    @Unroll
-    def "Append blob create AC"() {
-        setup:
-        match = setupBlobMatchCondition(bu, match)
-        leaseID = setupBlobLeaseCondition(bu, leaseID)
-        BlobAccessConditions bac = new BlobAccessConditions(
-                new HTTPAccessConditions(modified, unmodified, match, noneMatch), new LeaseAccessConditions(leaseID),
-                null, null)
-
-
-        expect:
-        bu.create(null, null, bac).blockingGet().statusCode() == 201
-
-        where:
-        modified | unmodified | match        | noneMatch   | leaseID
-        null     | null       | null         | null        | null
-        oldDate  | null       | null         | null        | null
-        null     | newDate    | null         | null        | null
-        null     | null       | receivedEtag | null        | null
-        null     | null       | null         | garbageEtag | null
-        null     | null       | null         | null        | receivedLeaseID
->>>>>>> 194572d0
-    }
-    /*
-    TODO: Negative cases where data size does not equal the passed value for length
-    defaultData | defaultData.remaining() + 1 | defaultData                                        || -1
-    defaultData | 2                           | ByteBuffer.wrap(defaultText.substring(0, 3).bytes) || -1/*
-    try{
-        statusCode = bu.appendBlock(Flowable.just(inputData), dataSize, null)
-                    .blockingGet().statusCode()
-       }
-    catch (TimeoutException | RestException e) {
-            statusCode = -1
-        }
-        statusCode == expectedCode || receivedData == expectedData
-     */
-
-
-<<<<<<< HEAD
-    @Unroll
-    def "Append blob append block AC"() {
-        setup:
-        match = setupBlobMatchCondition(bu, match)
-        leaseID = setupBlobLeaseCondition(bu, leaseID)
-        BlobAccessConditions bac = new BlobAccessConditions(
-                new HTTPAccessConditions(modified, unmodified, match, noneMatch), new LeaseAccessConditions(leaseID),
-                new AppendBlobAccessConditions(appendPosE, maxSizeLTE), null)
-
-        expect:
-        bu.appendBlock(Flowable.just(defaultData), defaultData.remaining(), bac).blockingGet().statusCode() == 201
-
-=======
-    def "Append blob append block defaults"() {
-        setup:
-        AppendBlobsAppendBlockHeaders headers =
-                bu.appendBlock(Flowable.just(defaultData), defaultData.remaining(), null)
-                        .blockingGet().headers()
-
-        expect:
-        FlowableUtil.collectBytesInBuffer(bu.download(null, null, false)
-                .blockingGet().body()).blockingGet().compareTo(defaultData) == 0
-        validateBasicHeaders(headers)
-        headers.contentMD5() != null
-        headers.blobAppendOffset() != null
-        headers.blobCommittedBlockCount() != null
     }
     /*
     TODO: Negative cases where data size does not equal the passed value for length
@@ -259,7 +148,6 @@
         expect:
         bu.appendBlock(Flowable.just(defaultData), defaultData.remaining(), bac).blockingGet().statusCode() == 201
 
->>>>>>> 194572d0
         where:
         modified | unmodified | match        | noneMatch   | leaseID         | appendPosE | maxSizeLTE
         null     | null       | null         | null        | null            | null       | null
