{
  "networkCallRecords" : [ {
    "Method" : "PUT",
<<<<<<< HEAD
    "Uri" : "http://localhost:3792/subscriptions/00000000-0000-0000-0000-000000000000/resourcegroups/rgd5570297?api-version=2016-09-01",
    "Headers" : {
      "User-Agent" : "Azure-SDK-For-Java/null OS:Windows 10/10.0 MacAddressHash:7165181785fd1c86b850c844cdeb424224b70c6f0bc8828955c61905a22b93d3 (ResourceManagementClient, 2016-09-01)",
=======
    "Uri" : "http://localhost:3856/subscriptions/00000000-0000-0000-0000-000000000000/resourcegroups/rg7e786864?api-version=2016-09-01",
    "Headers" : {
      "User-Agent" : "Azure-SDK-For-Java/null OS:Windows 10/10.0 MacAddressHash:bc6bbe6f340c6a21e215ca50c26fb109d1a15109103fbef250b01e8bb30bdae6 (ResourceManagementClient, 2016-09-01)",
>>>>>>> db544182
      "Content-Type" : "application/json; charset=utf-8"
    },
    "Response" : {
      "date" : "Thu, 13 Apr 2017 22:53:17 GMT",
      "content-length" : "181",
      "expires" : "-1",
      "x-ms-ratelimit-remaining-subscription-writes" : "1199",
      "retry-after" : "0",
      "StatusCode" : "201",
<<<<<<< HEAD
      "content-type" : "application/json; charset=utf-8",
      "Body" : "{\"id\":\"/subscriptions/00000000-0000-0000-0000-000000000000/resourceGroups/rgd5570297\",\"name\":\"rgd5570297\",\"location\":\"southcentralus\",\"properties\":{\"provisioningState\":\"Succeeded\"}}",
      "x-ms-ratelimit-remaining-subscription-writes" : "1193",
      "x-ms-routing-request-id" : "WESTUS2:20170414T213245Z:c72d91e6-5a99-4924-adc8-ba6d2eebcb1e",
      "date" : "Fri, 14 Apr 2017 21:32:44 GMT",
      "pragma" : "no-cache",
      "retry-after" : "0",
      "cache-control" : "no-cache",
      "expires" : "-1",
      "x-ms-request-id" : "c72d91e6-5a99-4924-adc8-ba6d2eebcb1e",
      "content-length" : "181",
      "strict-transport-security" : "max-age=31536000; includeSubDomains",
      "x-ms-correlation-request-id" : "c72d91e6-5a99-4924-adc8-ba6d2eebcb1e"
    }
  }, {
    "Method" : "PUT",
    "Uri" : "http://localhost:3792/subscriptions/00000000-0000-0000-0000-000000000000/resourcegroups/rgd5570297/providers/Microsoft.Resources/deployments/dpAd5570297?api-version=2016-09-01",
    "Headers" : {
      "User-Agent" : "Azure-SDK-For-Java/null OS:Windows 10/10.0 MacAddressHash:7165181785fd1c86b850c844cdeb424224b70c6f0bc8828955c61905a22b93d3 (ResourceManagementClient, 2016-09-01)",
=======
      "pragma" : "no-cache",
      "x-ms-correlation-request-id" : "abc7415a-a49d-49e3-97dc-90eb48c96524",
      "strict-transport-security" : "max-age=31536000; includeSubDomains",
      "x-ms-routing-request-id" : "WESTUS2:20170413T225317Z:abc7415a-a49d-49e3-97dc-90eb48c96524",
      "content-type" : "application/json; charset=utf-8",
      "cache-control" : "no-cache",
      "x-ms-request-id" : "abc7415a-a49d-49e3-97dc-90eb48c96524",
      "Body" : "{\"id\":\"/subscriptions/00000000-0000-0000-0000-000000000000/resourceGroups/rg7e786864\",\"name\":\"rg7e786864\",\"location\":\"southcentralus\",\"properties\":{\"provisioningState\":\"Succeeded\"}}"
    }
  }, {
    "Method" : "PUT",
    "Uri" : "http://localhost:3856/subscriptions/00000000-0000-0000-0000-000000000000/resourcegroups/rg7e786864/providers/Microsoft.Resources/deployments/dpA7e786864?api-version=2016-09-01",
    "Headers" : {
      "User-Agent" : "Azure-SDK-For-Java/null OS:Windows 10/10.0 MacAddressHash:bc6bbe6f340c6a21e215ca50c26fb109d1a15109103fbef250b01e8bb30bdae6 (ResourceManagementClient, 2016-09-01)",
>>>>>>> db544182
      "Content-Type" : "application/json; charset=utf-8"
    },
    "Response" : {
      "date" : "Thu, 13 Apr 2017 22:53:19 GMT",
      "content-length" : "1209",
      "expires" : "-1",
      "x-ms-ratelimit-remaining-subscription-writes" : "1198",
      "retry-after" : "0",
      "StatusCode" : "201",
<<<<<<< HEAD
      "content-type" : "application/json; charset=utf-8",
      "Body" : "{\"id\":\"/subscriptions/00000000-0000-0000-0000-000000000000/resourceGroups/rgd5570297/providers/Microsoft.Resources/deployments/dpAd5570297\",\"name\":\"dpAd5570297\",\"properties\":{\"templateLink\":{\"uri\":\"https://raw.githubusercontent.com/Azure/azure-quickstart-templates/master/101-vnet-two-subnets/azuredeploy.json\",\"contentVersion\":\"1.0.0.0\"},\"templateHash\":\"5017584205907667268\",\"parametersLink\":{\"uri\":\"https://raw.githubusercontent.com/Azure/azure-quickstart-templates/master/101-vnet-two-subnets/azuredeploy.parameters.json\",\"contentVersion\":\"1.0.0.0\"},\"parameters\":{\"vnetName\":{\"type\":\"String\",\"value\":\"VNet1\"},\"vnetAddressPrefix\":{\"type\":\"String\",\"value\":\"10.0.0.0/16\"},\"subnet1Prefix\":{\"type\":\"String\",\"value\":\"10.0.0.0/24\"},\"subnet1Name\":{\"type\":\"String\",\"value\":\"Subnet1\"},\"subnet2Prefix\":{\"type\":\"String\",\"value\":\"10.0.1.0/24\"},\"subnet2Name\":{\"type\":\"String\",\"value\":\"Subnet2\"}},\"mode\":\"Complete\",\"provisioningState\":\"Accepted\",\"timestamp\":\"2017-04-14T21:32:47.7599437Z\",\"duration\":\"PT1.0288327S\",\"correlationId\":\"799a3f06-90f3-47ea-b691-db502fc1f5ca\",\"providers\":[{\"namespace\":\"Microsoft.Network\",\"resourceTypes\":[{\"resourceType\":\"virtualNetworks\",\"locations\":[\"southcentralus\"]}]}],\"dependencies\":[]}}",
      "x-ms-ratelimit-remaining-subscription-writes" : "1192",
      "azure-asyncoperation" : "http://localhost:3792/subscriptions/00000000-0000-0000-0000-000000000000/resourcegroups/rgd5570297/providers/Microsoft.Resources/deployments/dpAd5570297/operationStatuses/08587094013187465102?api-version=2016-09-01",
      "x-ms-routing-request-id" : "WESTUS2:20170414T213248Z:799a3f06-90f3-47ea-b691-db502fc1f5ca",
      "date" : "Fri, 14 Apr 2017 21:32:47 GMT",
      "pragma" : "no-cache",
      "retry-after" : "0",
      "cache-control" : "no-cache",
      "expires" : "-1",
      "x-ms-request-id" : "799a3f06-90f3-47ea-b691-db502fc1f5ca",
      "content-length" : "1209",
      "strict-transport-security" : "max-age=31536000; includeSubDomains",
      "x-ms-correlation-request-id" : "799a3f06-90f3-47ea-b691-db502fc1f5ca"
    }
  }, {
    "Method" : "GET",
    "Uri" : "http://localhost:3792/subscriptions/00000000-0000-0000-0000-000000000000/resourcegroups/rgd5570297/providers/Microsoft.Resources/deployments/dpAd5570297/operationStatuses/08587094013187465102?api-version=2016-09-01",
    "Headers" : {
      "User-Agent" : "Azure-SDK-For-Java/null OS:Windows 10/10.0 MacAddressHash:7165181785fd1c86b850c844cdeb424224b70c6f0bc8828955c61905a22b93d3 (ResourceManagementClient, 2016-09-01)"
    },
    "Response" : {
      "StatusCode" : "200",
      "content-type" : "application/json; charset=utf-8",
      "Body" : "{\"status\":\"Accepted\"}",
      "x-ms-ratelimit-remaining-subscription-reads" : "14690",
      "x-ms-routing-request-id" : "WESTUS2:20170414T213248Z:973244b3-59f2-4595-b5fb-a621f9610197",
      "date" : "Fri, 14 Apr 2017 21:32:48 GMT",
=======
      "pragma" : "no-cache",
      "x-ms-correlation-request-id" : "e2579a96-96b6-416e-ada6-552c3af00d97",
      "strict-transport-security" : "max-age=31536000; includeSubDomains",
      "x-ms-routing-request-id" : "WESTUS2:20170413T225319Z:e2579a96-96b6-416e-ada6-552c3af00d97",
      "content-type" : "application/json; charset=utf-8",
      "cache-control" : "no-cache",
      "x-ms-request-id" : "e2579a96-96b6-416e-ada6-552c3af00d97",
      "Body" : "{\"id\":\"/subscriptions/00000000-0000-0000-0000-000000000000/resourceGroups/rg7e786864/providers/Microsoft.Resources/deployments/dpA7e786864\",\"name\":\"dpA7e786864\",\"properties\":{\"templateLink\":{\"uri\":\"https://raw.githubusercontent.com/Azure/azure-quickstart-templates/master/101-vnet-two-subnets/azuredeploy.json\",\"contentVersion\":\"1.0.0.0\"},\"templateHash\":\"5017584205907667268\",\"parametersLink\":{\"uri\":\"https://raw.githubusercontent.com/Azure/azure-quickstart-templates/master/101-vnet-two-subnets/azuredeploy.parameters.json\",\"contentVersion\":\"1.0.0.0\"},\"parameters\":{\"vnetName\":{\"type\":\"String\",\"value\":\"VNet1\"},\"vnetAddressPrefix\":{\"type\":\"String\",\"value\":\"10.0.0.0/16\"},\"subnet1Prefix\":{\"type\":\"String\",\"value\":\"10.0.0.0/24\"},\"subnet1Name\":{\"type\":\"String\",\"value\":\"Subnet1\"},\"subnet2Prefix\":{\"type\":\"String\",\"value\":\"10.0.1.0/24\"},\"subnet2Name\":{\"type\":\"String\",\"value\":\"Subnet2\"}},\"mode\":\"Complete\",\"provisioningState\":\"Accepted\",\"timestamp\":\"2017-04-13T22:53:19.1540338Z\",\"duration\":\"PT1.0247029S\",\"correlationId\":\"e2579a96-96b6-416e-ada6-552c3af00d97\",\"providers\":[{\"namespace\":\"Microsoft.Network\",\"resourceTypes\":[{\"resourceType\":\"virtualNetworks\",\"locations\":[\"southcentralus\"]}]}],\"dependencies\":[]}}",
      "azure-asyncoperation" : "http://localhost:3856/subscriptions/00000000-0000-0000-0000-000000000000/resourcegroups/rg7e786864/providers/Microsoft.Resources/deployments/dpA7e786864/operationStatuses/08587094828873483029?api-version=2016-09-01"
    }
  }, {
    "Method" : "GET",
    "Uri" : "http://localhost:3856/subscriptions/00000000-0000-0000-0000-000000000000/resourcegroups/rg7e786864/providers/Microsoft.Resources/deployments/dpA7e786864/operationStatuses/08587094828873483029?api-version=2016-09-01",
    "Headers" : {
      "User-Agent" : "Azure-SDK-For-Java/null OS:Windows 10/10.0 MacAddressHash:bc6bbe6f340c6a21e215ca50c26fb109d1a15109103fbef250b01e8bb30bdae6 (ResourceManagementClient, 2016-09-01)"
    },
    "Response" : {
      "date" : "Thu, 13 Apr 2017 22:53:19 GMT",
      "content-length" : "20",
      "expires" : "-1",
>>>>>>> db544182
      "vary" : "Accept-Encoding",
      "retry-after" : "0",
<<<<<<< HEAD
      "cache-control" : "no-cache",
      "expires" : "-1",
      "x-ms-request-id" : "973244b3-59f2-4595-b5fb-a621f9610197",
      "content-length" : "21",
      "strict-transport-security" : "max-age=31536000; includeSubDomains",
      "x-ms-correlation-request-id" : "973244b3-59f2-4595-b5fb-a621f9610197"
    }
  }, {
    "Method" : "GET",
    "Uri" : "http://localhost:3792/subscriptions/00000000-0000-0000-0000-000000000000/resourcegroups/rgd5570297/providers/Microsoft.Resources/deployments/dpAd5570297/operationStatuses/08587094013187465102?api-version=2016-09-01",
    "Headers" : {
      "User-Agent" : "Azure-SDK-For-Java/null OS:Windows 10/10.0 MacAddressHash:7165181785fd1c86b850c844cdeb424224b70c6f0bc8828955c61905a22b93d3 (ResourceManagementClient, 2016-09-01)"
    },
    "Response" : {
      "StatusCode" : "200",
      "content-type" : "application/json; charset=utf-8",
      "Body" : "{\"status\":\"Succeeded\"}",
      "x-ms-ratelimit-remaining-subscription-reads" : "14689",
      "x-ms-routing-request-id" : "WESTUS2:20170414T213318Z:9c30916c-958c-4ebd-81f3-b4937f74d328",
      "date" : "Fri, 14 Apr 2017 21:33:18 GMT",
=======
      "x-ms-ratelimit-remaining-subscription-reads" : "14995",
      "StatusCode" : "200",
      "pragma" : "no-cache",
      "x-ms-correlation-request-id" : "09ce1178-5b72-490d-9f29-f36444344d43",
      "strict-transport-security" : "max-age=31536000; includeSubDomains",
      "x-ms-routing-request-id" : "WESTUS2:20170413T225319Z:09ce1178-5b72-490d-9f29-f36444344d43",
      "content-type" : "application/json; charset=utf-8",
      "cache-control" : "no-cache",
      "x-ms-request-id" : "09ce1178-5b72-490d-9f29-f36444344d43",
      "Body" : "{\"status\":\"Running\"}"
    }
  }, {
    "Method" : "GET",
    "Uri" : "http://localhost:3856/subscriptions/00000000-0000-0000-0000-000000000000/resourcegroups/rg7e786864/providers/Microsoft.Resources/deployments/dpA7e786864/operationStatuses/08587094828873483029?api-version=2016-09-01",
    "Headers" : {
      "User-Agent" : "Azure-SDK-For-Java/null OS:Windows 10/10.0 MacAddressHash:bc6bbe6f340c6a21e215ca50c26fb109d1a15109103fbef250b01e8bb30bdae6 (ResourceManagementClient, 2016-09-01)"
    },
    "Response" : {
      "date" : "Thu, 13 Apr 2017 22:53:49 GMT",
      "content-length" : "22",
      "expires" : "-1",
>>>>>>> db544182
      "vary" : "Accept-Encoding",
      "retry-after" : "0",
<<<<<<< HEAD
      "cache-control" : "no-cache",
      "expires" : "-1",
      "x-ms-request-id" : "9c30916c-958c-4ebd-81f3-b4937f74d328",
      "content-length" : "22",
      "strict-transport-security" : "max-age=31536000; includeSubDomains",
      "x-ms-correlation-request-id" : "9c30916c-958c-4ebd-81f3-b4937f74d328"
    }
  }, {
    "Method" : "GET",
    "Uri" : "http://localhost:3792/subscriptions/00000000-0000-0000-0000-000000000000/resourcegroups/rgd5570297/providers/Microsoft.Resources/deployments/dpAd5570297?api-version=2016-09-01",
    "Headers" : {
      "User-Agent" : "Azure-SDK-For-Java/null OS:Windows 10/10.0 MacAddressHash:7165181785fd1c86b850c844cdeb424224b70c6f0bc8828955c61905a22b93d3 (ResourceManagementClient, 2016-09-01)"
    },
    "Response" : {
      "StatusCode" : "200",
      "content-type" : "application/json; charset=utf-8",
      "Body" : "{\"id\":\"/subscriptions/00000000-0000-0000-0000-000000000000/resourceGroups/rgd5570297/providers/Microsoft.Resources/deployments/dpAd5570297\",\"name\":\"dpAd5570297\",\"properties\":{\"templateLink\":{\"uri\":\"https://raw.githubusercontent.com/Azure/azure-quickstart-templates/master/101-vnet-two-subnets/azuredeploy.json\",\"contentVersion\":\"1.0.0.0\"},\"templateHash\":\"5017584205907667268\",\"parametersLink\":{\"uri\":\"https://raw.githubusercontent.com/Azure/azure-quickstart-templates/master/101-vnet-two-subnets/azuredeploy.parameters.json\",\"contentVersion\":\"1.0.0.0\"},\"parameters\":{\"vnetName\":{\"type\":\"String\",\"value\":\"VNet1\"},\"vnetAddressPrefix\":{\"type\":\"String\",\"value\":\"10.0.0.0/16\"},\"subnet1Prefix\":{\"type\":\"String\",\"value\":\"10.0.0.0/24\"},\"subnet1Name\":{\"type\":\"String\",\"value\":\"Subnet1\"},\"subnet2Prefix\":{\"type\":\"String\",\"value\":\"10.0.1.0/24\"},\"subnet2Name\":{\"type\":\"String\",\"value\":\"Subnet2\"}},\"mode\":\"Complete\",\"provisioningState\":\"Succeeded\",\"timestamp\":\"2017-04-14T21:32:55.4348244Z\",\"duration\":\"PT8.7037134S\",\"correlationId\":\"799a3f06-90f3-47ea-b691-db502fc1f5ca\",\"providers\":[{\"namespace\":\"Microsoft.Network\",\"resourceTypes\":[{\"resourceType\":\"virtualNetworks\",\"locations\":[\"southcentralus\"]}]}],\"dependencies\":[],\"outputResources\":[{\"id\":\"Microsoft.Network/virtualNetworks/VNet1\"}]}}",
      "x-ms-ratelimit-remaining-subscription-reads" : "14688",
      "x-ms-routing-request-id" : "WESTUS2:20170414T213319Z:eef24a6f-231c-40e8-87b3-428479237182",
      "date" : "Fri, 14 Apr 2017 21:33:18 GMT",
=======
      "x-ms-ratelimit-remaining-subscription-reads" : "14994",
      "StatusCode" : "200",
      "pragma" : "no-cache",
      "x-ms-correlation-request-id" : "1b78f90a-0ad7-4a16-a019-43294bc17fd5",
      "strict-transport-security" : "max-age=31536000; includeSubDomains",
      "x-ms-routing-request-id" : "WESTUS2:20170413T225350Z:1b78f90a-0ad7-4a16-a019-43294bc17fd5",
      "content-type" : "application/json; charset=utf-8",
      "cache-control" : "no-cache",
      "x-ms-request-id" : "1b78f90a-0ad7-4a16-a019-43294bc17fd5",
      "Body" : "{\"status\":\"Succeeded\"}"
    }
  }, {
    "Method" : "GET",
    "Uri" : "http://localhost:3856/subscriptions/00000000-0000-0000-0000-000000000000/resourcegroups/rg7e786864/providers/Microsoft.Resources/deployments/dpA7e786864?api-version=2016-09-01",
    "Headers" : {
      "User-Agent" : "Azure-SDK-For-Java/null OS:Windows 10/10.0 MacAddressHash:bc6bbe6f340c6a21e215ca50c26fb109d1a15109103fbef250b01e8bb30bdae6 (ResourceManagementClient, 2016-09-01)"
    },
    "Response" : {
      "date" : "Thu, 13 Apr 2017 22:53:49 GMT",
      "content-length" : "1280",
      "expires" : "-1",
>>>>>>> db544182
      "vary" : "Accept-Encoding",
      "retry-after" : "0",
<<<<<<< HEAD
      "cache-control" : "no-cache",
      "expires" : "-1",
      "x-ms-request-id" : "eef24a6f-231c-40e8-87b3-428479237182",
      "content-length" : "1279",
      "strict-transport-security" : "max-age=31536000; includeSubDomains",
      "x-ms-correlation-request-id" : "eef24a6f-231c-40e8-87b3-428479237182"
    }
  }, {
    "Method" : "GET",
    "Uri" : "http://localhost:3792/subscriptions/00000000-0000-0000-0000-000000000000/resourcegroups/rgd5570297/providers/Microsoft.Resources/deployments/?api-version=2016-09-01",
    "Headers" : {
      "User-Agent" : "Azure-SDK-For-Java/null OS:Windows 10/10.0 MacAddressHash:7165181785fd1c86b850c844cdeb424224b70c6f0bc8828955c61905a22b93d3 (ResourceManagementClient, 2016-09-01)",
      "Content-Type" : "application/json; charset=utf-8"
    },
    "Response" : {
      "StatusCode" : "200",
      "content-type" : "application/json; charset=utf-8",
      "Body" : "{\"value\":[{\"id\":\"/subscriptions/00000000-0000-0000-0000-000000000000/resourceGroups/rgd5570297/providers/Microsoft.Resources/deployments/dpAd5570297\",\"name\":\"dpAd5570297\",\"properties\":{\"templateLink\":{\"uri\":\"https://raw.githubusercontent.com/Azure/azure-quickstart-templates/master/101-vnet-two-subnets/azuredeploy.json\",\"contentVersion\":\"1.0.0.0\"},\"templateHash\":\"5017584205907667268\",\"parametersLink\":{\"uri\":\"https://raw.githubusercontent.com/Azure/azure-quickstart-templates/master/101-vnet-two-subnets/azuredeploy.parameters.json\",\"contentVersion\":\"1.0.0.0\"},\"parameters\":{\"vnetName\":{\"type\":\"String\",\"value\":\"VNet1\"},\"vnetAddressPrefix\":{\"type\":\"String\",\"value\":\"10.0.0.0/16\"},\"subnet1Prefix\":{\"type\":\"String\",\"value\":\"10.0.0.0/24\"},\"subnet1Name\":{\"type\":\"String\",\"value\":\"Subnet1\"},\"subnet2Prefix\":{\"type\":\"String\",\"value\":\"10.0.1.0/24\"},\"subnet2Name\":{\"type\":\"String\",\"value\":\"Subnet2\"}},\"mode\":\"Complete\",\"provisioningState\":\"Succeeded\",\"timestamp\":\"2017-04-14T21:32:55.4348244Z\",\"duration\":\"PT8.7037134S\",\"correlationId\":\"799a3f06-90f3-47ea-b691-db502fc1f5ca\",\"providers\":[{\"namespace\":\"Microsoft.Network\",\"resourceTypes\":[{\"resourceType\":\"virtualNetworks\",\"locations\":[\"southcentralus\"]}]}],\"dependencies\":[],\"outputResources\":[{\"id\":\"Microsoft.Network/virtualNetworks/VNet1\"}]}}]}",
      "x-ms-ratelimit-remaining-subscription-reads" : "14687",
      "x-ms-routing-request-id" : "WESTUS2:20170414T213319Z:caefd95d-128d-42f2-9ab3-d2bc21237900",
      "date" : "Fri, 14 Apr 2017 21:33:18 GMT",
=======
      "x-ms-ratelimit-remaining-subscription-reads" : "14993",
      "StatusCode" : "200",
      "pragma" : "no-cache",
      "x-ms-correlation-request-id" : "f6e9b65f-b009-4274-b716-42ed5910778e",
      "strict-transport-security" : "max-age=31536000; includeSubDomains",
      "x-ms-routing-request-id" : "WESTUS2:20170413T225350Z:f6e9b65f-b009-4274-b716-42ed5910778e",
      "content-type" : "application/json; charset=utf-8",
      "cache-control" : "no-cache",
      "x-ms-request-id" : "f6e9b65f-b009-4274-b716-42ed5910778e",
      "Body" : "{\"id\":\"/subscriptions/00000000-0000-0000-0000-000000000000/resourceGroups/rg7e786864/providers/Microsoft.Resources/deployments/dpA7e786864\",\"name\":\"dpA7e786864\",\"properties\":{\"templateLink\":{\"uri\":\"https://raw.githubusercontent.com/Azure/azure-quickstart-templates/master/101-vnet-two-subnets/azuredeploy.json\",\"contentVersion\":\"1.0.0.0\"},\"templateHash\":\"5017584205907667268\",\"parametersLink\":{\"uri\":\"https://raw.githubusercontent.com/Azure/azure-quickstart-templates/master/101-vnet-two-subnets/azuredeploy.parameters.json\",\"contentVersion\":\"1.0.0.0\"},\"parameters\":{\"vnetName\":{\"type\":\"String\",\"value\":\"VNet1\"},\"vnetAddressPrefix\":{\"type\":\"String\",\"value\":\"10.0.0.0/16\"},\"subnet1Prefix\":{\"type\":\"String\",\"value\":\"10.0.0.0/24\"},\"subnet1Name\":{\"type\":\"String\",\"value\":\"Subnet1\"},\"subnet2Prefix\":{\"type\":\"String\",\"value\":\"10.0.1.0/24\"},\"subnet2Name\":{\"type\":\"String\",\"value\":\"Subnet2\"}},\"mode\":\"Complete\",\"provisioningState\":\"Succeeded\",\"timestamp\":\"2017-04-13T22:53:28.6311135Z\",\"duration\":\"PT10.5017826S\",\"correlationId\":\"e2579a96-96b6-416e-ada6-552c3af00d97\",\"providers\":[{\"namespace\":\"Microsoft.Network\",\"resourceTypes\":[{\"resourceType\":\"virtualNetworks\",\"locations\":[\"southcentralus\"]}]}],\"dependencies\":[],\"outputResources\":[{\"id\":\"Microsoft.Network/virtualNetworks/VNet1\"}]}}"
    }
  }, {
    "Method" : "GET",
    "Uri" : "http://localhost:3856/subscriptions/00000000-0000-0000-0000-000000000000/resourcegroups/rg7e786864/providers/Microsoft.Resources/deployments/?api-version=2016-09-01",
    "Headers" : {
      "User-Agent" : "Azure-SDK-For-Java/null OS:Windows 10/10.0 MacAddressHash:bc6bbe6f340c6a21e215ca50c26fb109d1a15109103fbef250b01e8bb30bdae6 (ResourceManagementClient, 2016-09-01)",
      "Content-Type" : "application/json; charset=utf-8"
    },
    "Response" : {
      "date" : "Thu, 13 Apr 2017 22:53:49 GMT",
      "content-length" : "1292",
      "expires" : "-1",
>>>>>>> db544182
      "vary" : "Accept-Encoding",
      "retry-after" : "0",
<<<<<<< HEAD
      "cache-control" : "no-cache",
      "expires" : "-1",
      "x-ms-request-id" : "caefd95d-128d-42f2-9ab3-d2bc21237900",
      "content-length" : "1291",
      "strict-transport-security" : "max-age=31536000; includeSubDomains",
      "x-ms-correlation-request-id" : "caefd95d-128d-42f2-9ab3-d2bc21237900"
    }
  }, {
    "Method" : "HEAD",
    "Uri" : "http://localhost:3792/subscriptions/00000000-0000-0000-0000-000000000000/resourcegroups/rgd5570297/providers/Microsoft.Resources/deployments/dpAd5570297?api-version=2016-09-01",
    "Headers" : {
      "User-Agent" : "Azure-SDK-For-Java/null OS:Windows 10/10.0 MacAddressHash:7165181785fd1c86b850c844cdeb424224b70c6f0bc8828955c61905a22b93d3 (ResourceManagementClient, 2016-09-01)",
      "Content-Type" : "application/json; charset=utf-8"
    },
    "Response" : {
      "retry-after" : "0",
      "cache-control" : "no-cache",
      "StatusCode" : "204",
      "Body" : "",
      "expires" : "-1",
      "x-ms-request-id" : "b9076ab6-c21d-42c1-8773-6fd0816698c6",
      "content-length" : "0",
      "x-ms-routing-request-id" : "WESTUS2:20170414T213459Z:b9076ab6-c21d-42c1-8773-6fd0816698c6",
      "x-ms-ratelimit-remaining-subscription-reads" : "14686",
      "strict-transport-security" : "max-age=31536000; includeSubDomains",
      "date" : "Fri, 14 Apr 2017 21:34:58 GMT",
      "x-ms-correlation-request-id" : "b9076ab6-c21d-42c1-8773-6fd0816698c6",
      "pragma" : "no-cache"
    }
  }, {
    "Method" : "GET",
    "Uri" : "http://localhost:3792/subscriptions/00000000-0000-0000-0000-000000000000/resourcegroups/rgd5570297/providers/Microsoft.Resources/deployments/dpAd5570297?api-version=2016-09-01",
    "Headers" : {
      "User-Agent" : "Azure-SDK-For-Java/null OS:Windows 10/10.0 MacAddressHash:7165181785fd1c86b850c844cdeb424224b70c6f0bc8828955c61905a22b93d3 (ResourceManagementClient, 2016-09-01)",
      "Content-Type" : "application/json; charset=utf-8"
    },
    "Response" : {
      "StatusCode" : "200",
      "content-type" : "application/json; charset=utf-8",
      "Body" : "{\"id\":\"/subscriptions/00000000-0000-0000-0000-000000000000/resourceGroups/rgd5570297/providers/Microsoft.Resources/deployments/dpAd5570297\",\"name\":\"dpAd5570297\",\"properties\":{\"templateLink\":{\"uri\":\"https://raw.githubusercontent.com/Azure/azure-quickstart-templates/master/101-vnet-two-subnets/azuredeploy.json\",\"contentVersion\":\"1.0.0.0\"},\"templateHash\":\"5017584205907667268\",\"parametersLink\":{\"uri\":\"https://raw.githubusercontent.com/Azure/azure-quickstart-templates/master/101-vnet-two-subnets/azuredeploy.parameters.json\",\"contentVersion\":\"1.0.0.0\"},\"parameters\":{\"vnetName\":{\"type\":\"String\",\"value\":\"VNet1\"},\"vnetAddressPrefix\":{\"type\":\"String\",\"value\":\"10.0.0.0/16\"},\"subnet1Prefix\":{\"type\":\"String\",\"value\":\"10.0.0.0/24\"},\"subnet1Name\":{\"type\":\"String\",\"value\":\"Subnet1\"},\"subnet2Prefix\":{\"type\":\"String\",\"value\":\"10.0.1.0/24\"},\"subnet2Name\":{\"type\":\"String\",\"value\":\"Subnet2\"}},\"mode\":\"Complete\",\"provisioningState\":\"Succeeded\",\"timestamp\":\"2017-04-14T21:32:55.4348244Z\",\"duration\":\"PT8.7037134S\",\"correlationId\":\"799a3f06-90f3-47ea-b691-db502fc1f5ca\",\"providers\":[{\"namespace\":\"Microsoft.Network\",\"resourceTypes\":[{\"resourceType\":\"virtualNetworks\",\"locations\":[\"southcentralus\"]}]}],\"dependencies\":[],\"outputResources\":[{\"id\":\"Microsoft.Network/virtualNetworks/VNet1\"}]}}",
      "x-ms-ratelimit-remaining-subscription-reads" : "14685",
      "x-ms-routing-request-id" : "WESTUS2:20170414T213505Z:94bd6977-e773-4514-bd0f-92c1d202aca9",
      "date" : "Fri, 14 Apr 2017 21:35:04 GMT",
=======
      "x-ms-ratelimit-remaining-subscription-reads" : "14992",
      "StatusCode" : "200",
      "pragma" : "no-cache",
      "x-ms-correlation-request-id" : "a8b7d446-dd09-48eb-9d36-ae821c722cf8",
      "strict-transport-security" : "max-age=31536000; includeSubDomains",
      "x-ms-routing-request-id" : "WESTUS2:20170413T225350Z:a8b7d446-dd09-48eb-9d36-ae821c722cf8",
      "content-type" : "application/json; charset=utf-8",
      "cache-control" : "no-cache",
      "x-ms-request-id" : "a8b7d446-dd09-48eb-9d36-ae821c722cf8",
      "Body" : "{\"value\":[{\"id\":\"/subscriptions/00000000-0000-0000-0000-000000000000/resourceGroups/rg7e786864/providers/Microsoft.Resources/deployments/dpA7e786864\",\"name\":\"dpA7e786864\",\"properties\":{\"templateLink\":{\"uri\":\"https://raw.githubusercontent.com/Azure/azure-quickstart-templates/master/101-vnet-two-subnets/azuredeploy.json\",\"contentVersion\":\"1.0.0.0\"},\"templateHash\":\"5017584205907667268\",\"parametersLink\":{\"uri\":\"https://raw.githubusercontent.com/Azure/azure-quickstart-templates/master/101-vnet-two-subnets/azuredeploy.parameters.json\",\"contentVersion\":\"1.0.0.0\"},\"parameters\":{\"vnetName\":{\"type\":\"String\",\"value\":\"VNet1\"},\"vnetAddressPrefix\":{\"type\":\"String\",\"value\":\"10.0.0.0/16\"},\"subnet1Prefix\":{\"type\":\"String\",\"value\":\"10.0.0.0/24\"},\"subnet1Name\":{\"type\":\"String\",\"value\":\"Subnet1\"},\"subnet2Prefix\":{\"type\":\"String\",\"value\":\"10.0.1.0/24\"},\"subnet2Name\":{\"type\":\"String\",\"value\":\"Subnet2\"}},\"mode\":\"Complete\",\"provisioningState\":\"Succeeded\",\"timestamp\":\"2017-04-13T22:53:28.6311135Z\",\"duration\":\"PT10.5017826S\",\"correlationId\":\"e2579a96-96b6-416e-ada6-552c3af00d97\",\"providers\":[{\"namespace\":\"Microsoft.Network\",\"resourceTypes\":[{\"resourceType\":\"virtualNetworks\",\"locations\":[\"southcentralus\"]}]}],\"dependencies\":[],\"outputResources\":[{\"id\":\"Microsoft.Network/virtualNetworks/VNet1\"}]}}]}"
    }
  }, {
    "Method" : "GET",
    "Uri" : "http://localhost:3856/subscriptions/00000000-0000-0000-0000-000000000000/resourcegroups/rg7e786864/providers/Microsoft.Resources/deployments/dpA7e786864?api-version=2016-09-01",
    "Headers" : {
      "User-Agent" : "Azure-SDK-For-Java/null OS:Windows 10/10.0 MacAddressHash:bc6bbe6f340c6a21e215ca50c26fb109d1a15109103fbef250b01e8bb30bdae6 (ResourceManagementClient, 2016-09-01)",
      "Content-Type" : "application/json; charset=utf-8"
    },
    "Response" : {
      "date" : "Thu, 13 Apr 2017 22:53:50 GMT",
      "content-length" : "1280",
      "expires" : "-1",
>>>>>>> db544182
      "vary" : "Accept-Encoding",
      "retry-after" : "0",
<<<<<<< HEAD
      "cache-control" : "no-cache",
      "expires" : "-1",
      "x-ms-request-id" : "94bd6977-e773-4514-bd0f-92c1d202aca9",
      "content-length" : "1279",
      "strict-transport-security" : "max-age=31536000; includeSubDomains",
      "x-ms-correlation-request-id" : "94bd6977-e773-4514-bd0f-92c1d202aca9"
    }
  }, {
    "Method" : "GET",
    "Uri" : "http://localhost:3792/subscriptions/00000000-0000-0000-0000-000000000000/resourcegroups/rgd5570297/providers/Microsoft.Network//virtualnetworks/VNet1?api-version=2015-06-15",
    "Headers" : {
      "User-Agent" : "Azure-SDK-For-Java/null OS:Windows 10/10.0 MacAddressHash:7165181785fd1c86b850c844cdeb424224b70c6f0bc8828955c61905a22b93d3 (ResourceManagementClient, 2016-09-01)",
      "Content-Type" : "application/json; charset=utf-8"
    },
    "Response" : {
      "StatusCode" : "200",
      "content-type" : "application/json; charset=utf-8",
      "Body" : "{\r\n  \"name\": \"VNet1\",\r\n  \"id\": \"/subscriptions/00000000-0000-0000-0000-000000000000/resourceGroups/rgd5570297/providers/Microsoft.Network/virtualNetworks/VNet1\",\r\n  \"etag\": \"W/\\\"ea28b201-f8e6-4ddd-85e0-1c22adabda90\\\"\",\r\n  \"type\": \"Microsoft.Network/virtualNetworks\",\r\n  \"location\": \"southcentralus\",\r\n  \"properties\": {\r\n    \"provisioningState\": \"Succeeded\",\r\n    \"resourceGuid\": \"8135f92c-4681-45e9-bf36-ef2541596e14\",\r\n    \"addressSpace\": {\r\n      \"addressPrefixes\": [\r\n        \"10.0.0.0/16\"\r\n      ]\r\n    },\r\n    \"subnets\": [\r\n      {\r\n        \"name\": \"Subnet1\",\r\n        \"id\": \"/subscriptions/00000000-0000-0000-0000-000000000000/resourceGroups/rgd5570297/providers/Microsoft.Network/virtualNetworks/VNet1/subnets/Subnet1\",\r\n        \"etag\": \"W/\\\"ea28b201-f8e6-4ddd-85e0-1c22adabda90\\\"\",\r\n        \"properties\": {\r\n          \"provisioningState\": \"Succeeded\",\r\n          \"addressPrefix\": \"10.0.0.0/24\"\r\n        }\r\n      },\r\n      {\r\n        \"name\": \"Subnet2\",\r\n        \"id\": \"/subscriptions/00000000-0000-0000-0000-000000000000/resourceGroups/rgd5570297/providers/Microsoft.Network/virtualNetworks/VNet1/subnets/Subnet2\",\r\n        \"etag\": \"W/\\\"ea28b201-f8e6-4ddd-85e0-1c22adabda90\\\"\",\r\n        \"properties\": {\r\n          \"provisioningState\": \"Succeeded\",\r\n          \"addressPrefix\": \"10.0.1.0/24\"\r\n        }\r\n      }\r\n    ]\r\n  }\r\n}",
      "etag" : "W/\"ea28b201-f8e6-4ddd-85e0-1c22adabda90\"",
      "transfer-encoding" : "chunked",
      "x-ms-routing-request-id" : "WESTUS2:20170414T213505Z:7d82b77f-016d-4a8b-8420-2265bd4c639a",
      "x-ms-ratelimit-remaining-subscription-reads" : "14684",
      "date" : "Fri, 14 Apr 2017 21:35:04 GMT",
=======
      "x-ms-ratelimit-remaining-subscription-reads" : "14991",
      "StatusCode" : "200",
      "pragma" : "no-cache",
      "x-ms-correlation-request-id" : "e7a7e481-f163-4578-a734-b5d020983b24",
      "strict-transport-security" : "max-age=31536000; includeSubDomains",
      "x-ms-routing-request-id" : "WESTUS2:20170413T225350Z:e7a7e481-f163-4578-a734-b5d020983b24",
      "content-type" : "application/json; charset=utf-8",
      "cache-control" : "no-cache",
      "x-ms-request-id" : "e7a7e481-f163-4578-a734-b5d020983b24",
      "Body" : "{\"id\":\"/subscriptions/00000000-0000-0000-0000-000000000000/resourceGroups/rg7e786864/providers/Microsoft.Resources/deployments/dpA7e786864\",\"name\":\"dpA7e786864\",\"properties\":{\"templateLink\":{\"uri\":\"https://raw.githubusercontent.com/Azure/azure-quickstart-templates/master/101-vnet-two-subnets/azuredeploy.json\",\"contentVersion\":\"1.0.0.0\"},\"templateHash\":\"5017584205907667268\",\"parametersLink\":{\"uri\":\"https://raw.githubusercontent.com/Azure/azure-quickstart-templates/master/101-vnet-two-subnets/azuredeploy.parameters.json\",\"contentVersion\":\"1.0.0.0\"},\"parameters\":{\"vnetName\":{\"type\":\"String\",\"value\":\"VNet1\"},\"vnetAddressPrefix\":{\"type\":\"String\",\"value\":\"10.0.0.0/16\"},\"subnet1Prefix\":{\"type\":\"String\",\"value\":\"10.0.0.0/24\"},\"subnet1Name\":{\"type\":\"String\",\"value\":\"Subnet1\"},\"subnet2Prefix\":{\"type\":\"String\",\"value\":\"10.0.1.0/24\"},\"subnet2Name\":{\"type\":\"String\",\"value\":\"Subnet2\"}},\"mode\":\"Complete\",\"provisioningState\":\"Succeeded\",\"timestamp\":\"2017-04-13T22:53:28.6311135Z\",\"duration\":\"PT10.5017826S\",\"correlationId\":\"e2579a96-96b6-416e-ada6-552c3af00d97\",\"providers\":[{\"namespace\":\"Microsoft.Network\",\"resourceTypes\":[{\"resourceType\":\"virtualNetworks\",\"locations\":[\"southcentralus\"]}]}],\"dependencies\":[],\"outputResources\":[{\"id\":\"Microsoft.Network/virtualNetworks/VNet1\"}]}}"
    }
  }, {
    "Method" : "GET",
    "Uri" : "http://localhost:3856/subscriptions/00000000-0000-0000-0000-000000000000/resourcegroups/rg7e786864/providers/Microsoft.Network//virtualnetworks/VNet1?api-version=2015-06-15",
    "Headers" : {
      "User-Agent" : "Azure-SDK-For-Java/null OS:Windows 10/10.0 MacAddressHash:bc6bbe6f340c6a21e215ca50c26fb109d1a15109103fbef250b01e8bb30bdae6 (ResourceManagementClient, 2016-09-01)",
      "Content-Type" : "application/json; charset=utf-8"
    },
    "Response" : {
      "date" : "Thu, 13 Apr 2017 22:53:50 GMT",
      "server" : "Microsoft-HTTPAPI/2.0",
      "content-length" : "1331",
      "expires" : "-1",
      "transfer-encoding" : "chunked",
>>>>>>> db544182
      "vary" : "Accept-Encoding",
      "retry-after" : "0",
<<<<<<< HEAD
      "cache-control" : "no-cache",
      "expires" : "-1",
      "x-ms-request-id" : "b86f25e8-372d-4379-879c-61d98a5a6c35",
      "content-length" : "1331",
      "server" : "Microsoft-HTTPAPI/2.0",
      "strict-transport-security" : "max-age=31536000; includeSubDomains",
      "x-ms-correlation-request-id" : "7d82b77f-016d-4a8b-8420-2265bd4c639a"
    }
  }, {
    "Method" : "POST",
    "Uri" : "http://localhost:3792/subscriptions/00000000-0000-0000-0000-000000000000/resourcegroups/rgd5570297/providers/Microsoft.Resources/deployments/dpAd5570297/exportTemplate?api-version=2016-09-01",
    "Headers" : {
      "User-Agent" : "Azure-SDK-For-Java/null OS:Windows 10/10.0 MacAddressHash:7165181785fd1c86b850c844cdeb424224b70c6f0bc8828955c61905a22b93d3 (ResourceManagementClient, 2016-09-01)",
      "Content-Type" : "application/json; charset=utf-8"
    },
    "Response" : {
      "StatusCode" : "200",
      "content-type" : "application/json; charset=utf-8",
      "Body" : "{\"template\":{\"$schema\":\"https://schema.management.azure.com/schemas/2015-01-01/deploymentTemplate.json#\",\"contentVersion\":\"1.0.0.0\",\"parameters\":{\"vnetName\":{\"defaultValue\":\"VNet1\",\"type\":\"String\",\"metadata\":{\"description\":\"VNet name\"}},\"vnetAddressPrefix\":{\"defaultValue\":\"10.0.0.0/16\",\"type\":\"String\",\"metadata\":{\"description\":\"Address prefix\"}},\"subnet1Prefix\":{\"defaultValue\":\"10.0.0.0/24\",\"type\":\"String\",\"metadata\":{\"description\":\"Subnet 1 Prefix\"}},\"subnet1Name\":{\"defaultValue\":\"Subnet1\",\"type\":\"String\",\"metadata\":{\"description\":\"Subnet 1 Name\"}},\"subnet2Prefix\":{\"defaultValue\":\"10.0.1.0/24\",\"type\":\"String\",\"metadata\":{\"description\":\"Subnet 2 Prefix\"}},\"subnet2Name\":{\"defaultValue\":\"Subnet2\",\"type\":\"String\",\"metadata\":{\"description\":\"Subnet 2 Name\"}}},\"variables\":{\"apiVersion\":\"2015-06-15\"},\"resources\":[{\"type\":\"Microsoft.Network/virtualNetworks\",\"name\":\"[parameters('vnetName')]\",\"apiVersion\":\"[variables('apiVersion')]\",\"location\":\"[resourceGroup().location]\",\"properties\":{\"addressSpace\":{\"addressPrefixes\":[\"[parameters('vnetAddressPrefix')]\"]},\"subnets\":[{\"name\":\"[parameters('subnet1Name')]\",\"properties\":{\"addressPrefix\":\"[parameters('subnet1Prefix')]\"}},{\"name\":\"[parameters('subnet2Name')]\",\"properties\":{\"addressPrefix\":\"[parameters('subnet2Prefix')]\"}}]}}]}}",
      "x-ms-ratelimit-remaining-subscription-writes" : "1191",
      "transfer-encoding" : "chunked",
      "x-ms-routing-request-id" : "WESTUS2:20170414T213505Z:e241c11c-01f6-49df-a06a-b42a7fa10cc1",
      "date" : "Fri, 14 Apr 2017 21:35:04 GMT",
=======
      "x-ms-ratelimit-remaining-subscription-reads" : "14990",
      "StatusCode" : "200",
      "pragma" : "no-cache",
      "strict-transport-security" : "max-age=31536000; includeSubDomains",
      "x-ms-correlation-request-id" : "921c4bcc-86cb-4150-89d9-b265c8c955c8",
      "x-ms-routing-request-id" : "WESTUS2:20170413T225350Z:921c4bcc-86cb-4150-89d9-b265c8c955c8",
      "content-type" : "application/json; charset=utf-8",
      "etag" : "W/\"27ae630b-16b8-4fe2-8f5d-e99b784bde2e\"",
      "cache-control" : "no-cache",
      "x-ms-request-id" : "12f6790a-fdb2-4f1e-a089-1c62021fdfc0",
      "Body" : "{\r\n  \"name\": \"VNet1\",\r\n  \"id\": \"/subscriptions/00000000-0000-0000-0000-000000000000/resourceGroups/rg7e786864/providers/Microsoft.Network/virtualNetworks/VNet1\",\r\n  \"etag\": \"W/\\\"27ae630b-16b8-4fe2-8f5d-e99b784bde2e\\\"\",\r\n  \"type\": \"Microsoft.Network/virtualNetworks\",\r\n  \"location\": \"southcentralus\",\r\n  \"properties\": {\r\n    \"provisioningState\": \"Succeeded\",\r\n    \"resourceGuid\": \"49d02621-27c2-40f2-bfd9-f9afe60d5724\",\r\n    \"addressSpace\": {\r\n      \"addressPrefixes\": [\r\n        \"10.0.0.0/16\"\r\n      ]\r\n    },\r\n    \"subnets\": [\r\n      {\r\n        \"name\": \"Subnet1\",\r\n        \"id\": \"/subscriptions/00000000-0000-0000-0000-000000000000/resourceGroups/rg7e786864/providers/Microsoft.Network/virtualNetworks/VNet1/subnets/Subnet1\",\r\n        \"etag\": \"W/\\\"27ae630b-16b8-4fe2-8f5d-e99b784bde2e\\\"\",\r\n        \"properties\": {\r\n          \"provisioningState\": \"Succeeded\",\r\n          \"addressPrefix\": \"10.0.0.0/24\"\r\n        }\r\n      },\r\n      {\r\n        \"name\": \"Subnet2\",\r\n        \"id\": \"/subscriptions/00000000-0000-0000-0000-000000000000/resourceGroups/rg7e786864/providers/Microsoft.Network/virtualNetworks/VNet1/subnets/Subnet2\",\r\n        \"etag\": \"W/\\\"27ae630b-16b8-4fe2-8f5d-e99b784bde2e\\\"\",\r\n        \"properties\": {\r\n          \"provisioningState\": \"Succeeded\",\r\n          \"addressPrefix\": \"10.0.1.0/24\"\r\n        }\r\n      }\r\n    ]\r\n  }\r\n}"
    }
  }, {
    "Method" : "POST",
    "Uri" : "http://localhost:3856/subscriptions/00000000-0000-0000-0000-000000000000/resourcegroups/rg7e786864/providers/Microsoft.Resources/deployments/dpA7e786864/exportTemplate?api-version=2016-09-01",
    "Headers" : {
      "User-Agent" : "Azure-SDK-For-Java/null OS:Windows 10/10.0 MacAddressHash:bc6bbe6f340c6a21e215ca50c26fb109d1a15109103fbef250b01e8bb30bdae6 (ResourceManagementClient, 2016-09-01)",
      "Content-Type" : "application/json; charset=utf-8"
    },
    "Response" : {
      "date" : "Thu, 13 Apr 2017 22:53:50 GMT",
      "content-length" : "1284",
      "expires" : "-1",
      "transfer-encoding" : "chunked",
>>>>>>> db544182
      "vary" : "Accept-Encoding",
      "x-ms-ratelimit-remaining-subscription-writes" : "1197",
      "retry-after" : "0",
<<<<<<< HEAD
      "cache-control" : "no-cache",
      "expires" : "-1",
      "x-ms-request-id" : "e241c11c-01f6-49df-a06a-b42a7fa10cc1",
      "content-length" : "1284",
      "strict-transport-security" : "max-age=31536000; includeSubDomains",
      "x-ms-correlation-request-id" : "e241c11c-01f6-49df-a06a-b42a7fa10cc1"
    }
  }, {
    "Method" : "POST",
    "Uri" : "http://localhost:3792/subscriptions/00000000-0000-0000-0000-000000000000/resourcegroups/rgd5570297/exportTemplate?api-version=2016-09-01",
    "Headers" : {
      "User-Agent" : "Azure-SDK-For-Java/null OS:Windows 10/10.0 MacAddressHash:7165181785fd1c86b850c844cdeb424224b70c6f0bc8828955c61905a22b93d3 (ResourceManagementClient, 2016-09-01)",
      "Content-Type" : "application/json; charset=utf-8"
    },
    "Response" : {
      "StatusCode" : "200",
      "content-type" : "application/json; charset=utf-8",
      "Body" : "{\"template\":{\"$schema\":\"https://schema.management.azure.com/schemas/2015-01-01/deploymentTemplate.json#\",\"contentVersion\":\"1.0.0.0\",\"parameters\":{\"virtualNetworks_VNet1_name\":{\"defaultValue\":\"VNet1\",\"type\":\"String\"}},\"variables\":{},\"resources\":[{\"comments\":\"Generalized from resource: '/subscriptions/00000000-0000-0000-0000-000000000000/resourceGroups/rgd5570297/providers/Microsoft.Network/virtualNetworks/VNet1'.\",\"type\":\"Microsoft.Network/virtualNetworks\",\"name\":\"[parameters('virtualNetworks_VNet1_name')]\",\"apiVersion\":\"2016-03-30\",\"location\":\"southcentralus\",\"properties\":{\"addressSpace\":{\"addressPrefixes\":[\"10.0.0.0/16\"]},\"subnets\":[{\"name\":\"Subnet1\",\"properties\":{\"addressPrefix\":\"10.0.0.0/24\"}},{\"name\":\"Subnet2\",\"properties\":{\"addressPrefix\":\"10.0.1.0/24\"}}]},\"dependsOn\":[]}]}}",
      "x-ms-ratelimit-remaining-subscription-reads" : "14683",
      "x-ms-routing-request-id" : "WESTUS2:20170414T213506Z:4b2ea5fc-1bdb-4fad-a5d4-f31ce87f115f",
      "date" : "Fri, 14 Apr 2017 21:35:05 GMT",
=======
      "StatusCode" : "200",
      "pragma" : "no-cache",
      "x-ms-correlation-request-id" : "086f1683-1769-4752-8968-f6158c1c0066",
      "strict-transport-security" : "max-age=31536000; includeSubDomains",
      "x-ms-routing-request-id" : "WESTUS2:20170413T225351Z:086f1683-1769-4752-8968-f6158c1c0066",
      "content-type" : "application/json; charset=utf-8",
      "cache-control" : "no-cache",
      "x-ms-request-id" : "086f1683-1769-4752-8968-f6158c1c0066",
      "Body" : "{\"template\":{\"$schema\":\"https://schema.management.azure.com/schemas/2015-01-01/deploymentTemplate.json#\",\"contentVersion\":\"1.0.0.0\",\"parameters\":{\"vnetName\":{\"defaultValue\":\"VNet1\",\"type\":\"String\",\"metadata\":{\"description\":\"VNet name\"}},\"vnetAddressPrefix\":{\"defaultValue\":\"10.0.0.0/16\",\"type\":\"String\",\"metadata\":{\"description\":\"Address prefix\"}},\"subnet1Prefix\":{\"defaultValue\":\"10.0.0.0/24\",\"type\":\"String\",\"metadata\":{\"description\":\"Subnet 1 Prefix\"}},\"subnet1Name\":{\"defaultValue\":\"Subnet1\",\"type\":\"String\",\"metadata\":{\"description\":\"Subnet 1 Name\"}},\"subnet2Prefix\":{\"defaultValue\":\"10.0.1.0/24\",\"type\":\"String\",\"metadata\":{\"description\":\"Subnet 2 Prefix\"}},\"subnet2Name\":{\"defaultValue\":\"Subnet2\",\"type\":\"String\",\"metadata\":{\"description\":\"Subnet 2 Name\"}}},\"variables\":{\"apiVersion\":\"2015-06-15\"},\"resources\":[{\"type\":\"Microsoft.Network/virtualNetworks\",\"name\":\"[parameters('vnetName')]\",\"apiVersion\":\"[variables('apiVersion')]\",\"location\":\"[resourceGroup().location]\",\"properties\":{\"addressSpace\":{\"addressPrefixes\":[\"[parameters('vnetAddressPrefix')]\"]},\"subnets\":[{\"name\":\"[parameters('subnet1Name')]\",\"properties\":{\"addressPrefix\":\"[parameters('subnet1Prefix')]\"}},{\"name\":\"[parameters('subnet2Name')]\",\"properties\":{\"addressPrefix\":\"[parameters('subnet2Prefix')]\"}}]}}]}}"
    }
  }, {
    "Method" : "POST",
    "Uri" : "http://localhost:3856/subscriptions/00000000-0000-0000-0000-000000000000/resourcegroups/rg7e786864/exportTemplate?api-version=2016-09-01",
    "Headers" : {
      "User-Agent" : "Azure-SDK-For-Java/null OS:Windows 10/10.0 MacAddressHash:bc6bbe6f340c6a21e215ca50c26fb109d1a15109103fbef250b01e8bb30bdae6 (ResourceManagementClient, 2016-09-01)",
      "Content-Type" : "application/json; charset=utf-8"
    },
    "Response" : {
      "date" : "Thu, 13 Apr 2017 22:53:50 GMT",
      "content-length" : "790",
      "expires" : "-1",
>>>>>>> db544182
      "vary" : "Accept-Encoding",
      "retry-after" : "0",
<<<<<<< HEAD
      "cache-control" : "no-cache",
      "expires" : "-1",
      "x-ms-request-id" : "4b2ea5fc-1bdb-4fad-a5d4-f31ce87f115f",
      "content-length" : "790",
      "strict-transport-security" : "max-age=31536000; includeSubDomains",
      "x-ms-correlation-request-id" : "4b2ea5fc-1bdb-4fad-a5d4-f31ce87f115f"
    }
  }, {
    "Method" : "GET",
    "Uri" : "http://localhost:3792/subscriptions/00000000-0000-0000-0000-000000000000/resourcegroups/rgd5570297/deployments/dpAd5570297/operations?api-version=2016-09-01",
    "Headers" : {
      "User-Agent" : "Azure-SDK-For-Java/null OS:Windows 10/10.0 MacAddressHash:7165181785fd1c86b850c844cdeb424224b70c6f0bc8828955c61905a22b93d3 (ResourceManagementClient, 2016-09-01)",
      "Content-Type" : "application/json; charset=utf-8"
    },
    "Response" : {
      "StatusCode" : "200",
      "content-type" : "application/json; charset=utf-8",
      "Body" : "{\"value\":[{\"id\":\"/subscriptions/00000000-0000-0000-0000-000000000000/resourceGroups/rgd5570297/providers/Microsoft.Resources/deployments/dpAd5570297/operations/7D91468ABAE5D54C\",\"operationId\":\"7D91468ABAE5D54C\",\"properties\":{\"provisioningOperation\":\"Create\",\"provisioningState\":\"Succeeded\",\"timestamp\":\"2017-04-14T21:32:54.5531987Z\",\"duration\":\"PT5.7071349S\",\"trackingId\":\"31328610-3cc3-450f-8046-1b5af9817660\",\"serviceRequestId\":\"b9eebb6c-de1f-40cd-9b6a-97166fef2d02\",\"statusCode\":\"OK\",\"targetResource\":{\"id\":\"/subscriptions/00000000-0000-0000-0000-000000000000/resourceGroups/rgd5570297/providers/Microsoft.Network/virtualNetworks/VNet1\",\"resourceType\":\"Microsoft.Network/virtualNetworks\",\"resourceName\":\"VNet1\"}}},{\"id\":\"/subscriptions/00000000-0000-0000-0000-000000000000/resourceGroups/rgd5570297/providers/Microsoft.Resources/deployments/dpAd5570297/operations/08587094013187465102\",\"operationId\":\"08587094013187465102\",\"properties\":{\"provisioningOperation\":\"EvaluateDeploymentOutput\",\"provisioningState\":\"Succeeded\",\"timestamp\":\"2017-04-14T21:32:55.3373706Z\",\"duration\":\"PT0.1281613S\",\"trackingId\":\"0fc009db-6e98-43ae-830a-c02887cb99d9\",\"statusCode\":\"OK\",\"statusMessage\":null}}]}",
      "x-ms-ratelimit-remaining-subscription-reads" : "14680",
      "x-ms-routing-request-id" : "WESTUS2:20170414T213506Z:db6c5f0a-133b-4da0-96e0-9f5be1afe2b6",
      "date" : "Fri, 14 Apr 2017 21:35:05 GMT",
=======
      "x-ms-ratelimit-remaining-subscription-reads" : "14989",
      "StatusCode" : "200",
      "pragma" : "no-cache",
      "x-ms-correlation-request-id" : "f81db46e-b9dd-4024-9e86-41d18d2ff568",
      "strict-transport-security" : "max-age=31536000; includeSubDomains",
      "x-ms-routing-request-id" : "WESTUS2:20170413T225351Z:f81db46e-b9dd-4024-9e86-41d18d2ff568",
      "content-type" : "application/json; charset=utf-8",
      "cache-control" : "no-cache",
      "x-ms-request-id" : "f81db46e-b9dd-4024-9e86-41d18d2ff568",
      "Body" : "{\"template\":{\"$schema\":\"https://schema.management.azure.com/schemas/2015-01-01/deploymentTemplate.json#\",\"contentVersion\":\"1.0.0.0\",\"parameters\":{\"virtualNetworks_VNet1_name\":{\"defaultValue\":\"VNet1\",\"type\":\"String\"}},\"variables\":{},\"resources\":[{\"comments\":\"Generalized from resource: '/subscriptions/00000000-0000-0000-0000-000000000000/resourceGroups/rg7e786864/providers/Microsoft.Network/virtualNetworks/VNet1'.\",\"type\":\"Microsoft.Network/virtualNetworks\",\"name\":\"[parameters('virtualNetworks_VNet1_name')]\",\"apiVersion\":\"2016-03-30\",\"location\":\"southcentralus\",\"properties\":{\"addressSpace\":{\"addressPrefixes\":[\"10.0.0.0/16\"]},\"subnets\":[{\"name\":\"Subnet1\",\"properties\":{\"addressPrefix\":\"10.0.0.0/24\"}},{\"name\":\"Subnet2\",\"properties\":{\"addressPrefix\":\"10.0.1.0/24\"}}]},\"dependsOn\":[]}]}}"
    }
  }, {
    "Method" : "GET",
    "Uri" : "http://localhost:3856/subscriptions/00000000-0000-0000-0000-000000000000/resourcegroups/rg7e786864/deployments/dpA7e786864/operations?api-version=2016-09-01",
    "Headers" : {
      "User-Agent" : "Azure-SDK-For-Java/null OS:Windows 10/10.0 MacAddressHash:bc6bbe6f340c6a21e215ca50c26fb109d1a15109103fbef250b01e8bb30bdae6 (ResourceManagementClient, 2016-09-01)",
      "Content-Type" : "application/json; charset=utf-8"
    },
    "Response" : {
      "date" : "Thu, 13 Apr 2017 22:53:51 GMT",
      "content-length" : "1186",
      "expires" : "-1",
>>>>>>> db544182
      "vary" : "Accept-Encoding",
      "retry-after" : "0",
<<<<<<< HEAD
      "cache-control" : "no-cache",
      "expires" : "-1",
      "x-ms-request-id" : "db6c5f0a-133b-4da0-96e0-9f5be1afe2b6",
      "content-length" : "1186",
      "strict-transport-security" : "max-age=31536000; includeSubDomains",
      "x-ms-correlation-request-id" : "db6c5f0a-133b-4da0-96e0-9f5be1afe2b6"
    }
  }, {
    "Method" : "GET",
    "Uri" : "http://localhost:3792/subscriptions/00000000-0000-0000-0000-000000000000/resourcegroups/rgd5570297/deployments/dpAd5570297/operations/7D91468ABAE5D54C?api-version=2016-09-01",
    "Headers" : {
      "User-Agent" : "Azure-SDK-For-Java/null OS:Windows 10/10.0 MacAddressHash:7165181785fd1c86b850c844cdeb424224b70c6f0bc8828955c61905a22b93d3 (ResourceManagementClient, 2016-09-01)",
      "Content-Type" : "application/json; charset=utf-8"
    },
    "Response" : {
      "StatusCode" : "200",
      "content-type" : "application/json; charset=utf-8",
      "Body" : "{\"id\":\"/subscriptions/00000000-0000-0000-0000-000000000000/resourceGroups/rgd5570297/providers/Microsoft.Resources/deployments/dpAd5570297/operations/7D91468ABAE5D54C\",\"operationId\":\"7D91468ABAE5D54C\",\"properties\":{\"provisioningOperation\":\"Create\",\"provisioningState\":\"Succeeded\",\"timestamp\":\"2017-04-14T21:32:54.5531987Z\",\"duration\":\"PT5.7071349S\",\"trackingId\":\"31328610-3cc3-450f-8046-1b5af9817660\",\"serviceRequestId\":\"b9eebb6c-de1f-40cd-9b6a-97166fef2d02\",\"statusCode\":\"OK\",\"targetResource\":{\"id\":\"/subscriptions/00000000-0000-0000-0000-000000000000/resourceGroups/rgd5570297/providers/Microsoft.Network/virtualNetworks/VNet1\",\"resourceType\":\"Microsoft.Network/virtualNetworks\",\"resourceName\":\"VNet1\"}}}",
      "x-ms-ratelimit-remaining-subscription-reads" : "14665",
      "x-ms-routing-request-id" : "WESTUS2:20170414T213506Z:bf30c663-3045-492c-a8d0-3eda384f6b40",
      "date" : "Fri, 14 Apr 2017 21:35:05 GMT",
=======
      "x-ms-ratelimit-remaining-subscription-reads" : "14988",
      "StatusCode" : "200",
      "pragma" : "no-cache",
      "x-ms-correlation-request-id" : "679b7740-34bb-4df9-9382-67a2e6f4948a",
      "strict-transport-security" : "max-age=31536000; includeSubDomains",
      "x-ms-routing-request-id" : "WESTUS2:20170413T225352Z:679b7740-34bb-4df9-9382-67a2e6f4948a",
      "content-type" : "application/json; charset=utf-8",
      "cache-control" : "no-cache",
      "x-ms-request-id" : "679b7740-34bb-4df9-9382-67a2e6f4948a",
      "Body" : "{\"value\":[{\"id\":\"/subscriptions/00000000-0000-0000-0000-000000000000/resourceGroups/rg7e786864/providers/Microsoft.Resources/deployments/dpA7e786864/operations/0BCC86C01C59202D\",\"operationId\":\"0BCC86C01C59202D\",\"properties\":{\"provisioningOperation\":\"Create\",\"provisioningState\":\"Succeeded\",\"timestamp\":\"2017-04-13T22:53:26.9466985Z\",\"duration\":\"PT7.3722919S\",\"trackingId\":\"c353a546-e373-4e42-a076-6c602ae260f9\",\"serviceRequestId\":\"387b29d7-9edb-4c14-a819-2c271ed58c4d\",\"statusCode\":\"OK\",\"targetResource\":{\"id\":\"/subscriptions/00000000-0000-0000-0000-000000000000/resourceGroups/rg7e786864/providers/Microsoft.Network/virtualNetworks/VNet1\",\"resourceType\":\"Microsoft.Network/virtualNetworks\",\"resourceName\":\"VNet1\"}}},{\"id\":\"/subscriptions/00000000-0000-0000-0000-000000000000/resourceGroups/rg7e786864/providers/Microsoft.Resources/deployments/dpA7e786864/operations/08587094828873483029\",\"operationId\":\"08587094828873483029\",\"properties\":{\"provisioningOperation\":\"EvaluateDeploymentOutput\",\"provisioningState\":\"Succeeded\",\"timestamp\":\"2017-04-13T22:53:28.6015841Z\",\"duration\":\"PT0.2972889S\",\"trackingId\":\"06a42cb9-1ee6-4040-9fd6-3e7061ec7310\",\"statusCode\":\"OK\",\"statusMessage\":null}}]}"
    }
  }, {
    "Method" : "GET",
    "Uri" : "http://localhost:3856/subscriptions/00000000-0000-0000-0000-000000000000/resourcegroups/rg7e786864/deployments/dpA7e786864/operations/0BCC86C01C59202D?api-version=2016-09-01",
    "Headers" : {
      "User-Agent" : "Azure-SDK-For-Java/null OS:Windows 10/10.0 MacAddressHash:bc6bbe6f340c6a21e215ca50c26fb109d1a15109103fbef250b01e8bb30bdae6 (ResourceManagementClient, 2016-09-01)",
      "Content-Type" : "application/json; charset=utf-8"
    },
    "Response" : {
      "date" : "Thu, 13 Apr 2017 22:53:51 GMT",
      "content-length" : "706",
      "expires" : "-1",
>>>>>>> db544182
      "vary" : "Accept-Encoding",
      "retry-after" : "0",
<<<<<<< HEAD
      "cache-control" : "no-cache",
      "expires" : "-1",
      "x-ms-request-id" : "bf30c663-3045-492c-a8d0-3eda384f6b40",
      "content-length" : "706",
      "strict-transport-security" : "max-age=31536000; includeSubDomains",
      "x-ms-correlation-request-id" : "bf30c663-3045-492c-a8d0-3eda384f6b40"
    }
  }, {
    "Method" : "DELETE",
    "Uri" : "http://localhost:3792/subscriptions/00000000-0000-0000-0000-000000000000/resourcegroups/rgd5570297/providers/Microsoft.Network//virtualnetworks/VNet1?api-version=2015-06-15",
    "Headers" : {
      "User-Agent" : "Azure-SDK-For-Java/null OS:Windows 10/10.0 MacAddressHash:7165181785fd1c86b850c844cdeb424224b70c6f0bc8828955c61905a22b93d3 (ResourceManagementClient, 2016-09-01)",
      "Content-Type" : "application/json; charset=utf-8"
    },
    "Response" : {
      "StatusCode" : "202",
      "Body" : "",
      "x-ms-ratelimit-remaining-subscription-writes" : "1190",
      "location" : "http://localhost:3792/subscriptions/00000000-0000-0000-0000-000000000000/providers/Microsoft.Network/locations/southcentralus/operationResults/cab8a0ff-72d0-4e04-a572-bcf94da29d67?api-version=2015-06-15",
      "azure-asyncoperation" : "http://localhost:3792/subscriptions/00000000-0000-0000-0000-000000000000/providers/Microsoft.Network/locations/southcentralus/operations/cab8a0ff-72d0-4e04-a572-bcf94da29d67?api-version=2015-06-15",
      "x-ms-routing-request-id" : "WESTUS2:20170414T213507Z:fd80477c-1830-40c7-ba81-1e62c83b698a",
      "date" : "Fri, 14 Apr 2017 21:35:06 GMT",
      "pragma" : "no-cache",
      "cache-control" : "no-cache",
      "retry-after" : "0",
      "expires" : "-1",
      "x-ms-request-id" : "cab8a0ff-72d0-4e04-a572-bcf94da29d67",
=======
      "x-ms-ratelimit-remaining-subscription-reads" : "14987",
      "StatusCode" : "200",
      "pragma" : "no-cache",
      "x-ms-correlation-request-id" : "175a5bf7-0d80-4e0a-935e-59821ffd3d3e",
      "strict-transport-security" : "max-age=31536000; includeSubDomains",
      "x-ms-routing-request-id" : "WESTUS2:20170413T225352Z:175a5bf7-0d80-4e0a-935e-59821ffd3d3e",
      "content-type" : "application/json; charset=utf-8",
      "cache-control" : "no-cache",
      "x-ms-request-id" : "175a5bf7-0d80-4e0a-935e-59821ffd3d3e",
      "Body" : "{\"id\":\"/subscriptions/00000000-0000-0000-0000-000000000000/resourceGroups/rg7e786864/providers/Microsoft.Resources/deployments/dpA7e786864/operations/0BCC86C01C59202D\",\"operationId\":\"0BCC86C01C59202D\",\"properties\":{\"provisioningOperation\":\"Create\",\"provisioningState\":\"Succeeded\",\"timestamp\":\"2017-04-13T22:53:26.9466985Z\",\"duration\":\"PT7.3722919S\",\"trackingId\":\"c353a546-e373-4e42-a076-6c602ae260f9\",\"serviceRequestId\":\"387b29d7-9edb-4c14-a819-2c271ed58c4d\",\"statusCode\":\"OK\",\"targetResource\":{\"id\":\"/subscriptions/00000000-0000-0000-0000-000000000000/resourceGroups/rg7e786864/providers/Microsoft.Network/virtualNetworks/VNet1\",\"resourceType\":\"Microsoft.Network/virtualNetworks\",\"resourceName\":\"VNet1\"}}}"
    }
  }, {
    "Method" : "DELETE",
    "Uri" : "http://localhost:3856/subscriptions/00000000-0000-0000-0000-000000000000/resourcegroups/rg7e786864/providers/Microsoft.Network//virtualnetworks/VNet1?api-version=2015-06-15",
    "Headers" : {
      "User-Agent" : "Azure-SDK-For-Java/null OS:Windows 10/10.0 MacAddressHash:bc6bbe6f340c6a21e215ca50c26fb109d1a15109103fbef250b01e8bb30bdae6 (ResourceManagementClient, 2016-09-01)",
      "Content-Type" : "application/json; charset=utf-8"
    },
    "Response" : {
      "date" : "Thu, 13 Apr 2017 22:53:52 GMT",
>>>>>>> db544182
      "content-length" : "0",
      "server" : "Microsoft-HTTPAPI/2.0",
      "expires" : "-1",
      "x-ms-ratelimit-remaining-subscription-writes" : "1196",
      "retry-after" : "0",
      "StatusCode" : "202",
      "pragma" : "no-cache",
      "strict-transport-security" : "max-age=31536000; includeSubDomains",
<<<<<<< HEAD
      "x-ms-correlation-request-id" : "fd80477c-1830-40c7-ba81-1e62c83b698a"
    }
  }, {
    "Method" : "GET",
    "Uri" : "http://localhost:3792/subscriptions/00000000-0000-0000-0000-000000000000/providers/Microsoft.Network/locations/southcentralus/operations/cab8a0ff-72d0-4e04-a572-bcf94da29d67?api-version=2015-06-15",
    "Headers" : {
      "User-Agent" : "Azure-SDK-For-Java/null OS:Windows 10/10.0 MacAddressHash:7165181785fd1c86b850c844cdeb424224b70c6f0bc8828955c61905a22b93d3 (ResourceManagementClient, 2016-09-01)"
=======
      "x-ms-correlation-request-id" : "e29e58b1-8f43-4b53-9469-ec40ca11a772",
      "x-ms-routing-request-id" : "WESTUS2:20170413T225353Z:e29e58b1-8f43-4b53-9469-ec40ca11a772",
      "location" : "http://localhost:3856/subscriptions/00000000-0000-0000-0000-000000000000/providers/Microsoft.Network/locations/southcentralus/operationResults/2e665866-128d-4242-8748-6792149ae014?api-version=2015-06-15",
      "cache-control" : "no-cache",
      "x-ms-request-id" : "2e665866-128d-4242-8748-6792149ae014",
      "Body" : "",
      "azure-asyncoperation" : "http://localhost:3856/subscriptions/00000000-0000-0000-0000-000000000000/providers/Microsoft.Network/locations/southcentralus/operations/2e665866-128d-4242-8748-6792149ae014?api-version=2015-06-15"
    }
  }, {
    "Method" : "GET",
    "Uri" : "http://localhost:3856/subscriptions/00000000-0000-0000-0000-000000000000/providers/Microsoft.Network/locations/southcentralus/operations/2e665866-128d-4242-8748-6792149ae014?api-version=2015-06-15",
    "Headers" : {
      "User-Agent" : "Azure-SDK-For-Java/null OS:Windows 10/10.0 MacAddressHash:bc6bbe6f340c6a21e215ca50c26fb109d1a15109103fbef250b01e8bb30bdae6 (ResourceManagementClient, 2016-09-01)"
>>>>>>> db544182
    },
    "Response" : {
      "date" : "Thu, 13 Apr 2017 22:53:52 GMT",
      "server" : "Microsoft-HTTPAPI/2.0",
      "content-length" : "30",
      "expires" : "-1",
      "transfer-encoding" : "chunked",
<<<<<<< HEAD
      "x-ms-routing-request-id" : "WESTUS2:20170414T213507Z:39788ed1-066a-448e-8fc7-14138b1a9b20",
      "x-ms-ratelimit-remaining-subscription-reads" : "14641",
      "date" : "Fri, 14 Apr 2017 21:35:06 GMT",
=======
>>>>>>> db544182
      "vary" : "Accept-Encoding",
      "retry-after" : "0",
      "x-ms-ratelimit-remaining-subscription-reads" : "14986",
      "StatusCode" : "200",
      "pragma" : "no-cache",
      "strict-transport-security" : "max-age=31536000; includeSubDomains",
      "x-ms-correlation-request-id" : "652cdc1d-1b96-4bac-a0e4-88e92f741252",
      "x-ms-routing-request-id" : "WESTUS2:20170413T225353Z:652cdc1d-1b96-4bac-a0e4-88e92f741252",
      "content-type" : "application/json; charset=utf-8",
      "cache-control" : "no-cache",
<<<<<<< HEAD
      "expires" : "-1",
      "x-ms-request-id" : "5074b8f6-d87e-4199-aaf7-bcf946e48b56",
      "content-length" : "29",
=======
      "x-ms-request-id" : "0ad5d107-c121-4e55-8027-da399bf56670",
      "Body" : "{\r\n  \"status\": \"InProgress\"\r\n}"
    }
  }, {
    "Method" : "GET",
    "Uri" : "http://localhost:3856/subscriptions/00000000-0000-0000-0000-000000000000/providers/Microsoft.Network/locations/southcentralus/operations/2e665866-128d-4242-8748-6792149ae014?api-version=2015-06-15",
    "Headers" : {
      "User-Agent" : "Azure-SDK-For-Java/null OS:Windows 10/10.0 MacAddressHash:bc6bbe6f340c6a21e215ca50c26fb109d1a15109103fbef250b01e8bb30bdae6 (ResourceManagementClient, 2016-09-01)"
    },
    "Response" : {
      "date" : "Thu, 13 Apr 2017 22:54:02 GMT",
>>>>>>> db544182
      "server" : "Microsoft-HTTPAPI/2.0",
      "content-length" : "29",
      "expires" : "-1",
      "transfer-encoding" : "chunked",
      "vary" : "Accept-Encoding",
      "retry-after" : "0",
      "x-ms-ratelimit-remaining-subscription-reads" : "14985",
      "StatusCode" : "200",
      "pragma" : "no-cache",
      "strict-transport-security" : "max-age=31536000; includeSubDomains",
<<<<<<< HEAD
      "x-ms-correlation-request-id" : "39788ed1-066a-448e-8fc7-14138b1a9b20"
    }
  }, {
    "Method" : "DELETE",
    "Uri" : "http://localhost:3792/subscriptions/00000000-0000-0000-0000-000000000000/resourcegroups/rgd5570297?api-version=2016-09-01",
    "Headers" : {
      "User-Agent" : "Azure-SDK-For-Java/null OS:Windows 10/10.0 MacAddressHash:7165181785fd1c86b850c844cdeb424224b70c6f0bc8828955c61905a22b93d3 (ResourceManagementClient, 2016-09-01)",
=======
      "x-ms-correlation-request-id" : "d0883407-4362-4310-ba29-ea7ac67c4fba",
      "x-ms-routing-request-id" : "WESTUS2:20170413T225403Z:d0883407-4362-4310-ba29-ea7ac67c4fba",
      "content-type" : "application/json; charset=utf-8",
      "cache-control" : "no-cache",
      "x-ms-request-id" : "28da853d-2dbc-4c25-9111-e1c7c2b99752",
      "Body" : "{\r\n  \"status\": \"Succeeded\"\r\n}"
    }
  }, {
    "Method" : "DELETE",
    "Uri" : "http://localhost:3856/subscriptions/00000000-0000-0000-0000-000000000000/resourcegroups/rg7e786864?api-version=2016-09-01",
    "Headers" : {
      "User-Agent" : "Azure-SDK-For-Java/null OS:Windows 10/10.0 MacAddressHash:bc6bbe6f340c6a21e215ca50c26fb109d1a15109103fbef250b01e8bb30bdae6 (ResourceManagementClient, 2016-09-01)",
>>>>>>> db544182
      "Content-Type" : "application/json; charset=utf-8"
    },
    "Response" : {
      "date" : "Thu, 13 Apr 2017 22:54:03 GMT",
      "content-length" : "0",
      "expires" : "-1",
      "x-ms-ratelimit-remaining-subscription-writes" : "1195",
      "retry-after" : "0",
      "StatusCode" : "202",
<<<<<<< HEAD
      "Body" : "",
      "x-ms-ratelimit-remaining-subscription-writes" : "1189",
      "location" : "http://localhost:3792/subscriptions/00000000-0000-0000-0000-000000000000/operationresults/eyJqb2JJZCI6IlJFU09VUkNFR1JPVVBERUxFVElPTkpPQi1SR0Q1NTcwMjk3LVNPVVRIQ0VOVFJBTFVTIiwiam9iTG9jYXRpb24iOiJzb3V0aGNlbnRyYWx1cyJ9?api-version=2016-09-01",
      "x-ms-routing-request-id" : "WESTUS2:20170414T213508Z:1462f5ae-2727-4171-8a67-02ec25f9f6c0",
      "date" : "Fri, 14 Apr 2017 21:35:07 GMT",
      "pragma" : "no-cache",
      "cache-control" : "no-cache",
      "retry-after" : "0",
      "expires" : "-1",
      "x-ms-request-id" : "1462f5ae-2727-4171-8a67-02ec25f9f6c0",
      "content-length" : "0",
      "strict-transport-security" : "max-age=31536000; includeSubDomains",
      "x-ms-correlation-request-id" : "1462f5ae-2727-4171-8a67-02ec25f9f6c0"
    }
  }, {
    "Method" : "GET",
    "Uri" : "http://localhost:3792/subscriptions/00000000-0000-0000-0000-000000000000/operationresults/eyJqb2JJZCI6IlJFU09VUkNFR1JPVVBERUxFVElPTkpPQi1SR0Q1NTcwMjk3LVNPVVRIQ0VOVFJBTFVTIiwiam9iTG9jYXRpb24iOiJzb3V0aGNlbnRyYWx1cyJ9?api-version=2016-09-01",
    "Headers" : {
      "User-Agent" : "Azure-SDK-For-Java/null OS:Windows 10/10.0 MacAddressHash:7165181785fd1c86b850c844cdeb424224b70c6f0bc8828955c61905a22b93d3 (ResourceManagementClient, 2016-09-01)"
=======
      "pragma" : "no-cache",
      "x-ms-correlation-request-id" : "52c2ca2d-4fff-4e8e-9613-ec912b29df6a",
      "strict-transport-security" : "max-age=31536000; includeSubDomains",
      "x-ms-routing-request-id" : "WESTUS2:20170413T225404Z:52c2ca2d-4fff-4e8e-9613-ec912b29df6a",
      "location" : "http://localhost:3856/subscriptions/00000000-0000-0000-0000-000000000000/operationresults/eyJqb2JJZCI6IlJFU09VUkNFR1JPVVBERUxFVElPTkpPQi1SRzdFNzg2ODY0LVNPVVRIQ0VOVFJBTFVTIiwiam9iTG9jYXRpb24iOiJzb3V0aGNlbnRyYWx1cyJ9?api-version=2016-09-01",
      "cache-control" : "no-cache",
      "x-ms-request-id" : "52c2ca2d-4fff-4e8e-9613-ec912b29df6a",
      "Body" : ""
    }
  }, {
    "Method" : "GET",
    "Uri" : "http://localhost:3856/subscriptions/00000000-0000-0000-0000-000000000000/operationresults/eyJqb2JJZCI6IlJFU09VUkNFR1JPVVBERUxFVElPTkpPQi1SRzdFNzg2ODY0LVNPVVRIQ0VOVFJBTFVTIiwiam9iTG9jYXRpb24iOiJzb3V0aGNlbnRyYWx1cyJ9?api-version=2016-09-01",
    "Headers" : {
      "User-Agent" : "Azure-SDK-For-Java/null OS:Windows 10/10.0 MacAddressHash:bc6bbe6f340c6a21e215ca50c26fb109d1a15109103fbef250b01e8bb30bdae6 (ResourceManagementClient, 2016-09-01)"
>>>>>>> db544182
    },
    "Response" : {
      "date" : "Thu, 13 Apr 2017 22:54:03 GMT",
      "content-length" : "0",
      "expires" : "-1",
      "retry-after" : "0",
      "x-ms-ratelimit-remaining-subscription-reads" : "14984",
      "StatusCode" : "202",
<<<<<<< HEAD
      "Body" : "",
      "expires" : "-1",
      "x-ms-request-id" : "d12ef17a-505f-4812-b87f-8fdea7f4dca8",
      "location" : "http://localhost:3792/subscriptions/00000000-0000-0000-0000-000000000000/operationresults/eyJqb2JJZCI6IlJFU09VUkNFR1JPVVBERUxFVElPTkpPQi1SR0Q1NTcwMjk3LVNPVVRIQ0VOVFJBTFVTIiwiam9iTG9jYXRpb24iOiJzb3V0aGNlbnRyYWx1cyJ9?api-version=2016-09-01",
      "content-length" : "0",
      "x-ms-routing-request-id" : "WESTUS2:20170414T213508Z:d12ef17a-505f-4812-b87f-8fdea7f4dca8",
      "x-ms-ratelimit-remaining-subscription-reads" : "14621",
      "strict-transport-security" : "max-age=31536000; includeSubDomains",
      "date" : "Fri, 14 Apr 2017 21:35:07 GMT",
      "x-ms-correlation-request-id" : "d12ef17a-505f-4812-b87f-8fdea7f4dca8",
      "pragma" : "no-cache"
    }
  }, {
    "Method" : "GET",
    "Uri" : "http://localhost:3792/subscriptions/00000000-0000-0000-0000-000000000000/operationresults/eyJqb2JJZCI6IlJFU09VUkNFR1JPVVBERUxFVElPTkpPQi1SR0Q1NTcwMjk3LVNPVVRIQ0VOVFJBTFVTIiwiam9iTG9jYXRpb24iOiJzb3V0aGNlbnRyYWx1cyJ9?api-version=2016-09-01",
    "Headers" : {
      "User-Agent" : "Azure-SDK-For-Java/null OS:Windows 10/10.0 MacAddressHash:7165181785fd1c86b850c844cdeb424224b70c6f0bc8828955c61905a22b93d3 (ResourceManagementClient, 2016-09-01)"
=======
      "pragma" : "no-cache",
      "x-ms-correlation-request-id" : "bbba1f5c-19ce-42a2-b33b-aafe21043ff7",
      "strict-transport-security" : "max-age=31536000; includeSubDomains",
      "x-ms-routing-request-id" : "WESTUS2:20170413T225404Z:bbba1f5c-19ce-42a2-b33b-aafe21043ff7",
      "location" : "http://localhost:3856/subscriptions/00000000-0000-0000-0000-000000000000/operationresults/eyJqb2JJZCI6IlJFU09VUkNFR1JPVVBERUxFVElPTkpPQi1SRzdFNzg2ODY0LVNPVVRIQ0VOVFJBTFVTIiwiam9iTG9jYXRpb24iOiJzb3V0aGNlbnRyYWx1cyJ9?api-version=2016-09-01",
      "cache-control" : "no-cache",
      "x-ms-request-id" : "bbba1f5c-19ce-42a2-b33b-aafe21043ff7",
      "Body" : ""
    }
  }, {
    "Method" : "GET",
    "Uri" : "http://localhost:3856/subscriptions/00000000-0000-0000-0000-000000000000/operationresults/eyJqb2JJZCI6IlJFU09VUkNFR1JPVVBERUxFVElPTkpPQi1SRzdFNzg2ODY0LVNPVVRIQ0VOVFJBTFVTIiwiam9iTG9jYXRpb24iOiJzb3V0aGNlbnRyYWx1cyJ9?api-version=2016-09-01",
    "Headers" : {
      "User-Agent" : "Azure-SDK-For-Java/null OS:Windows 10/10.0 MacAddressHash:bc6bbe6f340c6a21e215ca50c26fb109d1a15109103fbef250b01e8bb30bdae6 (ResourceManagementClient, 2016-09-01)"
>>>>>>> db544182
    },
    "Response" : {
      "date" : "Thu, 13 Apr 2017 22:54:19 GMT",
      "content-length" : "0",
      "expires" : "-1",
      "retry-after" : "0",
      "x-ms-ratelimit-remaining-subscription-reads" : "14983",
      "StatusCode" : "202",
<<<<<<< HEAD
      "Body" : "",
      "expires" : "-1",
      "x-ms-request-id" : "14bf1351-3254-432f-9178-a5733167cc03",
      "location" : "http://localhost:3792/subscriptions/00000000-0000-0000-0000-000000000000/operationresults/eyJqb2JJZCI6IlJFU09VUkNFR1JPVVBERUxFVElPTkpPQi1SR0Q1NTcwMjk3LVNPVVRIQ0VOVFJBTFVTIiwiam9iTG9jYXRpb24iOiJzb3V0aGNlbnRyYWx1cyJ9?api-version=2016-09-01",
      "content-length" : "0",
      "x-ms-routing-request-id" : "WESTUS2:20170414T213523Z:14bf1351-3254-432f-9178-a5733167cc03",
      "x-ms-ratelimit-remaining-subscription-reads" : "14560",
      "strict-transport-security" : "max-age=31536000; includeSubDomains",
      "date" : "Fri, 14 Apr 2017 21:35:23 GMT",
      "x-ms-correlation-request-id" : "14bf1351-3254-432f-9178-a5733167cc03",
      "pragma" : "no-cache"
    }
  }, {
    "Method" : "GET",
    "Uri" : "http://localhost:3792/subscriptions/00000000-0000-0000-0000-000000000000/operationresults/eyJqb2JJZCI6IlJFU09VUkNFR1JPVVBERUxFVElPTkpPQi1SR0Q1NTcwMjk3LVNPVVRIQ0VOVFJBTFVTIiwiam9iTG9jYXRpb24iOiJzb3V0aGNlbnRyYWx1cyJ9?api-version=2016-09-01",
    "Headers" : {
      "User-Agent" : "Azure-SDK-For-Java/null OS:Windows 10/10.0 MacAddressHash:7165181785fd1c86b850c844cdeb424224b70c6f0bc8828955c61905a22b93d3 (ResourceManagementClient, 2016-09-01)"
=======
      "pragma" : "no-cache",
      "x-ms-correlation-request-id" : "2577d972-1118-44aa-83da-f5415d4cbe7a",
      "strict-transport-security" : "max-age=31536000; includeSubDomains",
      "x-ms-routing-request-id" : "WESTUS2:20170413T225419Z:2577d972-1118-44aa-83da-f5415d4cbe7a",
      "location" : "http://localhost:3856/subscriptions/00000000-0000-0000-0000-000000000000/operationresults/eyJqb2JJZCI6IlJFU09VUkNFR1JPVVBERUxFVElPTkpPQi1SRzdFNzg2ODY0LVNPVVRIQ0VOVFJBTFVTIiwiam9iTG9jYXRpb24iOiJzb3V0aGNlbnRyYWx1cyJ9?api-version=2016-09-01",
      "cache-control" : "no-cache",
      "x-ms-request-id" : "2577d972-1118-44aa-83da-f5415d4cbe7a",
      "Body" : ""
    }
  }, {
    "Method" : "GET",
    "Uri" : "http://localhost:3856/subscriptions/00000000-0000-0000-0000-000000000000/operationresults/eyJqb2JJZCI6IlJFU09VUkNFR1JPVVBERUxFVElPTkpPQi1SRzdFNzg2ODY0LVNPVVRIQ0VOVFJBTFVTIiwiam9iTG9jYXRpb24iOiJzb3V0aGNlbnRyYWx1cyJ9?api-version=2016-09-01",
    "Headers" : {
      "User-Agent" : "Azure-SDK-For-Java/null OS:Windows 10/10.0 MacAddressHash:bc6bbe6f340c6a21e215ca50c26fb109d1a15109103fbef250b01e8bb30bdae6 (ResourceManagementClient, 2016-09-01)"
>>>>>>> db544182
    },
    "Response" : {
      "date" : "Thu, 13 Apr 2017 22:54:34 GMT",
      "content-length" : "0",
      "expires" : "-1",
      "retry-after" : "0",
      "x-ms-ratelimit-remaining-subscription-reads" : "14982",
      "StatusCode" : "202",
<<<<<<< HEAD
      "Body" : "",
      "expires" : "-1",
      "x-ms-request-id" : "1eaf4911-b8a8-4a2a-9b52-28aac1ee0471",
      "location" : "http://localhost:3792/subscriptions/00000000-0000-0000-0000-000000000000/operationresults/eyJqb2JJZCI6IlJFU09VUkNFR1JPVVBERUxFVElPTkpPQi1SR0Q1NTcwMjk3LVNPVVRIQ0VOVFJBTFVTIiwiam9iTG9jYXRpb24iOiJzb3V0aGNlbnRyYWx1cyJ9?api-version=2016-09-01",
      "content-length" : "0",
      "x-ms-routing-request-id" : "WESTUS2:20170414T213538Z:1eaf4911-b8a8-4a2a-9b52-28aac1ee0471",
      "x-ms-ratelimit-remaining-subscription-reads" : "14559",
      "strict-transport-security" : "max-age=31536000; includeSubDomains",
      "date" : "Fri, 14 Apr 2017 21:35:38 GMT",
      "x-ms-correlation-request-id" : "1eaf4911-b8a8-4a2a-9b52-28aac1ee0471",
      "pragma" : "no-cache"
    }
  }, {
    "Method" : "GET",
    "Uri" : "http://localhost:3792/subscriptions/00000000-0000-0000-0000-000000000000/operationresults/eyJqb2JJZCI6IlJFU09VUkNFR1JPVVBERUxFVElPTkpPQi1SR0Q1NTcwMjk3LVNPVVRIQ0VOVFJBTFVTIiwiam9iTG9jYXRpb24iOiJzb3V0aGNlbnRyYWx1cyJ9?api-version=2016-09-01",
    "Headers" : {
      "User-Agent" : "Azure-SDK-For-Java/null OS:Windows 10/10.0 MacAddressHash:7165181785fd1c86b850c844cdeb424224b70c6f0bc8828955c61905a22b93d3 (ResourceManagementClient, 2016-09-01)"
=======
      "pragma" : "no-cache",
      "x-ms-correlation-request-id" : "b0904169-f603-4eb6-8086-7e5bb5131eb4",
      "strict-transport-security" : "max-age=31536000; includeSubDomains",
      "x-ms-routing-request-id" : "WESTUS2:20170413T225434Z:b0904169-f603-4eb6-8086-7e5bb5131eb4",
      "location" : "http://localhost:3856/subscriptions/00000000-0000-0000-0000-000000000000/operationresults/eyJqb2JJZCI6IlJFU09VUkNFR1JPVVBERUxFVElPTkpPQi1SRzdFNzg2ODY0LVNPVVRIQ0VOVFJBTFVTIiwiam9iTG9jYXRpb24iOiJzb3V0aGNlbnRyYWx1cyJ9?api-version=2016-09-01",
      "cache-control" : "no-cache",
      "x-ms-request-id" : "b0904169-f603-4eb6-8086-7e5bb5131eb4",
      "Body" : ""
    }
  }, {
    "Method" : "GET",
    "Uri" : "http://localhost:3856/subscriptions/00000000-0000-0000-0000-000000000000/operationresults/eyJqb2JJZCI6IlJFU09VUkNFR1JPVVBERUxFVElPTkpPQi1SRzdFNzg2ODY0LVNPVVRIQ0VOVFJBTFVTIiwiam9iTG9jYXRpb24iOiJzb3V0aGNlbnRyYWx1cyJ9?api-version=2016-09-01",
    "Headers" : {
      "User-Agent" : "Azure-SDK-For-Java/null OS:Windows 10/10.0 MacAddressHash:bc6bbe6f340c6a21e215ca50c26fb109d1a15109103fbef250b01e8bb30bdae6 (ResourceManagementClient, 2016-09-01)"
>>>>>>> db544182
    },
    "Response" : {
      "date" : "Thu, 13 Apr 2017 22:54:49 GMT",
      "content-length" : "0",
      "expires" : "-1",
      "retry-after" : "0",
      "x-ms-ratelimit-remaining-subscription-reads" : "14981",
      "StatusCode" : "200",
<<<<<<< HEAD
      "Body" : "",
      "expires" : "-1",
      "x-ms-request-id" : "002b1d90-b636-43ad-a2a1-ce33fb17c01d",
      "content-length" : "0",
      "x-ms-routing-request-id" : "WESTUS2:20170414T213553Z:002b1d90-b636-43ad-a2a1-ce33fb17c01d",
      "x-ms-ratelimit-remaining-subscription-reads" : "14558",
      "strict-transport-security" : "max-age=31536000; includeSubDomains",
      "date" : "Fri, 14 Apr 2017 21:35:53 GMT",
      "x-ms-correlation-request-id" : "002b1d90-b636-43ad-a2a1-ce33fb17c01d",
      "pragma" : "no-cache"
    }
  } ],
  "variables" : [ "d5570297" ]
=======
      "pragma" : "no-cache",
      "x-ms-correlation-request-id" : "b1ea4257-420c-49af-83d1-cc1ebf6fb090",
      "strict-transport-security" : "max-age=31536000; includeSubDomains",
      "x-ms-routing-request-id" : "WESTUS2:20170413T225450Z:b1ea4257-420c-49af-83d1-cc1ebf6fb090",
      "cache-control" : "no-cache",
      "x-ms-request-id" : "b1ea4257-420c-49af-83d1-cc1ebf6fb090",
      "Body" : ""
    }
  } ],
  "variables" : [ "7e786864" ]
>>>>>>> db544182
}<|MERGE_RESOLUTION|>--- conflicted
+++ resolved
@@ -1,15 +1,9 @@
 {
   "networkCallRecords" : [ {
     "Method" : "PUT",
-<<<<<<< HEAD
-    "Uri" : "http://localhost:3792/subscriptions/00000000-0000-0000-0000-000000000000/resourcegroups/rgd5570297?api-version=2016-09-01",
-    "Headers" : {
-      "User-Agent" : "Azure-SDK-For-Java/null OS:Windows 10/10.0 MacAddressHash:7165181785fd1c86b850c844cdeb424224b70c6f0bc8828955c61905a22b93d3 (ResourceManagementClient, 2016-09-01)",
-=======
     "Uri" : "http://localhost:3856/subscriptions/00000000-0000-0000-0000-000000000000/resourcegroups/rg7e786864?api-version=2016-09-01",
     "Headers" : {
       "User-Agent" : "Azure-SDK-For-Java/null OS:Windows 10/10.0 MacAddressHash:bc6bbe6f340c6a21e215ca50c26fb109d1a15109103fbef250b01e8bb30bdae6 (ResourceManagementClient, 2016-09-01)",
->>>>>>> db544182
       "Content-Type" : "application/json; charset=utf-8"
     },
     "Response" : {
@@ -19,27 +13,6 @@
       "x-ms-ratelimit-remaining-subscription-writes" : "1199",
       "retry-after" : "0",
       "StatusCode" : "201",
-<<<<<<< HEAD
-      "content-type" : "application/json; charset=utf-8",
-      "Body" : "{\"id\":\"/subscriptions/00000000-0000-0000-0000-000000000000/resourceGroups/rgd5570297\",\"name\":\"rgd5570297\",\"location\":\"southcentralus\",\"properties\":{\"provisioningState\":\"Succeeded\"}}",
-      "x-ms-ratelimit-remaining-subscription-writes" : "1193",
-      "x-ms-routing-request-id" : "WESTUS2:20170414T213245Z:c72d91e6-5a99-4924-adc8-ba6d2eebcb1e",
-      "date" : "Fri, 14 Apr 2017 21:32:44 GMT",
-      "pragma" : "no-cache",
-      "retry-after" : "0",
-      "cache-control" : "no-cache",
-      "expires" : "-1",
-      "x-ms-request-id" : "c72d91e6-5a99-4924-adc8-ba6d2eebcb1e",
-      "content-length" : "181",
-      "strict-transport-security" : "max-age=31536000; includeSubDomains",
-      "x-ms-correlation-request-id" : "c72d91e6-5a99-4924-adc8-ba6d2eebcb1e"
-    }
-  }, {
-    "Method" : "PUT",
-    "Uri" : "http://localhost:3792/subscriptions/00000000-0000-0000-0000-000000000000/resourcegroups/rgd5570297/providers/Microsoft.Resources/deployments/dpAd5570297?api-version=2016-09-01",
-    "Headers" : {
-      "User-Agent" : "Azure-SDK-For-Java/null OS:Windows 10/10.0 MacAddressHash:7165181785fd1c86b850c844cdeb424224b70c6f0bc8828955c61905a22b93d3 (ResourceManagementClient, 2016-09-01)",
-=======
       "pragma" : "no-cache",
       "x-ms-correlation-request-id" : "abc7415a-a49d-49e3-97dc-90eb48c96524",
       "strict-transport-security" : "max-age=31536000; includeSubDomains",
@@ -54,7 +27,6 @@
     "Uri" : "http://localhost:3856/subscriptions/00000000-0000-0000-0000-000000000000/resourcegroups/rg7e786864/providers/Microsoft.Resources/deployments/dpA7e786864?api-version=2016-09-01",
     "Headers" : {
       "User-Agent" : "Azure-SDK-For-Java/null OS:Windows 10/10.0 MacAddressHash:bc6bbe6f340c6a21e215ca50c26fb109d1a15109103fbef250b01e8bb30bdae6 (ResourceManagementClient, 2016-09-01)",
->>>>>>> db544182
       "Content-Type" : "application/json; charset=utf-8"
     },
     "Response" : {
@@ -64,36 +36,6 @@
       "x-ms-ratelimit-remaining-subscription-writes" : "1198",
       "retry-after" : "0",
       "StatusCode" : "201",
-<<<<<<< HEAD
-      "content-type" : "application/json; charset=utf-8",
-      "Body" : "{\"id\":\"/subscriptions/00000000-0000-0000-0000-000000000000/resourceGroups/rgd5570297/providers/Microsoft.Resources/deployments/dpAd5570297\",\"name\":\"dpAd5570297\",\"properties\":{\"templateLink\":{\"uri\":\"https://raw.githubusercontent.com/Azure/azure-quickstart-templates/master/101-vnet-two-subnets/azuredeploy.json\",\"contentVersion\":\"1.0.0.0\"},\"templateHash\":\"5017584205907667268\",\"parametersLink\":{\"uri\":\"https://raw.githubusercontent.com/Azure/azure-quickstart-templates/master/101-vnet-two-subnets/azuredeploy.parameters.json\",\"contentVersion\":\"1.0.0.0\"},\"parameters\":{\"vnetName\":{\"type\":\"String\",\"value\":\"VNet1\"},\"vnetAddressPrefix\":{\"type\":\"String\",\"value\":\"10.0.0.0/16\"},\"subnet1Prefix\":{\"type\":\"String\",\"value\":\"10.0.0.0/24\"},\"subnet1Name\":{\"type\":\"String\",\"value\":\"Subnet1\"},\"subnet2Prefix\":{\"type\":\"String\",\"value\":\"10.0.1.0/24\"},\"subnet2Name\":{\"type\":\"String\",\"value\":\"Subnet2\"}},\"mode\":\"Complete\",\"provisioningState\":\"Accepted\",\"timestamp\":\"2017-04-14T21:32:47.7599437Z\",\"duration\":\"PT1.0288327S\",\"correlationId\":\"799a3f06-90f3-47ea-b691-db502fc1f5ca\",\"providers\":[{\"namespace\":\"Microsoft.Network\",\"resourceTypes\":[{\"resourceType\":\"virtualNetworks\",\"locations\":[\"southcentralus\"]}]}],\"dependencies\":[]}}",
-      "x-ms-ratelimit-remaining-subscription-writes" : "1192",
-      "azure-asyncoperation" : "http://localhost:3792/subscriptions/00000000-0000-0000-0000-000000000000/resourcegroups/rgd5570297/providers/Microsoft.Resources/deployments/dpAd5570297/operationStatuses/08587094013187465102?api-version=2016-09-01",
-      "x-ms-routing-request-id" : "WESTUS2:20170414T213248Z:799a3f06-90f3-47ea-b691-db502fc1f5ca",
-      "date" : "Fri, 14 Apr 2017 21:32:47 GMT",
-      "pragma" : "no-cache",
-      "retry-after" : "0",
-      "cache-control" : "no-cache",
-      "expires" : "-1",
-      "x-ms-request-id" : "799a3f06-90f3-47ea-b691-db502fc1f5ca",
-      "content-length" : "1209",
-      "strict-transport-security" : "max-age=31536000; includeSubDomains",
-      "x-ms-correlation-request-id" : "799a3f06-90f3-47ea-b691-db502fc1f5ca"
-    }
-  }, {
-    "Method" : "GET",
-    "Uri" : "http://localhost:3792/subscriptions/00000000-0000-0000-0000-000000000000/resourcegroups/rgd5570297/providers/Microsoft.Resources/deployments/dpAd5570297/operationStatuses/08587094013187465102?api-version=2016-09-01",
-    "Headers" : {
-      "User-Agent" : "Azure-SDK-For-Java/null OS:Windows 10/10.0 MacAddressHash:7165181785fd1c86b850c844cdeb424224b70c6f0bc8828955c61905a22b93d3 (ResourceManagementClient, 2016-09-01)"
-    },
-    "Response" : {
-      "StatusCode" : "200",
-      "content-type" : "application/json; charset=utf-8",
-      "Body" : "{\"status\":\"Accepted\"}",
-      "x-ms-ratelimit-remaining-subscription-reads" : "14690",
-      "x-ms-routing-request-id" : "WESTUS2:20170414T213248Z:973244b3-59f2-4595-b5fb-a621f9610197",
-      "date" : "Fri, 14 Apr 2017 21:32:48 GMT",
-=======
       "pragma" : "no-cache",
       "x-ms-correlation-request-id" : "e2579a96-96b6-416e-ada6-552c3af00d97",
       "strict-transport-security" : "max-age=31536000; includeSubDomains",
@@ -114,31 +56,8 @@
       "date" : "Thu, 13 Apr 2017 22:53:19 GMT",
       "content-length" : "20",
       "expires" : "-1",
->>>>>>> db544182
-      "vary" : "Accept-Encoding",
-      "retry-after" : "0",
-<<<<<<< HEAD
-      "cache-control" : "no-cache",
-      "expires" : "-1",
-      "x-ms-request-id" : "973244b3-59f2-4595-b5fb-a621f9610197",
-      "content-length" : "21",
-      "strict-transport-security" : "max-age=31536000; includeSubDomains",
-      "x-ms-correlation-request-id" : "973244b3-59f2-4595-b5fb-a621f9610197"
-    }
-  }, {
-    "Method" : "GET",
-    "Uri" : "http://localhost:3792/subscriptions/00000000-0000-0000-0000-000000000000/resourcegroups/rgd5570297/providers/Microsoft.Resources/deployments/dpAd5570297/operationStatuses/08587094013187465102?api-version=2016-09-01",
-    "Headers" : {
-      "User-Agent" : "Azure-SDK-For-Java/null OS:Windows 10/10.0 MacAddressHash:7165181785fd1c86b850c844cdeb424224b70c6f0bc8828955c61905a22b93d3 (ResourceManagementClient, 2016-09-01)"
-    },
-    "Response" : {
-      "StatusCode" : "200",
-      "content-type" : "application/json; charset=utf-8",
-      "Body" : "{\"status\":\"Succeeded\"}",
-      "x-ms-ratelimit-remaining-subscription-reads" : "14689",
-      "x-ms-routing-request-id" : "WESTUS2:20170414T213318Z:9c30916c-958c-4ebd-81f3-b4937f74d328",
-      "date" : "Fri, 14 Apr 2017 21:33:18 GMT",
-=======
+      "vary" : "Accept-Encoding",
+      "retry-after" : "0",
       "x-ms-ratelimit-remaining-subscription-reads" : "14995",
       "StatusCode" : "200",
       "pragma" : "no-cache",
@@ -160,31 +79,8 @@
       "date" : "Thu, 13 Apr 2017 22:53:49 GMT",
       "content-length" : "22",
       "expires" : "-1",
->>>>>>> db544182
-      "vary" : "Accept-Encoding",
-      "retry-after" : "0",
-<<<<<<< HEAD
-      "cache-control" : "no-cache",
-      "expires" : "-1",
-      "x-ms-request-id" : "9c30916c-958c-4ebd-81f3-b4937f74d328",
-      "content-length" : "22",
-      "strict-transport-security" : "max-age=31536000; includeSubDomains",
-      "x-ms-correlation-request-id" : "9c30916c-958c-4ebd-81f3-b4937f74d328"
-    }
-  }, {
-    "Method" : "GET",
-    "Uri" : "http://localhost:3792/subscriptions/00000000-0000-0000-0000-000000000000/resourcegroups/rgd5570297/providers/Microsoft.Resources/deployments/dpAd5570297?api-version=2016-09-01",
-    "Headers" : {
-      "User-Agent" : "Azure-SDK-For-Java/null OS:Windows 10/10.0 MacAddressHash:7165181785fd1c86b850c844cdeb424224b70c6f0bc8828955c61905a22b93d3 (ResourceManagementClient, 2016-09-01)"
-    },
-    "Response" : {
-      "StatusCode" : "200",
-      "content-type" : "application/json; charset=utf-8",
-      "Body" : "{\"id\":\"/subscriptions/00000000-0000-0000-0000-000000000000/resourceGroups/rgd5570297/providers/Microsoft.Resources/deployments/dpAd5570297\",\"name\":\"dpAd5570297\",\"properties\":{\"templateLink\":{\"uri\":\"https://raw.githubusercontent.com/Azure/azure-quickstart-templates/master/101-vnet-two-subnets/azuredeploy.json\",\"contentVersion\":\"1.0.0.0\"},\"templateHash\":\"5017584205907667268\",\"parametersLink\":{\"uri\":\"https://raw.githubusercontent.com/Azure/azure-quickstart-templates/master/101-vnet-two-subnets/azuredeploy.parameters.json\",\"contentVersion\":\"1.0.0.0\"},\"parameters\":{\"vnetName\":{\"type\":\"String\",\"value\":\"VNet1\"},\"vnetAddressPrefix\":{\"type\":\"String\",\"value\":\"10.0.0.0/16\"},\"subnet1Prefix\":{\"type\":\"String\",\"value\":\"10.0.0.0/24\"},\"subnet1Name\":{\"type\":\"String\",\"value\":\"Subnet1\"},\"subnet2Prefix\":{\"type\":\"String\",\"value\":\"10.0.1.0/24\"},\"subnet2Name\":{\"type\":\"String\",\"value\":\"Subnet2\"}},\"mode\":\"Complete\",\"provisioningState\":\"Succeeded\",\"timestamp\":\"2017-04-14T21:32:55.4348244Z\",\"duration\":\"PT8.7037134S\",\"correlationId\":\"799a3f06-90f3-47ea-b691-db502fc1f5ca\",\"providers\":[{\"namespace\":\"Microsoft.Network\",\"resourceTypes\":[{\"resourceType\":\"virtualNetworks\",\"locations\":[\"southcentralus\"]}]}],\"dependencies\":[],\"outputResources\":[{\"id\":\"Microsoft.Network/virtualNetworks/VNet1\"}]}}",
-      "x-ms-ratelimit-remaining-subscription-reads" : "14688",
-      "x-ms-routing-request-id" : "WESTUS2:20170414T213319Z:eef24a6f-231c-40e8-87b3-428479237182",
-      "date" : "Fri, 14 Apr 2017 21:33:18 GMT",
-=======
+      "vary" : "Accept-Encoding",
+      "retry-after" : "0",
       "x-ms-ratelimit-remaining-subscription-reads" : "14994",
       "StatusCode" : "200",
       "pragma" : "no-cache",
@@ -206,32 +102,8 @@
       "date" : "Thu, 13 Apr 2017 22:53:49 GMT",
       "content-length" : "1280",
       "expires" : "-1",
->>>>>>> db544182
-      "vary" : "Accept-Encoding",
-      "retry-after" : "0",
-<<<<<<< HEAD
-      "cache-control" : "no-cache",
-      "expires" : "-1",
-      "x-ms-request-id" : "eef24a6f-231c-40e8-87b3-428479237182",
-      "content-length" : "1279",
-      "strict-transport-security" : "max-age=31536000; includeSubDomains",
-      "x-ms-correlation-request-id" : "eef24a6f-231c-40e8-87b3-428479237182"
-    }
-  }, {
-    "Method" : "GET",
-    "Uri" : "http://localhost:3792/subscriptions/00000000-0000-0000-0000-000000000000/resourcegroups/rgd5570297/providers/Microsoft.Resources/deployments/?api-version=2016-09-01",
-    "Headers" : {
-      "User-Agent" : "Azure-SDK-For-Java/null OS:Windows 10/10.0 MacAddressHash:7165181785fd1c86b850c844cdeb424224b70c6f0bc8828955c61905a22b93d3 (ResourceManagementClient, 2016-09-01)",
-      "Content-Type" : "application/json; charset=utf-8"
-    },
-    "Response" : {
-      "StatusCode" : "200",
-      "content-type" : "application/json; charset=utf-8",
-      "Body" : "{\"value\":[{\"id\":\"/subscriptions/00000000-0000-0000-0000-000000000000/resourceGroups/rgd5570297/providers/Microsoft.Resources/deployments/dpAd5570297\",\"name\":\"dpAd5570297\",\"properties\":{\"templateLink\":{\"uri\":\"https://raw.githubusercontent.com/Azure/azure-quickstart-templates/master/101-vnet-two-subnets/azuredeploy.json\",\"contentVersion\":\"1.0.0.0\"},\"templateHash\":\"5017584205907667268\",\"parametersLink\":{\"uri\":\"https://raw.githubusercontent.com/Azure/azure-quickstart-templates/master/101-vnet-two-subnets/azuredeploy.parameters.json\",\"contentVersion\":\"1.0.0.0\"},\"parameters\":{\"vnetName\":{\"type\":\"String\",\"value\":\"VNet1\"},\"vnetAddressPrefix\":{\"type\":\"String\",\"value\":\"10.0.0.0/16\"},\"subnet1Prefix\":{\"type\":\"String\",\"value\":\"10.0.0.0/24\"},\"subnet1Name\":{\"type\":\"String\",\"value\":\"Subnet1\"},\"subnet2Prefix\":{\"type\":\"String\",\"value\":\"10.0.1.0/24\"},\"subnet2Name\":{\"type\":\"String\",\"value\":\"Subnet2\"}},\"mode\":\"Complete\",\"provisioningState\":\"Succeeded\",\"timestamp\":\"2017-04-14T21:32:55.4348244Z\",\"duration\":\"PT8.7037134S\",\"correlationId\":\"799a3f06-90f3-47ea-b691-db502fc1f5ca\",\"providers\":[{\"namespace\":\"Microsoft.Network\",\"resourceTypes\":[{\"resourceType\":\"virtualNetworks\",\"locations\":[\"southcentralus\"]}]}],\"dependencies\":[],\"outputResources\":[{\"id\":\"Microsoft.Network/virtualNetworks/VNet1\"}]}}]}",
-      "x-ms-ratelimit-remaining-subscription-reads" : "14687",
-      "x-ms-routing-request-id" : "WESTUS2:20170414T213319Z:caefd95d-128d-42f2-9ab3-d2bc21237900",
-      "date" : "Fri, 14 Apr 2017 21:33:18 GMT",
-=======
+      "vary" : "Accept-Encoding",
+      "retry-after" : "0",
       "x-ms-ratelimit-remaining-subscription-reads" : "14993",
       "StatusCode" : "200",
       "pragma" : "no-cache",
@@ -254,54 +126,8 @@
       "date" : "Thu, 13 Apr 2017 22:53:49 GMT",
       "content-length" : "1292",
       "expires" : "-1",
->>>>>>> db544182
-      "vary" : "Accept-Encoding",
-      "retry-after" : "0",
-<<<<<<< HEAD
-      "cache-control" : "no-cache",
-      "expires" : "-1",
-      "x-ms-request-id" : "caefd95d-128d-42f2-9ab3-d2bc21237900",
-      "content-length" : "1291",
-      "strict-transport-security" : "max-age=31536000; includeSubDomains",
-      "x-ms-correlation-request-id" : "caefd95d-128d-42f2-9ab3-d2bc21237900"
-    }
-  }, {
-    "Method" : "HEAD",
-    "Uri" : "http://localhost:3792/subscriptions/00000000-0000-0000-0000-000000000000/resourcegroups/rgd5570297/providers/Microsoft.Resources/deployments/dpAd5570297?api-version=2016-09-01",
-    "Headers" : {
-      "User-Agent" : "Azure-SDK-For-Java/null OS:Windows 10/10.0 MacAddressHash:7165181785fd1c86b850c844cdeb424224b70c6f0bc8828955c61905a22b93d3 (ResourceManagementClient, 2016-09-01)",
-      "Content-Type" : "application/json; charset=utf-8"
-    },
-    "Response" : {
-      "retry-after" : "0",
-      "cache-control" : "no-cache",
-      "StatusCode" : "204",
-      "Body" : "",
-      "expires" : "-1",
-      "x-ms-request-id" : "b9076ab6-c21d-42c1-8773-6fd0816698c6",
-      "content-length" : "0",
-      "x-ms-routing-request-id" : "WESTUS2:20170414T213459Z:b9076ab6-c21d-42c1-8773-6fd0816698c6",
-      "x-ms-ratelimit-remaining-subscription-reads" : "14686",
-      "strict-transport-security" : "max-age=31536000; includeSubDomains",
-      "date" : "Fri, 14 Apr 2017 21:34:58 GMT",
-      "x-ms-correlation-request-id" : "b9076ab6-c21d-42c1-8773-6fd0816698c6",
-      "pragma" : "no-cache"
-    }
-  }, {
-    "Method" : "GET",
-    "Uri" : "http://localhost:3792/subscriptions/00000000-0000-0000-0000-000000000000/resourcegroups/rgd5570297/providers/Microsoft.Resources/deployments/dpAd5570297?api-version=2016-09-01",
-    "Headers" : {
-      "User-Agent" : "Azure-SDK-For-Java/null OS:Windows 10/10.0 MacAddressHash:7165181785fd1c86b850c844cdeb424224b70c6f0bc8828955c61905a22b93d3 (ResourceManagementClient, 2016-09-01)",
-      "Content-Type" : "application/json; charset=utf-8"
-    },
-    "Response" : {
-      "StatusCode" : "200",
-      "content-type" : "application/json; charset=utf-8",
-      "Body" : "{\"id\":\"/subscriptions/00000000-0000-0000-0000-000000000000/resourceGroups/rgd5570297/providers/Microsoft.Resources/deployments/dpAd5570297\",\"name\":\"dpAd5570297\",\"properties\":{\"templateLink\":{\"uri\":\"https://raw.githubusercontent.com/Azure/azure-quickstart-templates/master/101-vnet-two-subnets/azuredeploy.json\",\"contentVersion\":\"1.0.0.0\"},\"templateHash\":\"5017584205907667268\",\"parametersLink\":{\"uri\":\"https://raw.githubusercontent.com/Azure/azure-quickstart-templates/master/101-vnet-two-subnets/azuredeploy.parameters.json\",\"contentVersion\":\"1.0.0.0\"},\"parameters\":{\"vnetName\":{\"type\":\"String\",\"value\":\"VNet1\"},\"vnetAddressPrefix\":{\"type\":\"String\",\"value\":\"10.0.0.0/16\"},\"subnet1Prefix\":{\"type\":\"String\",\"value\":\"10.0.0.0/24\"},\"subnet1Name\":{\"type\":\"String\",\"value\":\"Subnet1\"},\"subnet2Prefix\":{\"type\":\"String\",\"value\":\"10.0.1.0/24\"},\"subnet2Name\":{\"type\":\"String\",\"value\":\"Subnet2\"}},\"mode\":\"Complete\",\"provisioningState\":\"Succeeded\",\"timestamp\":\"2017-04-14T21:32:55.4348244Z\",\"duration\":\"PT8.7037134S\",\"correlationId\":\"799a3f06-90f3-47ea-b691-db502fc1f5ca\",\"providers\":[{\"namespace\":\"Microsoft.Network\",\"resourceTypes\":[{\"resourceType\":\"virtualNetworks\",\"locations\":[\"southcentralus\"]}]}],\"dependencies\":[],\"outputResources\":[{\"id\":\"Microsoft.Network/virtualNetworks/VNet1\"}]}}",
-      "x-ms-ratelimit-remaining-subscription-reads" : "14685",
-      "x-ms-routing-request-id" : "WESTUS2:20170414T213505Z:94bd6977-e773-4514-bd0f-92c1d202aca9",
-      "date" : "Fri, 14 Apr 2017 21:35:04 GMT",
-=======
+      "vary" : "Accept-Encoding",
+      "retry-after" : "0",
       "x-ms-ratelimit-remaining-subscription-reads" : "14992",
       "StatusCode" : "200",
       "pragma" : "no-cache",
@@ -324,34 +150,8 @@
       "date" : "Thu, 13 Apr 2017 22:53:50 GMT",
       "content-length" : "1280",
       "expires" : "-1",
->>>>>>> db544182
-      "vary" : "Accept-Encoding",
-      "retry-after" : "0",
-<<<<<<< HEAD
-      "cache-control" : "no-cache",
-      "expires" : "-1",
-      "x-ms-request-id" : "94bd6977-e773-4514-bd0f-92c1d202aca9",
-      "content-length" : "1279",
-      "strict-transport-security" : "max-age=31536000; includeSubDomains",
-      "x-ms-correlation-request-id" : "94bd6977-e773-4514-bd0f-92c1d202aca9"
-    }
-  }, {
-    "Method" : "GET",
-    "Uri" : "http://localhost:3792/subscriptions/00000000-0000-0000-0000-000000000000/resourcegroups/rgd5570297/providers/Microsoft.Network//virtualnetworks/VNet1?api-version=2015-06-15",
-    "Headers" : {
-      "User-Agent" : "Azure-SDK-For-Java/null OS:Windows 10/10.0 MacAddressHash:7165181785fd1c86b850c844cdeb424224b70c6f0bc8828955c61905a22b93d3 (ResourceManagementClient, 2016-09-01)",
-      "Content-Type" : "application/json; charset=utf-8"
-    },
-    "Response" : {
-      "StatusCode" : "200",
-      "content-type" : "application/json; charset=utf-8",
-      "Body" : "{\r\n  \"name\": \"VNet1\",\r\n  \"id\": \"/subscriptions/00000000-0000-0000-0000-000000000000/resourceGroups/rgd5570297/providers/Microsoft.Network/virtualNetworks/VNet1\",\r\n  \"etag\": \"W/\\\"ea28b201-f8e6-4ddd-85e0-1c22adabda90\\\"\",\r\n  \"type\": \"Microsoft.Network/virtualNetworks\",\r\n  \"location\": \"southcentralus\",\r\n  \"properties\": {\r\n    \"provisioningState\": \"Succeeded\",\r\n    \"resourceGuid\": \"8135f92c-4681-45e9-bf36-ef2541596e14\",\r\n    \"addressSpace\": {\r\n      \"addressPrefixes\": [\r\n        \"10.0.0.0/16\"\r\n      ]\r\n    },\r\n    \"subnets\": [\r\n      {\r\n        \"name\": \"Subnet1\",\r\n        \"id\": \"/subscriptions/00000000-0000-0000-0000-000000000000/resourceGroups/rgd5570297/providers/Microsoft.Network/virtualNetworks/VNet1/subnets/Subnet1\",\r\n        \"etag\": \"W/\\\"ea28b201-f8e6-4ddd-85e0-1c22adabda90\\\"\",\r\n        \"properties\": {\r\n          \"provisioningState\": \"Succeeded\",\r\n          \"addressPrefix\": \"10.0.0.0/24\"\r\n        }\r\n      },\r\n      {\r\n        \"name\": \"Subnet2\",\r\n        \"id\": \"/subscriptions/00000000-0000-0000-0000-000000000000/resourceGroups/rgd5570297/providers/Microsoft.Network/virtualNetworks/VNet1/subnets/Subnet2\",\r\n        \"etag\": \"W/\\\"ea28b201-f8e6-4ddd-85e0-1c22adabda90\\\"\",\r\n        \"properties\": {\r\n          \"provisioningState\": \"Succeeded\",\r\n          \"addressPrefix\": \"10.0.1.0/24\"\r\n        }\r\n      }\r\n    ]\r\n  }\r\n}",
-      "etag" : "W/\"ea28b201-f8e6-4ddd-85e0-1c22adabda90\"",
-      "transfer-encoding" : "chunked",
-      "x-ms-routing-request-id" : "WESTUS2:20170414T213505Z:7d82b77f-016d-4a8b-8420-2265bd4c639a",
-      "x-ms-ratelimit-remaining-subscription-reads" : "14684",
-      "date" : "Fri, 14 Apr 2017 21:35:04 GMT",
-=======
+      "vary" : "Accept-Encoding",
+      "retry-after" : "0",
       "x-ms-ratelimit-remaining-subscription-reads" : "14991",
       "StatusCode" : "200",
       "pragma" : "no-cache",
@@ -376,34 +176,8 @@
       "content-length" : "1331",
       "expires" : "-1",
       "transfer-encoding" : "chunked",
->>>>>>> db544182
-      "vary" : "Accept-Encoding",
-      "retry-after" : "0",
-<<<<<<< HEAD
-      "cache-control" : "no-cache",
-      "expires" : "-1",
-      "x-ms-request-id" : "b86f25e8-372d-4379-879c-61d98a5a6c35",
-      "content-length" : "1331",
-      "server" : "Microsoft-HTTPAPI/2.0",
-      "strict-transport-security" : "max-age=31536000; includeSubDomains",
-      "x-ms-correlation-request-id" : "7d82b77f-016d-4a8b-8420-2265bd4c639a"
-    }
-  }, {
-    "Method" : "POST",
-    "Uri" : "http://localhost:3792/subscriptions/00000000-0000-0000-0000-000000000000/resourcegroups/rgd5570297/providers/Microsoft.Resources/deployments/dpAd5570297/exportTemplate?api-version=2016-09-01",
-    "Headers" : {
-      "User-Agent" : "Azure-SDK-For-Java/null OS:Windows 10/10.0 MacAddressHash:7165181785fd1c86b850c844cdeb424224b70c6f0bc8828955c61905a22b93d3 (ResourceManagementClient, 2016-09-01)",
-      "Content-Type" : "application/json; charset=utf-8"
-    },
-    "Response" : {
-      "StatusCode" : "200",
-      "content-type" : "application/json; charset=utf-8",
-      "Body" : "{\"template\":{\"$schema\":\"https://schema.management.azure.com/schemas/2015-01-01/deploymentTemplate.json#\",\"contentVersion\":\"1.0.0.0\",\"parameters\":{\"vnetName\":{\"defaultValue\":\"VNet1\",\"type\":\"String\",\"metadata\":{\"description\":\"VNet name\"}},\"vnetAddressPrefix\":{\"defaultValue\":\"10.0.0.0/16\",\"type\":\"String\",\"metadata\":{\"description\":\"Address prefix\"}},\"subnet1Prefix\":{\"defaultValue\":\"10.0.0.0/24\",\"type\":\"String\",\"metadata\":{\"description\":\"Subnet 1 Prefix\"}},\"subnet1Name\":{\"defaultValue\":\"Subnet1\",\"type\":\"String\",\"metadata\":{\"description\":\"Subnet 1 Name\"}},\"subnet2Prefix\":{\"defaultValue\":\"10.0.1.0/24\",\"type\":\"String\",\"metadata\":{\"description\":\"Subnet 2 Prefix\"}},\"subnet2Name\":{\"defaultValue\":\"Subnet2\",\"type\":\"String\",\"metadata\":{\"description\":\"Subnet 2 Name\"}}},\"variables\":{\"apiVersion\":\"2015-06-15\"},\"resources\":[{\"type\":\"Microsoft.Network/virtualNetworks\",\"name\":\"[parameters('vnetName')]\",\"apiVersion\":\"[variables('apiVersion')]\",\"location\":\"[resourceGroup().location]\",\"properties\":{\"addressSpace\":{\"addressPrefixes\":[\"[parameters('vnetAddressPrefix')]\"]},\"subnets\":[{\"name\":\"[parameters('subnet1Name')]\",\"properties\":{\"addressPrefix\":\"[parameters('subnet1Prefix')]\"}},{\"name\":\"[parameters('subnet2Name')]\",\"properties\":{\"addressPrefix\":\"[parameters('subnet2Prefix')]\"}}]}}]}}",
-      "x-ms-ratelimit-remaining-subscription-writes" : "1191",
-      "transfer-encoding" : "chunked",
-      "x-ms-routing-request-id" : "WESTUS2:20170414T213505Z:e241c11c-01f6-49df-a06a-b42a7fa10cc1",
-      "date" : "Fri, 14 Apr 2017 21:35:04 GMT",
-=======
+      "vary" : "Accept-Encoding",
+      "retry-after" : "0",
       "x-ms-ratelimit-remaining-subscription-reads" : "14990",
       "StatusCode" : "200",
       "pragma" : "no-cache",
@@ -428,33 +202,9 @@
       "content-length" : "1284",
       "expires" : "-1",
       "transfer-encoding" : "chunked",
->>>>>>> db544182
       "vary" : "Accept-Encoding",
       "x-ms-ratelimit-remaining-subscription-writes" : "1197",
       "retry-after" : "0",
-<<<<<<< HEAD
-      "cache-control" : "no-cache",
-      "expires" : "-1",
-      "x-ms-request-id" : "e241c11c-01f6-49df-a06a-b42a7fa10cc1",
-      "content-length" : "1284",
-      "strict-transport-security" : "max-age=31536000; includeSubDomains",
-      "x-ms-correlation-request-id" : "e241c11c-01f6-49df-a06a-b42a7fa10cc1"
-    }
-  }, {
-    "Method" : "POST",
-    "Uri" : "http://localhost:3792/subscriptions/00000000-0000-0000-0000-000000000000/resourcegroups/rgd5570297/exportTemplate?api-version=2016-09-01",
-    "Headers" : {
-      "User-Agent" : "Azure-SDK-For-Java/null OS:Windows 10/10.0 MacAddressHash:7165181785fd1c86b850c844cdeb424224b70c6f0bc8828955c61905a22b93d3 (ResourceManagementClient, 2016-09-01)",
-      "Content-Type" : "application/json; charset=utf-8"
-    },
-    "Response" : {
-      "StatusCode" : "200",
-      "content-type" : "application/json; charset=utf-8",
-      "Body" : "{\"template\":{\"$schema\":\"https://schema.management.azure.com/schemas/2015-01-01/deploymentTemplate.json#\",\"contentVersion\":\"1.0.0.0\",\"parameters\":{\"virtualNetworks_VNet1_name\":{\"defaultValue\":\"VNet1\",\"type\":\"String\"}},\"variables\":{},\"resources\":[{\"comments\":\"Generalized from resource: '/subscriptions/00000000-0000-0000-0000-000000000000/resourceGroups/rgd5570297/providers/Microsoft.Network/virtualNetworks/VNet1'.\",\"type\":\"Microsoft.Network/virtualNetworks\",\"name\":\"[parameters('virtualNetworks_VNet1_name')]\",\"apiVersion\":\"2016-03-30\",\"location\":\"southcentralus\",\"properties\":{\"addressSpace\":{\"addressPrefixes\":[\"10.0.0.0/16\"]},\"subnets\":[{\"name\":\"Subnet1\",\"properties\":{\"addressPrefix\":\"10.0.0.0/24\"}},{\"name\":\"Subnet2\",\"properties\":{\"addressPrefix\":\"10.0.1.0/24\"}}]},\"dependsOn\":[]}]}}",
-      "x-ms-ratelimit-remaining-subscription-reads" : "14683",
-      "x-ms-routing-request-id" : "WESTUS2:20170414T213506Z:4b2ea5fc-1bdb-4fad-a5d4-f31ce87f115f",
-      "date" : "Fri, 14 Apr 2017 21:35:05 GMT",
-=======
       "StatusCode" : "200",
       "pragma" : "no-cache",
       "x-ms-correlation-request-id" : "086f1683-1769-4752-8968-f6158c1c0066",
@@ -476,32 +226,8 @@
       "date" : "Thu, 13 Apr 2017 22:53:50 GMT",
       "content-length" : "790",
       "expires" : "-1",
->>>>>>> db544182
-      "vary" : "Accept-Encoding",
-      "retry-after" : "0",
-<<<<<<< HEAD
-      "cache-control" : "no-cache",
-      "expires" : "-1",
-      "x-ms-request-id" : "4b2ea5fc-1bdb-4fad-a5d4-f31ce87f115f",
-      "content-length" : "790",
-      "strict-transport-security" : "max-age=31536000; includeSubDomains",
-      "x-ms-correlation-request-id" : "4b2ea5fc-1bdb-4fad-a5d4-f31ce87f115f"
-    }
-  }, {
-    "Method" : "GET",
-    "Uri" : "http://localhost:3792/subscriptions/00000000-0000-0000-0000-000000000000/resourcegroups/rgd5570297/deployments/dpAd5570297/operations?api-version=2016-09-01",
-    "Headers" : {
-      "User-Agent" : "Azure-SDK-For-Java/null OS:Windows 10/10.0 MacAddressHash:7165181785fd1c86b850c844cdeb424224b70c6f0bc8828955c61905a22b93d3 (ResourceManagementClient, 2016-09-01)",
-      "Content-Type" : "application/json; charset=utf-8"
-    },
-    "Response" : {
-      "StatusCode" : "200",
-      "content-type" : "application/json; charset=utf-8",
-      "Body" : "{\"value\":[{\"id\":\"/subscriptions/00000000-0000-0000-0000-000000000000/resourceGroups/rgd5570297/providers/Microsoft.Resources/deployments/dpAd5570297/operations/7D91468ABAE5D54C\",\"operationId\":\"7D91468ABAE5D54C\",\"properties\":{\"provisioningOperation\":\"Create\",\"provisioningState\":\"Succeeded\",\"timestamp\":\"2017-04-14T21:32:54.5531987Z\",\"duration\":\"PT5.7071349S\",\"trackingId\":\"31328610-3cc3-450f-8046-1b5af9817660\",\"serviceRequestId\":\"b9eebb6c-de1f-40cd-9b6a-97166fef2d02\",\"statusCode\":\"OK\",\"targetResource\":{\"id\":\"/subscriptions/00000000-0000-0000-0000-000000000000/resourceGroups/rgd5570297/providers/Microsoft.Network/virtualNetworks/VNet1\",\"resourceType\":\"Microsoft.Network/virtualNetworks\",\"resourceName\":\"VNet1\"}}},{\"id\":\"/subscriptions/00000000-0000-0000-0000-000000000000/resourceGroups/rgd5570297/providers/Microsoft.Resources/deployments/dpAd5570297/operations/08587094013187465102\",\"operationId\":\"08587094013187465102\",\"properties\":{\"provisioningOperation\":\"EvaluateDeploymentOutput\",\"provisioningState\":\"Succeeded\",\"timestamp\":\"2017-04-14T21:32:55.3373706Z\",\"duration\":\"PT0.1281613S\",\"trackingId\":\"0fc009db-6e98-43ae-830a-c02887cb99d9\",\"statusCode\":\"OK\",\"statusMessage\":null}}]}",
-      "x-ms-ratelimit-remaining-subscription-reads" : "14680",
-      "x-ms-routing-request-id" : "WESTUS2:20170414T213506Z:db6c5f0a-133b-4da0-96e0-9f5be1afe2b6",
-      "date" : "Fri, 14 Apr 2017 21:35:05 GMT",
-=======
+      "vary" : "Accept-Encoding",
+      "retry-after" : "0",
       "x-ms-ratelimit-remaining-subscription-reads" : "14989",
       "StatusCode" : "200",
       "pragma" : "no-cache",
@@ -524,32 +250,8 @@
       "date" : "Thu, 13 Apr 2017 22:53:51 GMT",
       "content-length" : "1186",
       "expires" : "-1",
->>>>>>> db544182
-      "vary" : "Accept-Encoding",
-      "retry-after" : "0",
-<<<<<<< HEAD
-      "cache-control" : "no-cache",
-      "expires" : "-1",
-      "x-ms-request-id" : "db6c5f0a-133b-4da0-96e0-9f5be1afe2b6",
-      "content-length" : "1186",
-      "strict-transport-security" : "max-age=31536000; includeSubDomains",
-      "x-ms-correlation-request-id" : "db6c5f0a-133b-4da0-96e0-9f5be1afe2b6"
-    }
-  }, {
-    "Method" : "GET",
-    "Uri" : "http://localhost:3792/subscriptions/00000000-0000-0000-0000-000000000000/resourcegroups/rgd5570297/deployments/dpAd5570297/operations/7D91468ABAE5D54C?api-version=2016-09-01",
-    "Headers" : {
-      "User-Agent" : "Azure-SDK-For-Java/null OS:Windows 10/10.0 MacAddressHash:7165181785fd1c86b850c844cdeb424224b70c6f0bc8828955c61905a22b93d3 (ResourceManagementClient, 2016-09-01)",
-      "Content-Type" : "application/json; charset=utf-8"
-    },
-    "Response" : {
-      "StatusCode" : "200",
-      "content-type" : "application/json; charset=utf-8",
-      "Body" : "{\"id\":\"/subscriptions/00000000-0000-0000-0000-000000000000/resourceGroups/rgd5570297/providers/Microsoft.Resources/deployments/dpAd5570297/operations/7D91468ABAE5D54C\",\"operationId\":\"7D91468ABAE5D54C\",\"properties\":{\"provisioningOperation\":\"Create\",\"provisioningState\":\"Succeeded\",\"timestamp\":\"2017-04-14T21:32:54.5531987Z\",\"duration\":\"PT5.7071349S\",\"trackingId\":\"31328610-3cc3-450f-8046-1b5af9817660\",\"serviceRequestId\":\"b9eebb6c-de1f-40cd-9b6a-97166fef2d02\",\"statusCode\":\"OK\",\"targetResource\":{\"id\":\"/subscriptions/00000000-0000-0000-0000-000000000000/resourceGroups/rgd5570297/providers/Microsoft.Network/virtualNetworks/VNet1\",\"resourceType\":\"Microsoft.Network/virtualNetworks\",\"resourceName\":\"VNet1\"}}}",
-      "x-ms-ratelimit-remaining-subscription-reads" : "14665",
-      "x-ms-routing-request-id" : "WESTUS2:20170414T213506Z:bf30c663-3045-492c-a8d0-3eda384f6b40",
-      "date" : "Fri, 14 Apr 2017 21:35:05 GMT",
-=======
+      "vary" : "Accept-Encoding",
+      "retry-after" : "0",
       "x-ms-ratelimit-remaining-subscription-reads" : "14988",
       "StatusCode" : "200",
       "pragma" : "no-cache",
@@ -572,38 +274,8 @@
       "date" : "Thu, 13 Apr 2017 22:53:51 GMT",
       "content-length" : "706",
       "expires" : "-1",
->>>>>>> db544182
-      "vary" : "Accept-Encoding",
-      "retry-after" : "0",
-<<<<<<< HEAD
-      "cache-control" : "no-cache",
-      "expires" : "-1",
-      "x-ms-request-id" : "bf30c663-3045-492c-a8d0-3eda384f6b40",
-      "content-length" : "706",
-      "strict-transport-security" : "max-age=31536000; includeSubDomains",
-      "x-ms-correlation-request-id" : "bf30c663-3045-492c-a8d0-3eda384f6b40"
-    }
-  }, {
-    "Method" : "DELETE",
-    "Uri" : "http://localhost:3792/subscriptions/00000000-0000-0000-0000-000000000000/resourcegroups/rgd5570297/providers/Microsoft.Network//virtualnetworks/VNet1?api-version=2015-06-15",
-    "Headers" : {
-      "User-Agent" : "Azure-SDK-For-Java/null OS:Windows 10/10.0 MacAddressHash:7165181785fd1c86b850c844cdeb424224b70c6f0bc8828955c61905a22b93d3 (ResourceManagementClient, 2016-09-01)",
-      "Content-Type" : "application/json; charset=utf-8"
-    },
-    "Response" : {
-      "StatusCode" : "202",
-      "Body" : "",
-      "x-ms-ratelimit-remaining-subscription-writes" : "1190",
-      "location" : "http://localhost:3792/subscriptions/00000000-0000-0000-0000-000000000000/providers/Microsoft.Network/locations/southcentralus/operationResults/cab8a0ff-72d0-4e04-a572-bcf94da29d67?api-version=2015-06-15",
-      "azure-asyncoperation" : "http://localhost:3792/subscriptions/00000000-0000-0000-0000-000000000000/providers/Microsoft.Network/locations/southcentralus/operations/cab8a0ff-72d0-4e04-a572-bcf94da29d67?api-version=2015-06-15",
-      "x-ms-routing-request-id" : "WESTUS2:20170414T213507Z:fd80477c-1830-40c7-ba81-1e62c83b698a",
-      "date" : "Fri, 14 Apr 2017 21:35:06 GMT",
-      "pragma" : "no-cache",
-      "cache-control" : "no-cache",
-      "retry-after" : "0",
-      "expires" : "-1",
-      "x-ms-request-id" : "cab8a0ff-72d0-4e04-a572-bcf94da29d67",
-=======
+      "vary" : "Accept-Encoding",
+      "retry-after" : "0",
       "x-ms-ratelimit-remaining-subscription-reads" : "14987",
       "StatusCode" : "200",
       "pragma" : "no-cache",
@@ -624,7 +296,6 @@
     },
     "Response" : {
       "date" : "Thu, 13 Apr 2017 22:53:52 GMT",
->>>>>>> db544182
       "content-length" : "0",
       "server" : "Microsoft-HTTPAPI/2.0",
       "expires" : "-1",
@@ -633,15 +304,6 @@
       "StatusCode" : "202",
       "pragma" : "no-cache",
       "strict-transport-security" : "max-age=31536000; includeSubDomains",
-<<<<<<< HEAD
-      "x-ms-correlation-request-id" : "fd80477c-1830-40c7-ba81-1e62c83b698a"
-    }
-  }, {
-    "Method" : "GET",
-    "Uri" : "http://localhost:3792/subscriptions/00000000-0000-0000-0000-000000000000/providers/Microsoft.Network/locations/southcentralus/operations/cab8a0ff-72d0-4e04-a572-bcf94da29d67?api-version=2015-06-15",
-    "Headers" : {
-      "User-Agent" : "Azure-SDK-For-Java/null OS:Windows 10/10.0 MacAddressHash:7165181785fd1c86b850c844cdeb424224b70c6f0bc8828955c61905a22b93d3 (ResourceManagementClient, 2016-09-01)"
-=======
       "x-ms-correlation-request-id" : "e29e58b1-8f43-4b53-9469-ec40ca11a772",
       "x-ms-routing-request-id" : "WESTUS2:20170413T225353Z:e29e58b1-8f43-4b53-9469-ec40ca11a772",
       "location" : "http://localhost:3856/subscriptions/00000000-0000-0000-0000-000000000000/providers/Microsoft.Network/locations/southcentralus/operationResults/2e665866-128d-4242-8748-6792149ae014?api-version=2015-06-15",
@@ -655,7 +317,6 @@
     "Uri" : "http://localhost:3856/subscriptions/00000000-0000-0000-0000-000000000000/providers/Microsoft.Network/locations/southcentralus/operations/2e665866-128d-4242-8748-6792149ae014?api-version=2015-06-15",
     "Headers" : {
       "User-Agent" : "Azure-SDK-For-Java/null OS:Windows 10/10.0 MacAddressHash:bc6bbe6f340c6a21e215ca50c26fb109d1a15109103fbef250b01e8bb30bdae6 (ResourceManagementClient, 2016-09-01)"
->>>>>>> db544182
     },
     "Response" : {
       "date" : "Thu, 13 Apr 2017 22:53:52 GMT",
@@ -663,12 +324,6 @@
       "content-length" : "30",
       "expires" : "-1",
       "transfer-encoding" : "chunked",
-<<<<<<< HEAD
-      "x-ms-routing-request-id" : "WESTUS2:20170414T213507Z:39788ed1-066a-448e-8fc7-14138b1a9b20",
-      "x-ms-ratelimit-remaining-subscription-reads" : "14641",
-      "date" : "Fri, 14 Apr 2017 21:35:06 GMT",
-=======
->>>>>>> db544182
       "vary" : "Accept-Encoding",
       "retry-after" : "0",
       "x-ms-ratelimit-remaining-subscription-reads" : "14986",
@@ -679,11 +334,6 @@
       "x-ms-routing-request-id" : "WESTUS2:20170413T225353Z:652cdc1d-1b96-4bac-a0e4-88e92f741252",
       "content-type" : "application/json; charset=utf-8",
       "cache-control" : "no-cache",
-<<<<<<< HEAD
-      "expires" : "-1",
-      "x-ms-request-id" : "5074b8f6-d87e-4199-aaf7-bcf946e48b56",
-      "content-length" : "29",
-=======
       "x-ms-request-id" : "0ad5d107-c121-4e55-8027-da399bf56670",
       "Body" : "{\r\n  \"status\": \"InProgress\"\r\n}"
     }
@@ -695,7 +345,6 @@
     },
     "Response" : {
       "date" : "Thu, 13 Apr 2017 22:54:02 GMT",
->>>>>>> db544182
       "server" : "Microsoft-HTTPAPI/2.0",
       "content-length" : "29",
       "expires" : "-1",
@@ -706,15 +355,6 @@
       "StatusCode" : "200",
       "pragma" : "no-cache",
       "strict-transport-security" : "max-age=31536000; includeSubDomains",
-<<<<<<< HEAD
-      "x-ms-correlation-request-id" : "39788ed1-066a-448e-8fc7-14138b1a9b20"
-    }
-  }, {
-    "Method" : "DELETE",
-    "Uri" : "http://localhost:3792/subscriptions/00000000-0000-0000-0000-000000000000/resourcegroups/rgd5570297?api-version=2016-09-01",
-    "Headers" : {
-      "User-Agent" : "Azure-SDK-For-Java/null OS:Windows 10/10.0 MacAddressHash:7165181785fd1c86b850c844cdeb424224b70c6f0bc8828955c61905a22b93d3 (ResourceManagementClient, 2016-09-01)",
-=======
       "x-ms-correlation-request-id" : "d0883407-4362-4310-ba29-ea7ac67c4fba",
       "x-ms-routing-request-id" : "WESTUS2:20170413T225403Z:d0883407-4362-4310-ba29-ea7ac67c4fba",
       "content-type" : "application/json; charset=utf-8",
@@ -727,7 +367,6 @@
     "Uri" : "http://localhost:3856/subscriptions/00000000-0000-0000-0000-000000000000/resourcegroups/rg7e786864?api-version=2016-09-01",
     "Headers" : {
       "User-Agent" : "Azure-SDK-For-Java/null OS:Windows 10/10.0 MacAddressHash:bc6bbe6f340c6a21e215ca50c26fb109d1a15109103fbef250b01e8bb30bdae6 (ResourceManagementClient, 2016-09-01)",
->>>>>>> db544182
       "Content-Type" : "application/json; charset=utf-8"
     },
     "Response" : {
@@ -737,27 +376,6 @@
       "x-ms-ratelimit-remaining-subscription-writes" : "1195",
       "retry-after" : "0",
       "StatusCode" : "202",
-<<<<<<< HEAD
-      "Body" : "",
-      "x-ms-ratelimit-remaining-subscription-writes" : "1189",
-      "location" : "http://localhost:3792/subscriptions/00000000-0000-0000-0000-000000000000/operationresults/eyJqb2JJZCI6IlJFU09VUkNFR1JPVVBERUxFVElPTkpPQi1SR0Q1NTcwMjk3LVNPVVRIQ0VOVFJBTFVTIiwiam9iTG9jYXRpb24iOiJzb3V0aGNlbnRyYWx1cyJ9?api-version=2016-09-01",
-      "x-ms-routing-request-id" : "WESTUS2:20170414T213508Z:1462f5ae-2727-4171-8a67-02ec25f9f6c0",
-      "date" : "Fri, 14 Apr 2017 21:35:07 GMT",
-      "pragma" : "no-cache",
-      "cache-control" : "no-cache",
-      "retry-after" : "0",
-      "expires" : "-1",
-      "x-ms-request-id" : "1462f5ae-2727-4171-8a67-02ec25f9f6c0",
-      "content-length" : "0",
-      "strict-transport-security" : "max-age=31536000; includeSubDomains",
-      "x-ms-correlation-request-id" : "1462f5ae-2727-4171-8a67-02ec25f9f6c0"
-    }
-  }, {
-    "Method" : "GET",
-    "Uri" : "http://localhost:3792/subscriptions/00000000-0000-0000-0000-000000000000/operationresults/eyJqb2JJZCI6IlJFU09VUkNFR1JPVVBERUxFVElPTkpPQi1SR0Q1NTcwMjk3LVNPVVRIQ0VOVFJBTFVTIiwiam9iTG9jYXRpb24iOiJzb3V0aGNlbnRyYWx1cyJ9?api-version=2016-09-01",
-    "Headers" : {
-      "User-Agent" : "Azure-SDK-For-Java/null OS:Windows 10/10.0 MacAddressHash:7165181785fd1c86b850c844cdeb424224b70c6f0bc8828955c61905a22b93d3 (ResourceManagementClient, 2016-09-01)"
-=======
       "pragma" : "no-cache",
       "x-ms-correlation-request-id" : "52c2ca2d-4fff-4e8e-9613-ec912b29df6a",
       "strict-transport-security" : "max-age=31536000; includeSubDomains",
@@ -772,7 +390,6 @@
     "Uri" : "http://localhost:3856/subscriptions/00000000-0000-0000-0000-000000000000/operationresults/eyJqb2JJZCI6IlJFU09VUkNFR1JPVVBERUxFVElPTkpPQi1SRzdFNzg2ODY0LVNPVVRIQ0VOVFJBTFVTIiwiam9iTG9jYXRpb24iOiJzb3V0aGNlbnRyYWx1cyJ9?api-version=2016-09-01",
     "Headers" : {
       "User-Agent" : "Azure-SDK-For-Java/null OS:Windows 10/10.0 MacAddressHash:bc6bbe6f340c6a21e215ca50c26fb109d1a15109103fbef250b01e8bb30bdae6 (ResourceManagementClient, 2016-09-01)"
->>>>>>> db544182
     },
     "Response" : {
       "date" : "Thu, 13 Apr 2017 22:54:03 GMT",
@@ -781,25 +398,6 @@
       "retry-after" : "0",
       "x-ms-ratelimit-remaining-subscription-reads" : "14984",
       "StatusCode" : "202",
-<<<<<<< HEAD
-      "Body" : "",
-      "expires" : "-1",
-      "x-ms-request-id" : "d12ef17a-505f-4812-b87f-8fdea7f4dca8",
-      "location" : "http://localhost:3792/subscriptions/00000000-0000-0000-0000-000000000000/operationresults/eyJqb2JJZCI6IlJFU09VUkNFR1JPVVBERUxFVElPTkpPQi1SR0Q1NTcwMjk3LVNPVVRIQ0VOVFJBTFVTIiwiam9iTG9jYXRpb24iOiJzb3V0aGNlbnRyYWx1cyJ9?api-version=2016-09-01",
-      "content-length" : "0",
-      "x-ms-routing-request-id" : "WESTUS2:20170414T213508Z:d12ef17a-505f-4812-b87f-8fdea7f4dca8",
-      "x-ms-ratelimit-remaining-subscription-reads" : "14621",
-      "strict-transport-security" : "max-age=31536000; includeSubDomains",
-      "date" : "Fri, 14 Apr 2017 21:35:07 GMT",
-      "x-ms-correlation-request-id" : "d12ef17a-505f-4812-b87f-8fdea7f4dca8",
-      "pragma" : "no-cache"
-    }
-  }, {
-    "Method" : "GET",
-    "Uri" : "http://localhost:3792/subscriptions/00000000-0000-0000-0000-000000000000/operationresults/eyJqb2JJZCI6IlJFU09VUkNFR1JPVVBERUxFVElPTkpPQi1SR0Q1NTcwMjk3LVNPVVRIQ0VOVFJBTFVTIiwiam9iTG9jYXRpb24iOiJzb3V0aGNlbnRyYWx1cyJ9?api-version=2016-09-01",
-    "Headers" : {
-      "User-Agent" : "Azure-SDK-For-Java/null OS:Windows 10/10.0 MacAddressHash:7165181785fd1c86b850c844cdeb424224b70c6f0bc8828955c61905a22b93d3 (ResourceManagementClient, 2016-09-01)"
-=======
       "pragma" : "no-cache",
       "x-ms-correlation-request-id" : "bbba1f5c-19ce-42a2-b33b-aafe21043ff7",
       "strict-transport-security" : "max-age=31536000; includeSubDomains",
@@ -814,7 +412,6 @@
     "Uri" : "http://localhost:3856/subscriptions/00000000-0000-0000-0000-000000000000/operationresults/eyJqb2JJZCI6IlJFU09VUkNFR1JPVVBERUxFVElPTkpPQi1SRzdFNzg2ODY0LVNPVVRIQ0VOVFJBTFVTIiwiam9iTG9jYXRpb24iOiJzb3V0aGNlbnRyYWx1cyJ9?api-version=2016-09-01",
     "Headers" : {
       "User-Agent" : "Azure-SDK-For-Java/null OS:Windows 10/10.0 MacAddressHash:bc6bbe6f340c6a21e215ca50c26fb109d1a15109103fbef250b01e8bb30bdae6 (ResourceManagementClient, 2016-09-01)"
->>>>>>> db544182
     },
     "Response" : {
       "date" : "Thu, 13 Apr 2017 22:54:19 GMT",
@@ -823,25 +420,6 @@
       "retry-after" : "0",
       "x-ms-ratelimit-remaining-subscription-reads" : "14983",
       "StatusCode" : "202",
-<<<<<<< HEAD
-      "Body" : "",
-      "expires" : "-1",
-      "x-ms-request-id" : "14bf1351-3254-432f-9178-a5733167cc03",
-      "location" : "http://localhost:3792/subscriptions/00000000-0000-0000-0000-000000000000/operationresults/eyJqb2JJZCI6IlJFU09VUkNFR1JPVVBERUxFVElPTkpPQi1SR0Q1NTcwMjk3LVNPVVRIQ0VOVFJBTFVTIiwiam9iTG9jYXRpb24iOiJzb3V0aGNlbnRyYWx1cyJ9?api-version=2016-09-01",
-      "content-length" : "0",
-      "x-ms-routing-request-id" : "WESTUS2:20170414T213523Z:14bf1351-3254-432f-9178-a5733167cc03",
-      "x-ms-ratelimit-remaining-subscription-reads" : "14560",
-      "strict-transport-security" : "max-age=31536000; includeSubDomains",
-      "date" : "Fri, 14 Apr 2017 21:35:23 GMT",
-      "x-ms-correlation-request-id" : "14bf1351-3254-432f-9178-a5733167cc03",
-      "pragma" : "no-cache"
-    }
-  }, {
-    "Method" : "GET",
-    "Uri" : "http://localhost:3792/subscriptions/00000000-0000-0000-0000-000000000000/operationresults/eyJqb2JJZCI6IlJFU09VUkNFR1JPVVBERUxFVElPTkpPQi1SR0Q1NTcwMjk3LVNPVVRIQ0VOVFJBTFVTIiwiam9iTG9jYXRpb24iOiJzb3V0aGNlbnRyYWx1cyJ9?api-version=2016-09-01",
-    "Headers" : {
-      "User-Agent" : "Azure-SDK-For-Java/null OS:Windows 10/10.0 MacAddressHash:7165181785fd1c86b850c844cdeb424224b70c6f0bc8828955c61905a22b93d3 (ResourceManagementClient, 2016-09-01)"
-=======
       "pragma" : "no-cache",
       "x-ms-correlation-request-id" : "2577d972-1118-44aa-83da-f5415d4cbe7a",
       "strict-transport-security" : "max-age=31536000; includeSubDomains",
@@ -856,7 +434,6 @@
     "Uri" : "http://localhost:3856/subscriptions/00000000-0000-0000-0000-000000000000/operationresults/eyJqb2JJZCI6IlJFU09VUkNFR1JPVVBERUxFVElPTkpPQi1SRzdFNzg2ODY0LVNPVVRIQ0VOVFJBTFVTIiwiam9iTG9jYXRpb24iOiJzb3V0aGNlbnRyYWx1cyJ9?api-version=2016-09-01",
     "Headers" : {
       "User-Agent" : "Azure-SDK-For-Java/null OS:Windows 10/10.0 MacAddressHash:bc6bbe6f340c6a21e215ca50c26fb109d1a15109103fbef250b01e8bb30bdae6 (ResourceManagementClient, 2016-09-01)"
->>>>>>> db544182
     },
     "Response" : {
       "date" : "Thu, 13 Apr 2017 22:54:34 GMT",
@@ -865,25 +442,6 @@
       "retry-after" : "0",
       "x-ms-ratelimit-remaining-subscription-reads" : "14982",
       "StatusCode" : "202",
-<<<<<<< HEAD
-      "Body" : "",
-      "expires" : "-1",
-      "x-ms-request-id" : "1eaf4911-b8a8-4a2a-9b52-28aac1ee0471",
-      "location" : "http://localhost:3792/subscriptions/00000000-0000-0000-0000-000000000000/operationresults/eyJqb2JJZCI6IlJFU09VUkNFR1JPVVBERUxFVElPTkpPQi1SR0Q1NTcwMjk3LVNPVVRIQ0VOVFJBTFVTIiwiam9iTG9jYXRpb24iOiJzb3V0aGNlbnRyYWx1cyJ9?api-version=2016-09-01",
-      "content-length" : "0",
-      "x-ms-routing-request-id" : "WESTUS2:20170414T213538Z:1eaf4911-b8a8-4a2a-9b52-28aac1ee0471",
-      "x-ms-ratelimit-remaining-subscription-reads" : "14559",
-      "strict-transport-security" : "max-age=31536000; includeSubDomains",
-      "date" : "Fri, 14 Apr 2017 21:35:38 GMT",
-      "x-ms-correlation-request-id" : "1eaf4911-b8a8-4a2a-9b52-28aac1ee0471",
-      "pragma" : "no-cache"
-    }
-  }, {
-    "Method" : "GET",
-    "Uri" : "http://localhost:3792/subscriptions/00000000-0000-0000-0000-000000000000/operationresults/eyJqb2JJZCI6IlJFU09VUkNFR1JPVVBERUxFVElPTkpPQi1SR0Q1NTcwMjk3LVNPVVRIQ0VOVFJBTFVTIiwiam9iTG9jYXRpb24iOiJzb3V0aGNlbnRyYWx1cyJ9?api-version=2016-09-01",
-    "Headers" : {
-      "User-Agent" : "Azure-SDK-For-Java/null OS:Windows 10/10.0 MacAddressHash:7165181785fd1c86b850c844cdeb424224b70c6f0bc8828955c61905a22b93d3 (ResourceManagementClient, 2016-09-01)"
-=======
       "pragma" : "no-cache",
       "x-ms-correlation-request-id" : "b0904169-f603-4eb6-8086-7e5bb5131eb4",
       "strict-transport-security" : "max-age=31536000; includeSubDomains",
@@ -898,7 +456,6 @@
     "Uri" : "http://localhost:3856/subscriptions/00000000-0000-0000-0000-000000000000/operationresults/eyJqb2JJZCI6IlJFU09VUkNFR1JPVVBERUxFVElPTkpPQi1SRzdFNzg2ODY0LVNPVVRIQ0VOVFJBTFVTIiwiam9iTG9jYXRpb24iOiJzb3V0aGNlbnRyYWx1cyJ9?api-version=2016-09-01",
     "Headers" : {
       "User-Agent" : "Azure-SDK-For-Java/null OS:Windows 10/10.0 MacAddressHash:bc6bbe6f340c6a21e215ca50c26fb109d1a15109103fbef250b01e8bb30bdae6 (ResourceManagementClient, 2016-09-01)"
->>>>>>> db544182
     },
     "Response" : {
       "date" : "Thu, 13 Apr 2017 22:54:49 GMT",
@@ -907,21 +464,6 @@
       "retry-after" : "0",
       "x-ms-ratelimit-remaining-subscription-reads" : "14981",
       "StatusCode" : "200",
-<<<<<<< HEAD
-      "Body" : "",
-      "expires" : "-1",
-      "x-ms-request-id" : "002b1d90-b636-43ad-a2a1-ce33fb17c01d",
-      "content-length" : "0",
-      "x-ms-routing-request-id" : "WESTUS2:20170414T213553Z:002b1d90-b636-43ad-a2a1-ce33fb17c01d",
-      "x-ms-ratelimit-remaining-subscription-reads" : "14558",
-      "strict-transport-security" : "max-age=31536000; includeSubDomains",
-      "date" : "Fri, 14 Apr 2017 21:35:53 GMT",
-      "x-ms-correlation-request-id" : "002b1d90-b636-43ad-a2a1-ce33fb17c01d",
-      "pragma" : "no-cache"
-    }
-  } ],
-  "variables" : [ "d5570297" ]
-=======
       "pragma" : "no-cache",
       "x-ms-correlation-request-id" : "b1ea4257-420c-49af-83d1-cc1ebf6fb090",
       "strict-transport-security" : "max-age=31536000; includeSubDomains",
@@ -932,5 +474,4 @@
     }
   } ],
   "variables" : [ "7e786864" ]
->>>>>>> db544182
 }