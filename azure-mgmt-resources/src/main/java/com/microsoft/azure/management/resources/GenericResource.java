package com.microsoft.azure.management.resources;

<<<<<<< HEAD
import com.microsoft.azure.management.resources.fluentcore.arm.models.GroupableResource;
import com.microsoft.azure.management.resources.fluentcore.arm.models.Taggable;
import com.microsoft.azure.management.resources.fluentcore.model.Appliable;
import com.microsoft.azure.management.resources.fluentcore.model.Creatable;
import com.microsoft.azure.management.resources.fluentcore.model.Refreshable;
import com.microsoft.azure.management.resources.fluentcore.model.Wrapper;
import com.microsoft.azure.management.resources.implementation.api.GenericResourceInner;
import com.microsoft.azure.management.resources.implementation.api.Plan;

import java.util.Map;

/**
 * Defines an interface for accessing a generic resource in Azure.
 */
=======
import com.microsoft.azure.management.resources.fluentcore.model.*;
import com.microsoft.azure.management.resources.fluentcore.arm.models.GroupableResource;
import com.microsoft.azure.management.resources.fluentcore.arm.models.Resource;
import com.microsoft.azure.management.resources.implementation.api.GenericResourceInner;
import com.microsoft.azure.management.resources.implementation.api.Plan;

>>>>>>> e0d20b24
public interface GenericResource extends
        GroupableResource,
        Refreshable<GenericResource>,
        Wrapper<GenericResourceInner> {

    /**
     * Get the plan of the resource.
     *
     * @return the plan of the resource.
     */
    Plan plan();

    /**
     * Get the resource properties.
     *
     * @return the resource properties.
     */
    Object properties();

    /**
     * A generic resource definition allowing region to be specified.
     */
    interface DefinitionBlank extends GroupableResource.DefinitionWithRegion<DefinitionWithGroup> {
    }

    /**
     * A generic resource definition allowing resource group to be specified.
     */
    interface DefinitionWithGroup extends GroupableResource.DefinitionWithGroup<DefinitionWithProviderNamespace> {
    }

    /**
     * A generic resource definition allowing provider namespace to be specified.
     */
    interface DefinitionWithProviderNamespace {
        DefinitionWithOrWithoutParentResource withProviderNamespace(String resourceProviderNamespace);
    }

    /**
     * A generic resource definition allowing parent resource to be specified.
     */
    interface DefinitionWithOrWithoutParentResource extends DefinitionWithPlan {
        DefinitionWithPlan withParentResource(String parentResourceId); // ParentResource is optional so user can navigate to DefinitionWithPlan with or without it.
    }

    /**
     * A generic resource definition allowing plan to be specified.
     */
    interface DefinitionWithPlan {
        DefinitionCreatable withPlan(String name, String publisher, String product, String promotionCode);
    }

<<<<<<< HEAD
    /**
     * A deployment definition with sufficient inputs to create a new
     * resource in the cloud, but exposing additional optional inputs to
     * specify.
     */
    interface DefinitionCreatable extends Creatable<GenericResource> {  // Properties, tags are optional
        DefinitionCreatable withProperties(Object properties);
        DefinitionCreatable withTags(Map<String, String> tags);
        DefinitionCreatable withTag(String key, String value);
    }

    //CHECKSTYLE IGNORE TodoComment FOR NEXT 1 LINE
    // TODO: Updatable properties needs to be revised.
    //CHECKSTYLE IGNORE JavadocType FOR NEXT 5 LINES
    interface Update extends UpdateBlank, Appliable<Update> {
    }

    interface UpdateBlank extends Taggable<Update> {
=======
    interface DefinitionCreatable extends 
        Creatable<GenericResource>,
        Resource.DefinitionWithTags<DefinitionCreatable> {  
        
        DefinitionCreatable withProperties(Object properties);
>>>>>>> e0d20b24
    }
}<|MERGE_RESOLUTION|>--- conflicted
+++ resolved
@@ -1,28 +1,13 @@
 package com.microsoft.azure.management.resources;
 
-<<<<<<< HEAD
 import com.microsoft.azure.management.resources.fluentcore.arm.models.GroupableResource;
-import com.microsoft.azure.management.resources.fluentcore.arm.models.Taggable;
-import com.microsoft.azure.management.resources.fluentcore.model.Appliable;
+import com.microsoft.azure.management.resources.fluentcore.arm.models.Resource;
 import com.microsoft.azure.management.resources.fluentcore.model.Creatable;
 import com.microsoft.azure.management.resources.fluentcore.model.Refreshable;
 import com.microsoft.azure.management.resources.fluentcore.model.Wrapper;
 import com.microsoft.azure.management.resources.implementation.api.GenericResourceInner;
 import com.microsoft.azure.management.resources.implementation.api.Plan;
 
-import java.util.Map;
-
-/**
- * Defines an interface for accessing a generic resource in Azure.
- */
-=======
-import com.microsoft.azure.management.resources.fluentcore.model.*;
-import com.microsoft.azure.management.resources.fluentcore.arm.models.GroupableResource;
-import com.microsoft.azure.management.resources.fluentcore.arm.models.Resource;
-import com.microsoft.azure.management.resources.implementation.api.GenericResourceInner;
-import com.microsoft.azure.management.resources.implementation.api.Plan;
-
->>>>>>> e0d20b24
 public interface GenericResource extends
         GroupableResource,
         Refreshable<GenericResource>,
@@ -75,31 +60,14 @@
         DefinitionCreatable withPlan(String name, String publisher, String product, String promotionCode);
     }
 
-<<<<<<< HEAD
     /**
      * A deployment definition with sufficient inputs to create a new
      * resource in the cloud, but exposing additional optional inputs to
      * specify.
      */
-    interface DefinitionCreatable extends Creatable<GenericResource> {  // Properties, tags are optional
+    interface DefinitionCreatable extends
+            Creatable<GenericResource>,
+            Resource.DefinitionWithTags<DefinitionCreatable> {
         DefinitionCreatable withProperties(Object properties);
-        DefinitionCreatable withTags(Map<String, String> tags);
-        DefinitionCreatable withTag(String key, String value);
-    }
-
-    //CHECKSTYLE IGNORE TodoComment FOR NEXT 1 LINE
-    // TODO: Updatable properties needs to be revised.
-    //CHECKSTYLE IGNORE JavadocType FOR NEXT 5 LINES
-    interface Update extends UpdateBlank, Appliable<Update> {
-    }
-
-    interface UpdateBlank extends Taggable<Update> {
-=======
-    interface DefinitionCreatable extends 
-        Creatable<GenericResource>,
-        Resource.DefinitionWithTags<DefinitionCreatable> {  
-        
-        DefinitionCreatable withProperties(Object properties);
->>>>>>> e0d20b24
     }
 }