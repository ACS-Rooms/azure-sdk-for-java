<?xml version="1.0" encoding="UTF-8"?>
<project xmlns="http://maven.apache.org/POM/4.0.0"
         xmlns:xsi="http://www.w3.org/2001/XMLSchema-instance"
         xsi:schemaLocation="http://maven.apache.org/POM/4.0.0 http://maven.apache.org/xsd/maven-4.0.0.xsd">
  <modelVersion>4.0.0</modelVersion>

  <groupId>com.azure</groupId>
  <artifactId>azure-identity</artifactId>
  <version>1.3.4</version> <!-- {x-version-update;com.azure:azure-identity;current} -->

  <name>Microsoft Azure client library for Identity</name>
  <description>This module contains client library for Microsoft Azure Identity.</description>
  <url>https://github.com/Azure/azure-sdk-for-java</url>

  <properties>
    <jacoco.min.branchcoverage>0.28</jacoco.min.branchcoverage>
  </properties>

  <parent>
    <groupId>com.azure</groupId>
    <artifactId>azure-client-sdk-parent</artifactId>
    <version>1.7.0</version> <!-- {x-version-update;com.azure:azure-client-sdk-parent;current} -->
    <relativePath>../../parents/azure-client-sdk-parent</relativePath>
  </parent>

  <dependencies>
    <dependency>
      <groupId>com.azure</groupId>
      <artifactId>azure-core</artifactId>
<<<<<<< HEAD
      <version>1.18.0</version> <!-- {x-version-update;com.azure:azure-core;dependency} -->
=======
      <version>1.19.0</version> <!-- {x-version-update;com.azure:azure-core;dependency} -->
>>>>>>> 28e34947
    </dependency>
    <dependency>
      <groupId>com.azure</groupId>
      <artifactId>azure-core-http-netty</artifactId>
      <version>1.10.2</version> <!-- {x-version-update;com.azure:azure-core-http-netty;dependency} -->
    </dependency>
    <dependency>
      <groupId>com.microsoft.azure</groupId>
      <artifactId>msal4j</artifactId>
      <version>1.10.1</version> <!-- {x-version-update;com.microsoft.azure:msal4j;external_dependency} -->
    </dependency>
    <dependency>
      <groupId>com.microsoft.azure</groupId>
      <artifactId>msal4j-persistence-extension</artifactId>
      <version>1.1.0</version> <!-- {x-version-update;com.microsoft.azure:msal4j-persistence-extension;external_dependency} -->
    </dependency>
    <dependency>
      <groupId>junit</groupId>
      <artifactId>junit</artifactId>
      <version>4.13.2</version> <!-- {x-version-update;junit:junit;external_dependency} -->
      <scope>test</scope>
    </dependency>
    <dependency>
      <groupId>org.mockito</groupId>
      <artifactId>mockito-core</artifactId>
      <version>3.9.0</version> <!-- {x-version-update;org.mockito:mockito-core;external_dependency} -->
      <scope>test</scope>
    </dependency>
    <dependency>
      <groupId>org.powermock</groupId>
      <artifactId>powermock-module-junit4</artifactId>
      <version>2.0.2</version> <!-- {x-version-update;org.powermock:powermock-module-junit4;external_dependency} -->
      <scope>test</scope>
    </dependency>
    <dependency>
      <groupId>org.powermock</groupId>
      <artifactId>powermock-api-mockito2</artifactId>
      <version>2.0.2</version> <!-- {x-version-update;org.powermock:powermock-api-mockito2;external_dependency} -->
      <scope>test</scope>
    </dependency>
    <dependency>
      <groupId>net.java.dev.jna</groupId>
      <artifactId>jna-platform</artifactId>
      <version>5.6.0</version> <!-- {x-version-update;net.java.dev.jna:jna-platform;external_dependency} -->
    </dependency>
    <dependency>
      <groupId>io.projectreactor</groupId>
      <artifactId>reactor-test</artifactId>
      <version>3.4.8</version> <!-- {x-version-update;io.projectreactor:reactor-test;external_dependency} -->
      <scope>test</scope>
    </dependency>
    <!-- for file lock tests, ideally should be removed in the future -->
    <dependency>
      <groupId>com.google.code.gson</groupId>
      <artifactId>gson</artifactId>
      <version>2.8.7</version> <!-- {x-version-update;com.google.code.gson:gson;external_dependency} -->
      <scope>test</scope>
    </dependency>

    <!-- This dependency pins the version to 2.4.7 and is required to be pinned as part of issue https://github.com/Azure/azure-sdk-for-java/issues/22807.
     Don't remove this until the version gets pinned in msal4j library.-->
    <dependency>
      <groupId>net.minidev</groupId>
      <artifactId>json-smart</artifactId>
      <version>2.4.7</version> <!-- {x-version-update;net.minidev:json-smart;external_dependency} -->
    </dependency>
  </dependencies>

  <build>
    <plugins>
      <plugin>
        <groupId>org.apache.maven.plugins</groupId>
        <artifactId>maven-enforcer-plugin</artifactId>
        <version>3.0.0-M3</version> <!-- {x-version-update;org.apache.maven.plugins:maven-enforcer-plugin;external_dependency} -->
        <configuration>
          <rules>
            <bannedDependencies>
              <includes>
                <include>com.microsoft.azure:msal4j:[1.10.1]</include> <!-- {x-include-update;com.microsoft.azure:msal4j;external_dependency} -->
                <include>com.microsoft.azure:msal4j-persistence-extension:[1.1.0]</include> <!-- {x-include-update;com.microsoft.azure:msal4j-persistence-extension;external_dependency} -->
                <include>net.java.dev.jna:jna-platform:[5.6.0]</include> <!-- {x-include-update;net.java.dev.jna:jna-platform;external_dependency} -->
                <include>net.minidev:json-smart:[2.4.7]</include> <!-- {x-include-update;net.minidev:json-smart;external_dependency} -->
                <include>org.linguafranca.pwdb:KeePassJava2:[2.1.4]</include> <!-- {x-include-update;org.linguafranca.pwdb:KeePassJava2;external_dependency} -->
              </includes>
            </bannedDependencies>
          </rules>
        </configuration>
      </plugin>

      <plugin>
        <groupId>com.github.spotbugs</groupId>
        <artifactId>spotbugs-maven-plugin</artifactId>
        <version>4.2.0</version> <!-- {x-version-update;com.github.spotbugs:spotbugs-maven-plugin;external_dependency} -->
        <configuration>
          <includeTests>true</includeTests>
        </configuration>
      </plugin>
    </plugins>
  </build>

  <profiles>
    <profile>
      <id>java-lts</id>
      <activation>
        <jdk>[11,)</jdk>
      </activation>
      <build>
        <plugins>
          <plugin>
            <groupId>org.apache.maven.plugins</groupId>
            <artifactId>maven-surefire-plugin</artifactId>
            <version>3.0.0-M3</version> <!-- {x-version-update;org.apache.maven.plugins:maven-surefire-plugin;external_dependency} -->
            <configuration>
              <argLine>
                --add-opens java.xml/jdk.xml.internal=ALL-UNNAMED
              </argLine>
            </configuration>
          </plugin>
        </plugins>
      </build>
    </profile>
  </profiles>
</project><|MERGE_RESOLUTION|>--- conflicted
+++ resolved
@@ -27,11 +27,7 @@
     <dependency>
       <groupId>com.azure</groupId>
       <artifactId>azure-core</artifactId>
-<<<<<<< HEAD
-      <version>1.18.0</version> <!-- {x-version-update;com.azure:azure-core;dependency} -->
-=======
       <version>1.19.0</version> <!-- {x-version-update;com.azure:azure-core;dependency} -->
->>>>>>> 28e34947
     </dependency>
     <dependency>
       <groupId>com.azure</groupId>
