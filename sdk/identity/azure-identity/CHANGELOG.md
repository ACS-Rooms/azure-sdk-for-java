--- conflicted
+++ resolved
@@ -1,8 +1,5 @@
 # Release History
 
-<<<<<<< HEAD
-## 1.2.0-beta.1 (Unreleased)
-=======
 ## 1.2.2 (2021-01-12)
 
 ### Dependency Updates
@@ -26,22 +23,6 @@
 ### Dependency Updates
 - Upgraded `azure-core` dependency to 1.10.0
 - Upgraded `msal4j` dependency to 1.8.0
-
-
-## 1.2.0-beta.2 (2020-10-06)
-
-### New Features
-- Added the methods `pfxCertificate(InputStream certificate, String clientCertificatePassword)` and `pemCertificate(InputStream certificate)` in `ClientCertificateCredentialBuilder`.
-- Added `includeX5c(boolean)` method in `ClientCertificateCredentialBuilder` to enable subject name / issuer based authentication.
-- Added a default `challengeConsumer` in `DeviceCodeCredentialBuilder` which prints the device code information to console. The `challengeConsumer` configuration is no longer required in `DeviceCodeCredentialBuilder`.
-
-### Dependency Updates
-- Upgraded `azure-core` dependency to 1.9.0
-- Upgraded `jna-platform` dependency to 5.6.0
-- Upgraded `msal4j` dependency to 1.7.1
-
-
->>>>>>> 8478b5bd
 
 
 ## 1.1.3 (2020-10-02)
