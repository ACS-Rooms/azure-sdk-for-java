# Release History

<<<<<<< HEAD
## 12.17.0-beta.1 (2022-05-10)

### Features Added
- Added support for 2021-06-08 service version.
- Added the ability to list PageRanges and PageRangesDiff by page.

=======
## 12.17.0-beta.2 (Unreleased)

### Features Added

### Breaking Changes

### Bugs Fixed

### Other Changes
- Deprecated BlobClientBase.download and BlobClientBase.downloadWithResponse that downloads entire blob into an output
  stream. Use BlobClientBase.downloadStream and BlobClientBase.downloadStreamWithResponse instead.

## 12.17.0-beta.1 (2022-05-10)

### Features Added
- Added support for 2021-06-08 service version.
- Added the ability to list PageRanges and PageRangesDiff by page.

>>>>>>> 15aeb7a2
## 12.16.0 (2022-04-07)

### Bugs Fixed
- Fixed a bug where `uploadFromFile(String, boolean)` used a different size to determine whether blob existence should
  be checked before using chunked upload than the size used to triggered chunked upload.
### Other Changes
#### Dependency Updates
- Upgraded `azure-core` from `1.26.0` to version `1.27.0`.
- Upgraded `azure-core-http-netty` from `1.11.8` to version `1.11.9`.
- Upgraded `azure-storage-common` from `12.15.0` to version `12.15.1`.
- Upgraded `azure-storage-internal-avro` from `12.2.0` to version `12.2.1`.

## 12.15.0 (2022-03-09)

### Bugs Fixed
- Fixed a bug where a timeout parameter was being ignored on an uploadFromFileWithResponse. 

### Other Changes
- GA release for STG 79, 80, 81

## 12.14.4 (2022-02-11)

### Other Changes

#### Dependency Updates

- Upgraded `azure-core` from `1.24.1` to version `1.25.0`.
- Upgraded `azure-core-http-netty` from `1.11.6` to version `1.11.7`.
- Upgraded `azure-storage-common` from `12.14.2` to version `12.14.3`.
- Upgraded `azure-storage-internal-avro` from `12.1.3` to version `12.1.4`.

## 12.15.0-beta.3 (2022-02-09)

### Features Added
- Added support for 2021-04-10 service version.
- Added support for filterBlobs api on container clients.

### Bugs Fixed
- Fixed a bug in builders that would cause container or blobName to be erased if specified before the connection string.

## 12.14.3 (2022-01-14)

### Other Changes

#### Dependency Updates

- Upgraded `azure-core` from `1.22.0` to version `1.24.1`.
- Upgraded `azure-core-http-netty` from `1.11.2` to version `1.11.6`.
- Upgraded `azure-storage-common` from `12.14.1` to version `12.14.2`.
- Upgraded `azure-storage-internal-avro` from `12.1.2` to version `12.1.3`.

## 12.15.0-beta.2 (2021-12-07)

### Features Added
- Added support for 2021-02-12 service version.
- Added support for listing system containers.
- Added support for listing blobs which contain invalid xml characters.

- When opening a BlobInputStream, removed the initial getProperties call in favor of a download for better performance.

### Bugs Fixed
- Fixed a bug that would cause authenticating with a sas token to fail if the timestamps in the token were formatted differently.

### Other Changes
- Deprecated BlobClient.uploadWithResponse that does not return a response.

## 12.14.2 (2021-11-10)

### Other Changes
#### Dependency Updates
- Updated to version `1.22.0` of `azure-core`
- Updated to version `12.14.1` of `azure-storage-common`

## 12.15.0-beta.1 (2021-11-05)

### Features Added
- Added support for permanent delete permissions in blob and account level SAS.

- Added support for the 2020-12-06 service version.
- Added support for setting an encryption scope on a BlobServiceSas and an AccountSas.
- Added support for setting encryption scopes on the destination of a sync copy.

## 12.14.1 (2021-10-12)

### Bugs Fixed

- Fixed a bug when Blob Endpoint is provided as an IP address (e.g., `https://x.x.x.x:10000`) with 
  empty component path, the parsing fails with StringIndexOutOfBoundsException

### Other Changes
#### Dependency Updates
- Updated to version `1.21.0` of `azure-core`
- Updated to version `12.14.0` of `azure-storage-common`

## 12.14.0 (2021-09-15)
- GA release

## 12.14.0-beta.1 (2021-07-28)
- Fixed a bug where BlobClient.exists would not function correctly on blobs encrypted with CPK.
- Added support for the 2020-10-02 service version.
- Added support to list blobs deleted with versioning enabled.
- Added support to specify Parquet Input Serialization when querying a blob.
- Updated DownloadRetryOptions.maxRetryRequests to default downloads to retry 5 times.

## 12.13.0 (2021-07-22)
- Added support to get a blob client that uses an encryption scope and customer provided key.  

## 12.12.0 (2021-06-09)
- GA release

## 12.12.0-beta.1 (2021-05-13)
- Added support for the 2020-08-04 service version.
- Deprecated support to undelete a blob container to a new name. 

## 12.11.1 (2021-05-13)
### Dependency Updates
- Updated `azure-core` to version `1.16.0`

## 12.11.0 (2021-04-29)
- Fixed a bug where large files would not respond when the upload method was called. 

## 12.11.0-beta.3 (2021-04-16)
- Fixed a bug where BlobOutputStream would lock up if the inner uploadWithResponse call is cancelled for any reason.
- Fixed a bug where BlobOutputStream could not respond when writing in a tight loop because the inner FluxSink would buffer in an unbounded manner. This would cause memory issues especially if the heap size was set to less than the size of the data being uploaded.
- Fixed a bug where a null check was placed on the wrong parameter of the InputStream constructor for BlobParallelUploadOptions

## 12.11.0-beta.2 (2021-03-29)
- Fixed a bug where downloading would throw a NPE on large downloads due to a lack of eTag.
- Fixed a bug where more data would be buffered in buffered upload than expected due to Reactor's concatMap operator.
- Added upload and download methods on BlobClient and BlobAsyncClient that work with BinaryData.
- Fixed a bug that ignored the page size when calling PagedIterable.byPage(pageSize)

## 12.10.2 (2021-03-26)
- Fixed a bug where BlobInputStream would not use request conditions when doing the initial getProperties call in openInputStream.

## 12.10.1 (2021-03-19)
- Removed a deep copy in the general upload path to reduce memory consumption and increase perf
- Added a deep copy immediately after calling BlobOutputStream.write to prevent overwriting data in the case of reusing a single buffer to write to an output stream

## 12.11.0-beta.1 (2021-02-10)
- Added support for the 2020-06-12 service version. 
- Added support to lock on version id by specifying a consistent read control when opening a BlobInputStream.
- Removed a deep copy in the general upload path to reduce memory consumption and increase perf
- Added a deep copy immediately after calling BlobOutputStream.write to prevent overwriting data in the case of reusing a single buffer to write to an output stream

## 12.10.0 (2021-01-14)
- GA release

## 12.10.0-beta.1 (2020-12-07)
- Exposed ClientOptions on all client builders, allowing users to set a custom application id and custom headers.
- Added ability to get container client from blob clients and service client from container clients
- Added a MetadataValidationPolicy to check for leading and trailing whitespace in metadata that would cause Auth failures.
- Fixed a bug where the error message would not be displayed the exception message of a HEAD request.
- Added support for the 2020-04-08 service version. 
- Added support to upload block blob from URL.
- Added lease ID parameter to Get and Set Blob Tags.
- Added blob tags to BlobServiceClient.findBlobsByTags() result.

## 12.9.0 (2020-11-11)
- Fixed a bug where interspersed element types returned by page listing would deserialize incorrectly.
- Fixed a bug where BlobInputStream would not eTag lock on the blob, resulting in undesirable behavior if the blob was modified in the middle of reading. 
- Renamed BlobDownloadToFileOptions.rangeGetContentMd5 to BlobDownloadToFileOptions.retrieveContentRangeMd5.
- Added support for move and execute permissions on blob SAS and container SAS, and list permissions on blob SAS.
- Added support to specify a preauthorized user id and correlation id for user delegation SAS.

## 12.9.0-beta.2 (2020-10-08)
- Added support to specify whether or not a pipeline policy should be added per call or per retry.

## 12.9.0-beta.1 (2020-10-01)
- Added support for the 2020-02-10 service version.
- Added support to specify Arrow Output Serialization when querying a blob. 
- Added support to undelete a container. 
- Added support to set BlobParallelUploadOptions.computeMd5 so the service can perform an md5 verification.
- Added support to specify block size when using BlobInputStream.
- Fixed a bug where users could not download more than 5000MB of data in one shot in the downloadToFile API.
- Fixed a bug where the TokenCredential scope would be incorrect for custom URLs.
- Fixed a bug where Default Azure Credential would not work with Azurite.
- Fixed a bug where a custom application id in HttpLogOptions would not be added to the User Agent String.
- Fixed a bug where BlockBlobOutputStream would not handle certain errors.
- Added BlobImmutableDueToPolicy to the BlobErrorCode enum.

## 12.8.0 (2020-08-13)
- Fixed a bug that, when the data length parameter did not match the actual length of the data in BlobClient.upload, caused a zero length blob to be uploaded rather than throwing an exception.
- Fixed a bug that ignored the customer's specified block size when determining buffer sizes in BlobClient.upload
- Added support for Object Replication Service on listBlobs and getProperties.
- Added support for blob tags. Added tagsConditions to BlobRequestConditions that allow a user to specify a SQL statement for the blob's tags to satisfy.
- Added support for setting tags and filterTags operations on SAS by adding to AccountSASPermissions, BlobSASPermissions, and BlobContainerSASPermissions.
- Added support for setting and getting the StaticWebsite.DefaultIndexDocumentPath property on the service client.
- Added RehydratePriority to BlobProperties and BlobItemProperties.
- Fixed bug where Query Input Stream would throw when a ByteBuffer of length 0 was encountered.
- Added support to seal an append blob. Added AppendBlob.seal. Added ability to specify destinationSealed on BlobClient.beginCopy. isSealed property returned on getProperties/getBlob/listBlob. 
- Added support to set tier on a snapshot or version.
- Fixed a bug that would cause buffered upload to always put an empty blob before uploading actual data.

## 12.8.0-beta.1 (2020-07-07)
- Added support for the 2019-12-12 service version.
- Added support for blob tags. Added get/setTags method to Blob(Async)ClientBase. Added filterTags api to BlobServiceClient. Added ability to specify tags on all methods that create a blob. Tag count returned on getProperties/getBlob. Option to include returning tags on listing. 
- Added support to query a blob. Added query and openQueryInputStream methods to Blob(Async)ClientBase.
- Added support to version a blob. Added `getVersionClient` to clients that returns a new client associated to the version. 
- Added support to increase the maximum size of data that can be sent via a stage block. 

## 12.7.0 (2020-06-12)
- Moved BlobParallelUploadOptions into options package.
- Added data source and data length to BlobParallelUploadOptions and removed them from the relevant method parameter lists

## 12.7.0-beta.1 (2020-06-08)
- Fixed a bug that would cause empty data to be sent if a call to stage block, block blob upload, append block, or upload pages was automatically retried by the SDK.
- Added a maxConcurrency option on ParallelTransferOptions that allows the customer to limit how many concurrent network requests will be outstanding per api request at once. 
- Added an overload to BlobClient.upload which returns a BlockBlobItem containing the properties returned by the service upon blob creation.
- Fixed a bug that caused auth failures when constructing a client to a secondary endpoint using token auth.
- Modified client constructors to throw on invalid urls early to prevent SAS tokens from being logged in Exceptions.

## 12.6.1 (2020-05-06)
- Updated `azure-core` version to `1.5.0` to pickup fixes for percent encoding `UTF-8` and invalid leading bytes in a body string.

## 12.6.0 (2020-04-06)
- Fixed a bug that would prevent client initialization against Azurite in some containerized environments.
- Fixed a bug that would prevent progress from being reported when uploading small files.
- Modified BlobOutputStream to wait on a condition variable until transfer is complete instead of polling.
- Fixed a bug where the Date header wouldn't be updated with a new value on request retry.
- Fixed a bug that ignored the timeout and context parameters on BlobClient.uploadWithResponse.
- Added an overload to BlobOutputStream which accepts a context.

## 12.5.0 (2020-03-11)
- Fixed a bug that was adding an invalid 'include' query-parameter for list blob item requests if no dataset-include options were specified.
- Fixed a bug in ReliableDownload that would cause multiple subscriber errors.
- Added logic to ReliableDownload to retry on TimeoutException
- Added default timeout to download stream to timeout if a certain amount of time passes without seeing any data.
- Fixed a bug that would cause IOExceptions to be swallowed in BlobClient.upload(InputStream, long)

## 12.4.0 (2020-02-12)
- Added ability to access BlobProperties from BlobInputStream.
- Modified downloadToFile to populate BlobProperties.blobSize to be the actual blob size instead of the content length of the first range.
- Added upload methods on BlobClient to upload from an InputStream.

- Added support for the 2019-07-07 service version.
- Added support for encryption scopes service, container and blob builders now accept an encryption scope parameter and service and container builders accept a BlobContainerEncryptionScope parameter.
- Added support for managed disk page range diff for managed disk accounts.

## 12.3.1 (2020-02-10)
- Updated `azure-core-http-netty` to version 1.3.0
- Update `azure-storage-common` to version 12.3.1

## 12.3.0 (2020-01-16)
This package's
[documentation](https://github.com/Azure/azure-sdk-for-java/blob/azure-storage-blob_12.3.0/sdk/storage/azure-storage-blob/README.md)
and
[samples](https://github.com/Azure/azure-sdk-for-java/blob/azure-storage-blob_12.3.0/sdk/storage/azure-storage-blob/src/samples/java/com/azure/storage/blob)

- Added ability to create service clients anonymously and should only be used to create anonymous container and blob clients. Anonymous service clients will throw on attempting to create network requests.
- Added an overload to listBlobs to include a continuation token.
- Added a check in BlobServiceClient.setAccountProperties to block invalid requests.
- Fixed a bug that could result in data corruption on download when using the downloadToFile method.

## 12.2.0 (2020-01-08)
This package's
[documentation](https://github.com/Azure/azure-sdk-for-java/blob/azure-storage-blob_12.2.0/sdk/storage/azure-storage-blob/README.md)
and
[samples](https://github.com/Azure/azure-sdk-for-java/blob/azure-storage-blob_12.2.0/sdk/storage/azure-storage-blob/src/samples/java/com/azure/storage/blob)

- Added a field to ParallelTransferOptions that allows customers to configure the maximum size to upload in a single PUT. Data sizes larger than this value will be chunked and parallelized.
- Added overloads to downloadToFile to add the option to overwrite existing files. Default behavior is to not overwrite.
- Improved performance of BlockBlobOutputStream.
- Added overloads to BlockBlobClient.getBlobOutputStream to allow users to provide parallel transfer options, http headers, metadata, access tier, and request conditions.


## 11.1.1 (2019.04.30)
- Upgraded to version 2.1.1 of the autorest-clientime which upgrades to a more secure version of jackson and fixes a NPE on unkown host errors.

## 11.0.0 (2019.03.22)
- Upgraded to version 2.1.0 of the autorest-clientruntime which includes several important fixes to mitigate a commonly-seen "Connection reset by peer" error and other similar bugs.
- Support for 2018-11-09 REST version. Please see our REST API documentation and blogs for information about the related added features.
- Added appendBlockFromURL method. A block may be created with another blob as its source.
- Added uploadPagesFromURL method. Pages may be written to with another blob as their source.
- Fixed a bug that would set an invalid range header when downloading an empty blob.
- Modified the LoggingFactory to redact SAS signatures on outgoing requests.
- HTTPGetterInfo was made an internal type as it is an internal implementation detail.
- Removed DEFAULT and NONE static variables. Empty constructors should be used instead. DEFAULT static values were error prone and unsafe to use because although the field was final, the objects were mutable, so it was possible the value could be changed accidentally and alter the behavior of the program.
- Optimized the TransferManager download to file method to skip the initial HEAD request.
- Added an option to configure that maximum size data that will be uploaded in a single shot via the TransferManager.
- Added request Http Method, URL, and headers to logging messages.
- Changed *ListingDetails to *ListDetails. These name changes are to mitigate conflicts with v8, allowing for side-by-side loading of different versions, which may help with upgrading.
- Removed the extra quotes around etags in some responses so they are consistently now consistently formatted.
- Moved the Generated*** types into the blob package to avoid conflicts with generated types from other services (i.e. queues and files)
- Changed the logger name to be the name of class that uses it, which is a more conventional practice
- Support added for SAS tokens to scope to blob snapshot.
- Added getUserDelegationKey to ServiceURL, the result of which can be used to generate a user-delegation SAS.
- Made the max results field on listing responses Integer instead of int as it is an optional field only returned when specified in the request.

## 10.5.0 (2019.02.15)
- Added uploadFromNonReplayableFlowable to support uploading arbitrary data sources (like network streams) to a block blob.

## 10.4.0 (2019.01.11)
- Fixed a bug that caused errors when java.io.tempdir has no trailing separator.
- Upgrade autorest-clientruntime dependency to include some bug fixes.

## 12.2.0-beta.1 (2019-12-17)
- Added SAS generation methods on clients to improve discoverability and convenience of sas. Deprecated setContainerName, setBlobName, setSnapshotId, generateSasQueryParameters methods on BlobServiceSasSignatureValues to direct users to using the methods added on clients.
- Fixed a bug where Account SAS would not work when set on clients.

## 12.1.0 (2019-12-04)
This package's
[documentation](https://github.com/Azure/azure-sdk-for-java/blob/azure-storage-blob_12.1.0/sdk/storage/azure-storage-blob/README.md)
and
[samples](https://github.com/Azure/azure-sdk-for-java/blob/azure-storage-blob_12.1.0/sdk/storage/azure-storage-blob/src/samples/java/com/azure/storage/blob)

- Optimized downloadToFile to avoid an unnecessary getProperties call and to lock on an etag once the operation has started.
- Fixed a race condition that would sometimes result in a RuntimeException with a message related to unexpected header value of client-request-id.
- Fixed a bug in the RetryPolicy that would apply the delay of a fixed retry policy to the first try.
- Fixed a bug that could cause the overwrite flag to not be honored in cases where data was uploaded by another source after a parallel operation has already started.
- Added overloads to accept an overwrite flag to commitBlockList and getBlobOutputStream. Note that this changes the default behavior of the min overload and these methods will now fail if they are attempting to overwrite data.
- Added a check in ClientBuilders to enforce HTTPS for bearer token authentication.
- Upgraded to version 1.1.0 of Azure Core.

## 12.0.0 (2019-10-31)

- Removed BaseBlobClientBuilder
- Removed BlobClientBuilder, BlobContainerClientBuilder, BlobServiceClientBuilder, and SpecializedBlobClientBuilder inheritance of BaseBlobClientBuilder
- Renamed ListBlobContainerOptions getMaxResults and setMaxResults to getMaxResultsPerPage and setMaxResultsPerPage
- Renamed ListBlobsOptions getMaxResults and setMaxResults to getMaxResultsPerPage and setMaxResultsPerPage
- Renamed BlobProperties to BlobItemProperties and BlobContainerProperties to BlobContainerItemProperties
- Removes StorageError and StorageErrorException from public API
- Renamed StorageErrorCode to BlobErrorCode, SignedIdentifier to BlobSignedIdentifier, StorageServiceProperties to BlobServiceProperties, StorageServiceStats to BlobServiceStatistics, CorRules to BlobCorRules, AccessPolicy to BlobAccessPolicy, Logging to BlobAnalyticsLogging, Metrics to BlobMetrics, and RetentionPolicy to BlobRetentionPolicy
- Renamed BlobHTTPHeaders to BlobHttpHeaders and removed Blob from getter names
- Renamed StorageException to BlobStorageException
- Added BlobServiceVersion and the ability to set it on client builders
- Replaced URL parameters with String on appendBlockFromUrl, beginCopy, copyFromUrl, stageBlockFromUrl, uploadPagesFromUrl, and copyIncremental
- Added support for emulator endpoints
- Added support for additional connection string configurations and support for use development connection
- Changed constructors for AppendBlobItem, BlockBlobItem, PageBlobItem,
- Renamed listBlobsFlat to listBlobs and listBlobHierarchy to listBlobsByHierarchy
- Replaced startCopyFromUrl with beginCopy and return poller
- Renamed BlobContainerSasPermission and BlobSasPermission getters to use has prefix
- Replaced BlobAccessConditions, AppendBlobAccessConditions, and PageBlobAccessConditions with BlobRequestConditions, AppendBlobRequestConditions, and PageBlobRequestConditions.
- Removed ModifiedAccessConditions and SourceModifiedAccessConditions in favor of RequestConditions, removed BlobContainerAccessConditions in favor of BlobRequestConditions.
- Removed AppendPositionAccessConditions, LeaseAccessConditions, and SequenceNumberAccessConditions
- Renamed LeaseClient, LeaseAsyncClient, and LeaseClientBuilder to BlobLeaseClient, BlobLeaseAsyncClient, and BlobLeaseClientBuilder
- Added upload overloads which allow passing a flag to indicate if an existing blob should be overwritten
- Added support for blob names with special characters
- Changed return type for BlobClient.downloadWithProperties from Response<Void> to BlobDownloadResponse and BlobAsyncClient.downloadWithProperties from Mono<Response<Flux<ByteBuffer>>> to Mono<BlobDownloadAsyncResponse>

## 12.0.0-preview.4 (2019-10-08)
For details on the Azure SDK for Java (October 2019 Preview) release, you can refer to the [release announcement](https://aka.ms/azure-sdk-preview4-java).

This package's
[documentation](https://github.com/Azure/azure-sdk-for-java/blob/azure-storage-blob_12.0.0-preview.4/sdk/storage/azure-storage-blob/README.md)
and
[samples](https://github.com/Azure/azure-sdk-for-java/blob/azure-storage-blob_12.0.0-preview.4/sdk/storage/azure-storage-blob/src/samples/java/com/azure/storage/blob)

- Moved the specialized `BlobClient`, `AppendBlobClient`, `BlockBlobClient`, and `PageBlobClient`, into the `specialized` package within Azure Storage Blobs. Additionally, moved any model classes that are tied to a specific specialized client.
- Added a `BlobClientBase` which is now the super class for `BlobClient`, `AppendBlobClient`, `BlockBlobClient`, and `PageBlobClient`.
- Getters and setters were updated to use Java Bean notation.
- Added `getBlobContainerName` on `BlobContainerClient` and `BlobContainerAsyncClient` and `getContainerName`, `getBlobName` on `BlobClientBase` and `BlobAsyncClientBase` for fetching the resource names.
- Updated to be fully compliant with the Java 9 Platform Module System.
- Changed `VoidResponse` to `Response<Void>` on sync API, and `Mono<VoidResponse>` to `Mono<Response<Void>>` on async API.
- Fixed metadata does not allow capital letter issue. [`Bug 5295`](https://github.com/Azure/azure-sdk-for-java/issues/5295)
- Updated the return type of `downloadToFile` API to `BlobProperties` on sync API and `Mono<BlobProperties>` on async API.
- `getAccountUrl`, `getBlobContainerUrl`, `getBlobUrl` API now returns URL with scheme, host, resource name and snapshot if any.
- Added `LeaseClient` and `LeaseAsyncClient` to the specialized package and removed the leasing methods from `BlobClient`, `BlobAsyncClient`, `ContainerClient`, and `ContainerAsyncClient`.
- Added `blocksize` parameter to sync `blockBlobClient`.
- Use Primitives for `exist` API return type.
- Removed a `create` and `appendBlockFromUrl` overload API in `AppendBlob`.
- Fixed `create` method name in PageBlob.
- Renamed `setTier` to `setAccessTier` from `BlobAsyncClientBase` and `BlobClientBase` classes.
- Added `ParallelTransferOptions` to buffered upload, upload from file and download to file methods.
- Removed `Metadata` class and uses Map<String, String> for `matadata` field of `BlobProperties` and `ContainerProperties`.
- Removed SAS token generation APIs from clients, use BlobServiceSasSignatureValues to generate SAS tokens.
- Removed `SASTokenCredential`, `SASTokenCredentialPolicy` and the corresponding `credential(SASTokenCredential)` method in client builder, and added sasToken(String) instead.

## 12.0.0-preview.3 (2019-09-10)
For details on the Azure SDK for Java (September 2019 Preview) release, you can refer to the [release announcement](https://aka.ms/azure-sdk-preview3-java).

- Added tracing telemetry on maximum overload API.
- Throw `UnexpectedLengthException` when the upload body doesn't match the expected input length.
- Added validation policy to check the equality of request client ID between request and response.
- Updated to use service version 2019-02-02.
- Added dependency to azure-storage-common.
- Replaced `ByteBuf` with `ByteBuffer` and removed dependency on `Netty`.
- Added convenience upload method to `BlockBlobClient` and `BlockBlobAsyncClient`.
- Added rehydrate priority support.
- Added capability to set tier on additional APIs.
- Added customer provided key support.

**Breaking changes: New API design**
- Changed list responses to `PagedFlux` on async APIs and `PagedIterable` on sync APIs.
- Simplified API to return model types directly on non-maximal overloads. Maximal overloads return `Response<T>` and suffixed with WithResponse.

This package's
[documentation](https://github.com/Azure/azure-sdk-for-java/blob/085c8570b411defff26860ef56ea189af07d3d6a/sdk/storage/azure-storage-blob/README.md)
and
[samples](https://github.com/Azure/azure-sdk-for-java/blob/085c8570b411defff26860ef56ea189af07d3d6a/sdk/storage/azure-storage-blob/src/samples/java/com/azure/storage/blob)
demonstrate the new API.

## 12.0.0-preview.2 (2019-08-08)
For details on the Azure SDK for Java (August 2019 Preview) release refer to the [release announcement](https://azure.github.io/azure-sdk/releases/2019-08-06/java.html).

- Renamed `StorageClient`, `StorageAsyncClient`, and `StorageClientBuilder` to `BlobServiceClient`, `BlobServiceAsyncClient`, and `BlobServiceClientBuilder`.
- Combined `AppendBlobClientBuilder`, `BlockBlobClientBuilder`, and `PageBlobClientBuilder` into `BlobClientBuilder`. Methods to create each client type were added.
- Removed static builder method from clients. Builders are now instantiable.
- Changed return type of `createSnapshot` in `BlobClient` to return a client associated to the blob snapshot instead of the snapshot ID. Use `getSnapshotId` to get snapshot ID and `isSnapshot` to indicate if the client is associated to a blob snapshot.
- Added `getSnapshotClient` to clients that returns a new client associated to the snapshot.
- Added SAS token generation to clients.
- Added `deleteContainer` to `BlobServiceClient` and `BlobServiceAsyncClient`.
- Added `getAppendBlobClient` with snapshot overload to `ContainerClient`.
- Removed `AnonymousClientCredential` class.
- Changed parameter ordering of `BlobClient` and `BlobAsyncClient` `download` and `downloadToFile`.

This package's
[documentation](https://github.com/Azure/azure-sdk-for-java/blob/azure-storage-blob_12.0.0-preview.2/sdk/storage/azure-storage-blob/README.md)
and
[samples](https://github.com/Azure/azure-sdk-for-java/blob/azure-storage-blob_12.0.0-preview.2/sdk/storage/azure-storage-blob/src/samples/java/com/azure/storage/blob)
demonstrate the new API.

## 12.0.0-preview.1 (2019-06-28)
Version 12.0.0-preview.1 is a preview of our efforts in creating a client library that is developer-friendly, idiomatic to the Java ecosystem, and as consistent across different languages and platforms as possible. The principles that guide our efforts can be found in the [Azure SDK Design Guidelines for Java](https://azure.github.io/azure-sdk/java_introduction.html).

For details on the Azure SDK for Java (July 2019 Preview) release, you can refer to the [release announcement](https://aka.ms/azure-sdk-preview1-java).

**Breaking changes: New API design**
- Operations are now scoped to a particular client:
    - `BlobServiceClient`: StorageURL's functionality was migrated to BlobServiceClient. This client handles account-level operations. This includes managing service properties and listing the containers within an account.
    - `ContainerClient`: ContainerURL's functionality was migrated to ContainerClient. The client handles operations for a particular container. This includes creating or deleting that container, as well as listing the blobs within that container.
    - `BlobClient`: BlobURL's functionality was migrated to BlobClient, TransferManager download functionality was migrated to BlobClient and TransferManager upload functionality was migrated to BlockBlobClient. The client handles most operations, excluding upload, for an individual blob, including downloading data and working with blob properties.
    There are subclients (BlockBlobClient, PageBlobClient, AppendBlobClient) available for their respective blob types on the service.

    These clients can be accessed by navigating down the client hierarchy, or instantiated directly using builder to the resource (account, container or blob).
- New module level operations for simple upload and download using a block or page blob client.
- Download operations can download data in multiple ways:
    - `download_to_stream`: Download the entire content to an open stream handle (e.g. an open file). Supports multi-threaded download.
- New underlying REST pipeline implementation, based on the new `azure-core` library.
- Client and pipeline configuration is now available via keyword arguments at both the client level.
- Authentication using `azure-identity` credentials.

## 10.3.0 (2018.11.19)
- Added support for SLF4J.
- Included default logging to log warnings and errors to the temp directory by default.
- Fixed a bug in hierarchical listings that would sometimes return incomplete results.
- Included the whole HTTP Request in log statements (except for sensitive authorization information, which is redacted).
- Fixed a bug that made the request property on the response object always null.

## 10.2.0 (2018.10.29)
- Added overloads which only accept the required parameters.
- Added CopyFromURL, which will do a synchronous server-side copy, meaning the service will not return an HTTP response until it has completed the copy.
- Added support for IProgressReceiver in TransferManager operations. This parameter was previously ignored but is now supported.
- Removed internal dependency on javafx to be compatible with openjdk.
- Fixed a bug that would cause downloading large files with the TransferManager to fail.
- Fixed a bug in BlobURL.download() logic for setting up reliable download. This had the potential to download the wrong range when a download stream was retried.

## 10.1.0 (2018.09.11)
- Interfaces for helper types updated to be more consistent throughout the library. All types, with the exception of the options for pipeline factories, use a fluent pattern.
- Removed RetryReader type as it's functionality was moved to be built into the DownloadResponse. RetryReaderOptions are now named DownloadRetryOptions.
- Restructured the access conditions to be more logically adhere to their respective functions.
- Added support for context parameter on each api to allow communication with the pipeline from the application level

## 10.0.4-rc (2018.08.22)
- Support for the 2017-11-09 REST version. Please see our REST api documentation and blogs for information about the related added features.
- Support for 2018-03-28 REST version. Please see our REST api documentation and blogs for information about the related added features.
- Support for the getAccountInfo api on ServiceURL, ContainerURL, and BlobURL.
- Added support for setting service properties related to static websites.
- Changed BlobURL.startCopy sourceAccessConditions parameter to be HTTPAccessConditions as lease is not actually supported.
- Added methods to TransferManager for conveniently downloading a blob to a file.
- UploadFromFile now takes an AsynchronousFileChannel.
- UploadByteBuffersToBlockBlob, UploadByteBufferToBlockBlob, and DownloadToBuffer have been removed.
- IPRange fields are now strings.
- Fixed retry policy.
- Fixed logging policy.

## 10.0.3-Preview (2018.08.08)
- Resolved dependency issues

## 10.0.2-Preview (2018.08.07)
- Support for 2017-07-29 REST version. Please see our REST api documentation and blogs for information about the related added features.
- Support for setting a block blob's tier.
- Added support for soft delete feature. If a delete retention policy is enabled through the set service properties API, then blobs or snapshots can be deleted softly and retained for a specified number of days, before being permanently removed by garbage collection.
- Changed BlobListingDetails constructor to take a flag to include deleted blobs.
- Restructured the blob and container listing responses.
- BlockBlobURL.MAX_PUT_BLOCK_BYTES renamed to BlockBlobURL.MAX_STAGE_BLOCK_BYTES.
- Changed the accessConditions parameter to be HTTPAccessConditions instead of BlobAccessConditions, since only http access conditions are supported.

## 10.0.1-Preview (2018.07.03)
- Added the RetryReader class to allow for more reliable streaming on large downloads. This is now the return type of blobURL.download
- Fixed a bug that caused generation of signatures to fail at high levels of parallelism.
- Created the StorageException type to give easy access to the ErrorCode, StatusCode, and Message as available for unsuccessful responses.
- Added the StorageErrorCode type for checking against error codes returned by the service.
- Changed the AppendBlobAccessConditions field types to be Long instead of Int.
- Upgraded Netty dependency to allow uploading memory mapped files with https.
- Upgraded the autorest runtime dependency to fix a dependency bug in their package.
- Changed RequestRetryOptions maxTries and tryTimeout fields to be Integer instead of int. 0 is no longer allowed.
- Changed CommonRestResponse.lastModifiedTime to be lastModified.
- Added statusCode property to CommonRestResponse.
- Change dateProperty to be date on all generated types.
- Fixed a bug that prevented proper reset of body stream upon retry.
- Updated the defaults for RequestRetryOptions.

## 10.0.0-preview (2018.04.27)
- Initial Release. Please see the README and wiki for information on the new design.<|MERGE_RESOLUTION|>--- conflicted
+++ resolved
@@ -1,32 +1,23 @@
 # Release History
 
-<<<<<<< HEAD
+## 12.17.0-beta.2 (Unreleased)
+
+### Features Added
+
+### Breaking Changes
+
+### Bugs Fixed
+
+### Other Changes
+- Deprecated BlobClientBase.download and BlobClientBase.downloadWithResponse that downloads entire blob into an output
+  stream. Use BlobClientBase.downloadStream and BlobClientBase.downloadStreamWithResponse instead.
+
 ## 12.17.0-beta.1 (2022-05-10)
 
 ### Features Added
 - Added support for 2021-06-08 service version.
 - Added the ability to list PageRanges and PageRangesDiff by page.
 
-=======
-## 12.17.0-beta.2 (Unreleased)
-
-### Features Added
-
-### Breaking Changes
-
-### Bugs Fixed
-
-### Other Changes
-- Deprecated BlobClientBase.download and BlobClientBase.downloadWithResponse that downloads entire blob into an output
-  stream. Use BlobClientBase.downloadStream and BlobClientBase.downloadStreamWithResponse instead.
-
-## 12.17.0-beta.1 (2022-05-10)
-
-### Features Added
-- Added support for 2021-06-08 service version.
-- Added the ability to list PageRanges and PageRangesDiff by page.
-
->>>>>>> 15aeb7a2
 ## 12.16.0 (2022-04-07)
 
 ### Bugs Fixed
