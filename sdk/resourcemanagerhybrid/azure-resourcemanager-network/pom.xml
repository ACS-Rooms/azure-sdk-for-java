<!--
 Copyright (c) Microsoft Corporation. All rights reserved.
 Licensed under the MIT License. See License.txt in the project root for
 license information.
-->
<project xmlns="http://maven.apache.org/POM/4.0.0" xmlns:xsi="http://www.w3.org/2001/XMLSchema-instance" xsi:schemaLocation="http://maven.apache.org/POM/4.0.0 http://maven.apache.org/xsd/maven-4.0.0.xsd">
  <modelVersion>4.0.0</modelVersion>
  <parent>
    <groupId>com.azure</groupId>
    <artifactId>azure-client-sdk-parent</artifactId>
    <version>1.7.0</version> <!-- {x-version-update;com.azure:azure-client-sdk-parent;current} -->
    <relativePath>../../parents/azure-client-sdk-parent</relativePath>
  </parent>

  <groupId>com.azure.resourcemanager</groupId>
  <artifactId>azure-resourcemanager-network</artifactId>
  <version>1.0.0-hybrid</version>
  <packaging>jar</packaging>

  <name>Microsoft Azure SDK for Network Management (Hybrid)</name>
  <description>This package contains Microsoft Azure Network Management Hybrid SDK. For documentation on how to use this package, please see https://aka.ms/azsdk/java/mgmt</description>
  <url>https://github.com/Azure/azure-sdk-for-java</url>

  <licenses>
    <license>
      <name>The MIT License (MIT)</name>
      <url>http://opensource.org/licenses/MIT</url>
      <distribution>repo</distribution>
    </license>
  </licenses>

  <scm>
    <url>https://github.com/Azure/azure-sdk-for-java</url>
    <connection>scm:git:git@github.com:Azure/azure-sdk-for-java.git</connection>
    <tag>HEAD</tag>
  </scm>

  <properties>
    <!-- RMJacoco -->
    <jacoco.min.linecoverage>0.10</jacoco.min.linecoverage>
    <jacoco.min.branchcoverage>0.10</jacoco.min.branchcoverage>
    <revapi.skip>true</revapi.skip>
  </properties>

  <developers>
    <developer>
      <id>microsoft</id>
      <name>Microsoft</name>
    </developer>
  </developers>

  <dependencies>
    <dependency>
      <groupId>com.azure.resourcemanager</groupId>
      <artifactId>azure-resourcemanager-resources</artifactId>
      <version>1.0.0-hybrid</version>
    </dependency>
    <dependency>
      <groupId>org.junit.jupiter</groupId>
      <artifactId>junit-jupiter-engine</artifactId>
      <version>5.8.2</version> <!-- {x-version-update;org.junit.jupiter:junit-jupiter-engine;external_dependency} -->
      <scope>test</scope>
    </dependency>
    <dependency>
      <groupId>org.slf4j</groupId>
      <artifactId>slf4j-simple</artifactId>
      <version>1.7.33</version> <!-- {x-version-update;org.slf4j:slf4j-simple;external_dependency} -->
      <scope>test</scope>
    </dependency>
    <dependency>
      <groupId>com.azure</groupId>
      <artifactId>azure-core-http-netty</artifactId>
      <version>1.11.8</version> <!-- {x-version-update;com.azure:azure-core-http-netty;dependency} -->
      <scope>test</scope>
    </dependency>
    <dependency>
      <groupId>com.azure</groupId>
      <artifactId>azure-security-keyvault-certificates</artifactId>
      <version>4.2.7</version> <!-- {x-version-update;com.azure:azure-security-keyvault-certificates;dependency} -->
      <scope>test</scope>
    </dependency>
    <dependency>
      <groupId>com.azure.resourcemanager</groupId>
      <artifactId>azure-resourcemanager-keyvault</artifactId>
      <version>1.0.0-hybrid</version>
      <scope>test</scope>
    </dependency>
    <dependency>
      <groupId>com.azure.resourcemanager</groupId>
      <artifactId>azure-resourcemanager-msi</artifactId>
<<<<<<< HEAD
      <version>2.11.0</version> <!-- {x-version-update;com.azure.resourcemanager:azure-resourcemanager-msi;dependency} -->
=======
      <version>2.13.0</version> <!-- {x-version-update;com.azure.resourcemanager:azure-resourcemanager-msi;dependency} -->
>>>>>>> 8d918025
      <scope>test</scope>
    </dependency>
    <dependency>
      <groupId>org.junit.jupiter</groupId>
      <artifactId>junit-jupiter-api</artifactId>
      <version>5.8.2</version> <!-- {x-version-update;org.junit.jupiter:junit-jupiter-api;external_dependency} -->
      <scope>test</scope>
    </dependency>
  </dependencies>
  <profiles>
    <profile>
      <id>azure-mgmt-sdk-test-jar</id>
      <activation>
        <property>
          <name>!maven.test.skip</name>
        </property>
      </activation>
      <dependencies>
        <dependency>
          <groupId>com.azure.resourcemanager</groupId>
          <artifactId>azure-resourcemanager-test</artifactId>
          <version>1.0.0-hybrid</version>
          <scope>test</scope>
        </dependency>
      </dependencies>
    </profile>
    <profile>
      <id>java-lts</id>
      <activation>
        <jdk>[11,)</jdk>
      </activation>
      <build>
        <plugins>
          <plugin>
            <groupId>org.apache.maven.plugins</groupId>
            <artifactId>maven-surefire-plugin</artifactId>
            <version>3.0.0-M3</version> <!-- {x-version-update;org.apache.maven.plugins:maven-surefire-plugin;external_dependency} -->
            <configuration>
              <argLine>
                <!-- tests fail without these exports. -->
                --add-exports com.azure.resourcemanager.resources/com.azure.resourcemanager.resources.fluentcore.arm.implementation=ALL-UNNAMED
                --add-exports com.azure.resourcemanager.resources/com.azure.resourcemanager.resources.fluentcore.arm.collection.implementation=ALL-UNNAMED
                --add-exports com.azure.resourcemanager.resources/com.azure.resourcemanager.resources.fluentcore.arm.models.implementation=ALL-UNNAMED
                --add-exports com.azure.resourcemanager.resources/com.azure.resourcemanager.resources.fluentcore.model.implementation=ALL-UNNAMED

                --add-opens com.azure.resourcemanager.network/com.azure.resourcemanager.network=ALL-UNNAMED
                --add-opens com.azure.resourcemanager.resources/com.azure.resourcemanager.resources=ALL-UNNAMED
                --add-opens com.azure.resourcemanager.resources/com.azure.resourcemanager.resources.fluentcore.arm=ALL-UNNAMED
              </argLine>
            </configuration>
          </plugin>
        </plugins>
      </build>
    </profile>
  </profiles>
  <build>
    <plugins>
      <plugin>
        <groupId>org.apache.maven.plugins</groupId>
        <artifactId>maven-jar-plugin</artifactId>
        <version>3.1.2</version> <!-- {x-version-update;org.apache.maven.plugins:maven-jar-plugin;external_dependency} -->
        <configuration>
          <archive>
            <manifest>
              <addDefaultImplementationEntries>true</addDefaultImplementationEntries>
              <addDefaultSpecificationEntries>true</addDefaultSpecificationEntries>
            </manifest>
          </archive>
        </configuration>
      </plugin>

      <plugin>
        <groupId>org.jacoco</groupId>
        <artifactId>jacoco-maven-plugin</artifactId>
        <version>0.8.7</version> <!-- {x-version-update;org.jacoco:jacoco-maven-plugin;external_dependency} -->
        <configuration>
          <excludes>
            <exclude>com/azure/resourcemanager/**/fluent/**/*</exclude>
            <exclude>com/azure/resourcemanager/**/models/**/*</exclude>
            <exclude>com/azure/resourcemanager/**/implementation/*ClientImpl*</exclude>
            <exclude>com/azure/resourcemanager/**/implementation/*ClientBuilder*</exclude>
          </excludes>
        </configuration>
      </plugin>
    </plugins>
  </build>
</project><|MERGE_RESOLUTION|>--- conflicted
+++ resolved
@@ -88,11 +88,7 @@
     <dependency>
       <groupId>com.azure.resourcemanager</groupId>
       <artifactId>azure-resourcemanager-msi</artifactId>
-<<<<<<< HEAD
-      <version>2.11.0</version> <!-- {x-version-update;com.azure.resourcemanager:azure-resourcemanager-msi;dependency} -->
-=======
       <version>2.13.0</version> <!-- {x-version-update;com.azure.resourcemanager:azure-resourcemanager-msi;dependency} -->
->>>>>>> 8d918025
       <scope>test</scope>
     </dependency>
     <dependency>
