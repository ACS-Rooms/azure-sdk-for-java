--- conflicted
+++ resolved
@@ -1,15 +1,9 @@
 {
   "networkCallRecords" : [ {
     "Method" : "POST",
-<<<<<<< HEAD
-    "Uri" : "https://cameravault.vault.azure.net/deletedsecrets/non-existing/recover?api-version=7.0",
-    "Headers" : {
-      "User-Agent" : "azsdk-java-Azure-Keyvault/4.0.0-preview.5 1.8.0_211; Windows 10 10.0",
-=======
     "Uri" : "https://REDACTED.vault.azure.net/deletedsecrets/non-existing/recover?api-version=7.1",
     "Headers" : {
       "User-Agent" : "azsdk-java-client_name/client_version (11.0.6; Windows 10; 10.0)",
->>>>>>> d795fdaf
       "Content-Type" : "application/json"
     },
     "Response" : {
@@ -17,19 +11,6 @@
       "Pragma" : "no-cache",
       "retry-after" : "0",
       "StatusCode" : "404",
-<<<<<<< HEAD
-      "Date" : "Thu, 24 Oct 2019 03:49:18 GMT",
-      "Strict-Transport-Security" : "max-age=31536000;includeSubDomains",
-      "Cache-Control" : "no-cache",
-      "X-AspNet-Version" : "4.0.30319",
-      "x-ms-keyvault-region" : "centralus",
-      "x-ms-keyvault-network-info" : "addr=51.143.0.73;act_addr_fam=InterNetwork;",
-      "Expires" : "-1",
-      "Content-Length" : "78",
-      "x-ms-request-id" : "f32ee06d-77ac-4ef4-9767-124041627cc9",
-      "x-ms-keyvault-service-version" : "1.1.0.879",
-      "Body" : "{\"error\":{\"code\":\"SecretNotFound\",\"message\":\"Secret not found: non-existing\"}}",
-=======
       "Date" : "Tue, 04 Aug 2020 02:12:26 GMT",
       "Strict-Transport-Security" : "max-age=31536000;includeSubDomains",
       "Cache-Control" : "no-cache",
@@ -41,7 +22,6 @@
       "x-ms-request-id" : "23006f95-6340-4b26-acf8-26ed8ad7dd38",
       "x-ms-keyvault-service-version" : "1.1.10.0",
       "Body" : "{\"error\":{\"code\":\"SecretNotFound\",\"message\":\"A secret with (name/id) non-existing was not found in this key vault. If you recently deleted this secret you may be able to recover it using the correct recovery command. For help resolving this issue, please see https://go.microsoft.com/fwlink/?linkid=2125182\"}}",
->>>>>>> d795fdaf
       "X-Powered-By" : "ASP.NET",
       "Content-Type" : "application/json; charset=utf-8"
     },
