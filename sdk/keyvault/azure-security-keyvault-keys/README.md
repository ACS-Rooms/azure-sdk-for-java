# Azure Key Vault Key client library for Java
Azure Key Vault allows you to create, manage and store keys in the Key Vault. The Azure Key Vault Keys client library supports RSA keys and elliptic curve keys, each with corresponding support in hardware security modules (HSM).

Multiple keys and multiple versions of the same key can be kept in the Key Vault. Cryptographic keys in Key Vault are represented as [JSON Web Key [JWK]][jwk_specification] objects. This library offers operations to create, retrieve, update, delete, purge, backup, restore and list the keys, as well as its versions.

[Source code][source_code] | [API reference documentation][api_documentation] | [Product documentation][azkeyvault_docs] | [Samples][keys_samples]

## Getting started
### Adding the package to your project
Maven dependency for the Azure Key Vault Key client library. Add it to your project's POM file.

[//]: # ({x-version-update-start;com.azure:azure-security-keyvault-keys;current})
```xml
<dependency>
    <groupId>com.azure</groupId>
    <artifactId>azure-security-keyvault-keys</artifactId>
<<<<<<< HEAD
    <version>4.2.6</version>
=======
    <version>4.3.0-beta.5</version>
>>>>>>> 078fd233
</dependency>
```
[//]: # ({x-version-update-end})

### Prerequisites
- A [Java Development Kit (JDK)][jdk_link], version 8 or later.
- [Azure Subscription][azure_subscription]
- An existing [Azure Key Vault][azure_keyvault]. If you need to create a Key Vault, you can use the [Azure Cloud Shell][azure_cloud_shell] to create one with this Azure CLI command. Replace `<your-resource-group-name>` and `<your-key-vault-name>` with your own, unique names:

    ```Bash
    az keyvault create --resource-group <your-resource-group-name> --name <your-key-vault-name>
    ```

### Authenticate the client
In order to interact with the Azure Key Vault service, you'll need to create an instance of the [KeyClient](#create-key-client) class. You would need a **vault url** and **client secret credentials (client id, client secret, tenant id)** to instantiate a client object using the default `DefaultAzureCredential` examples shown in this document.

The `DefaultAzureCredential` way of authentication by providing client secret credentials is being used in this getting started section but you can find more ways to authenticate with [azure-identity][azure_identity].

#### Create/Get credentials
To create/get client secret credentials you can use the [Azure Portal][azure_create_application_in_portal], [Azure CLI][azure_keyvault_cli_full] or [Azure Cloud Shell][azure_cloud_shell]

Here is an [Azure Cloud Shell][azure_cloud_shell] snippet below to

 * Create a service principal and configure its access to Azure resources:

    ```Bash
    az ad sp create-for-rbac -n <your-application-name> --skip-assignment
    ```

    Output:

    ```json
    {
        "appId": "generated-app-ID",
        "displayName": "dummy-app-name",
        "name": "http://dummy-app-name",
        "password": "random-password",
        "tenant": "tenant-ID"
    }
    ```

* Use the above returned credentials information to set the **AZURE_CLIENT_ID** (appId), **AZURE_CLIENT_SECRET** (password), and **AZURE_TENANT_ID** (tenantId) environment variables. The following example shows a way to do this in Bash:

    ```Bash
    export AZURE_CLIENT_ID="generated-app-ID"
    export AZURE_CLIENT_SECRET="random-password"
    export AZURE_TENANT_ID="tenant-ID"
    ```

* Grant the aforementioned application authorization to perform key operations on the Key Vault:

    ```Bash
    az keyvault set-policy --name <your-key-vault-name> --spn $AZURE_CLIENT_ID --key-permissions backup delete get list create update encrypt decrypt
    ```

    > --key-permissions:
    > Accepted values: backup, delete, get, list, purge, recover, restore, create, update, encrypt, decrypt, import, wrapkey, unwrapkey, verify, sign

* Use the aforementioned Key Vault name to retrieve details of your Key Vault, which also contain your Key Vault URL:

    ```Bash
    az keyvault show --name <your-key-vault-name>
    ```

#### Create Key client
Once you've populated the **AZURE_CLIENT_ID**, **AZURE_CLIENT_SECRET**, and **AZURE_TENANT_ID** environment variables and replaced **your-key-vault-url** with the URI returned above, you can create the KeyClient:

```Java
import com.azure.identity.DefaultAzureCredentialBuilder;
import com.azure.security.keyvault.keys.KeyClient;
import com.azure.security.keyvault.keys.KeyClientBuilder;

KeyClient keyClient = new KeyClientBuilder()
    .vaultUrl("<your-key-vault-url>")
    .credential(new DefaultAzureCredentialBuilder().build())
    .buildClient();
```

> NOTE: For using an asynchronous client use KeyAsyncClient instead of KeyClient and call `buildAsyncClient()`

#### Create Cryptography client
Once you've populated the **AZURE_CLIENT_ID**, **AZURE_CLIENT_SECRET**, and **AZURE_TENANT_ID** environment variables and replaced **your-vault-url** with the URI returned above, you can create the CryptographyClient:

```Java
import com.azure.identity.DefaultAzureCredentialBuilder;
import com.azure.security.keyvault.keys.cryptography.CryptographyClient;
import com.azure.security.keyvault.keys.cryptography.CryptographyClientBuilder;

// Create client with key identifier from key vault.
CryptographyClient cryptoClient = new CryptographyClientBuilder()
    .credential(new DefaultAzureCredentialBuilder().build())
    .keyIdentifier("<your-key-id-from-key-vault>")
    .buildClient();
```

> NOTE: For using an asynchronous client use CryptographyAsyncClient instead of CryptographyClient and call `buildAsyncClient()`

## Key concepts
### Key
Azure Key Vault supports multiple key types (`RSA` & `EC`) and algorithms, and enables the use of Hardware Security Modules (HSM) for high value keys. In addition to the key material, the following attributes may be specified:
* enabled: Specifies whether the key is enabled and usable for cryptographic operations.
* not_before: Identifies the time before which the key must not be used for cryptographic operations.
* expires: Identifies the expiration time on or after which the key MUST NOT be used for cryptographic operations.
* created: Indicates when this version of the key was created.
* updated: Indicates when this version of the key was updated.

### Key client:
The key client performs the interactions with the Azure Key Vault service for getting, setting, updating, deleting, and listing keys and its versions. Asynchronous (KeyAsyncClient) and synchronous (KeyClient) clients exist in the SDK allowing for the selection of a client based on an application's use case. Once you've initialized a key, you can interact with the primary resource types in Key Vault.

### Cryptography client:
The cryptography client performs the cryptographic operations locally or calls the Azure Key Vault service depending on how much key information is available locally. It supports encrypting, decrypting, signing, verifying, key wrapping, key unwrapping, and retrieving the configured key. Asynchronous (CryptographyAsyncClient) and synchronous (CryptographyClient) clients exist in the SDK allowing for the selection of a client based on an application's use case.

## Examples
### Sync API
The following sections provide several code snippets covering some of the most common Azure Key Vault Key service tasks, including:
- [Create a key](#create-a-key)
- [Retrieve a key](#retrieve-a-key)
- [Update an existing key](#update-an-existing-key)
- [Delete a key](#delete-a-key)
- [List keys](#list-keys)
- [Encrypt](#encrypt)
- [Decrypt](#decrypt)

### Create a key
Create a key to be stored in the Azure Key Vault.
- `createKey` creates a new key in the key vault. If a key with the same name already exists then a new version of the key is created.

```Java
import com.azure.identity.DefaultAzureCredentialBuilder;
import com.azure.security.keyvault.keys.KeyClient;
import com.azure.security.keyvault.keys.models.CreateEcKeyOptions;
import com.azure.security.keyvault.keys.models.CreateRsaKeyOptions;
import com.azure.security.keyvault.keys.models.KeyCurveName;
import com.azure.security.keyvault.keys.models.KeyVaultKey;
import com.azure.security.keyvault.keys.KeyClientBuilder;

KeyClient keyClient = new KeyClientBuilder()
    .vaultUrl("<your-key-vault-url>")
    .credential(new DefaultAzureCredentialBuilder().build())
    .buildClient();

KeyVaultKey rsaKey = keyClient.createRsaKey(new CreateRsaKeyOptions("CloudRsaKey")
    .setExpiresOn(OffsetDateTime.now().plusYears(1))
    .setKeySize(2048));
System.out.printf("Key created with name \"%s\" and id %s%n", rsaKey.getName(), rsaKey.getId());

KeyVaultKey ecKey = keyClient.createEcKey(new CreateEcKeyOptions("CloudEcKey")
    .setCurveName(KeyCurveName.P_256)
    .setExpiresOn(OffsetDateTime.now().plusYears(1)));
System.out.printf("Key created with name \"%s\" and id %s%n", ecKey.getName(), ecKey.getId());
```

### Retrieve a key
Retrieve a previously stored key by calling `getKey`.

```Java
KeyVaultKey key = keyClient.getKey("<key-name>");
System.out.printf("A key was returned with name \"%s\" and id %s%n", key.getName(), key.getId());
```

### Update an existing key
Update an existing key by calling `updateKeyProperties`.

```Java
// Get the key to update.
KeyVaultKey key = keyClient.getKey("<key-name>");
// Update the expiry time of the key.
key.getProperties().setExpiresOn(OffsetDateTime.now().plusDays(30));
KeyVaultKey updatedKey = keyClient.updateKeyProperties(key.getProperties());
System.out.printf("Key's updated expiry time: %s%n", updatedKey.getProperties().getExpiresOn());
```

### Delete a key
Delete an existing key by calling `beginDeleteKey`.

```Java
SyncPoller<DeletedKey, Void> deletedKeyPoller = keyClient.beginDeleteKey("<key-name>");

PollResponse<DeletedKey> deletedKeyPollResponse = deletedKeyPoller.poll();

// Deleted key is accessible as soon as polling begins.
DeletedKey deletedKey = deletedKeyPollResponse.getValue();
// Deletion date only works for a SoftDelete-enabled Key Vault.
System.out.printf("Deletion date: %s%n", deletedKey.getDeletedOn());

// Key is being deleted on server.
deletedKeyPoller.waitForCompletion();
```

### List keys
List the keys in the key vault by calling `listPropertiesOfKeys`.

```java
// List operations don't return the keys with key material information. So, for each returned key we call getKey to
// get the key with its key material information.
for (KeyProperties keyProperties : keyClient.listPropertiesOfKeys()) {
    KeyVaultKey keyWithMaterial = keyClient.getKey(keyProperties.getName(), keyProperties.getVersion());
    System.out.printf("Received key with name \"%s\" and type \"%s\"%n", keyWithMaterial.getName(),
        keyWithMaterial.getKey().getKeyType());
}
```

### Encrypt
Encrypt plain text by calling `encrypt`.

```java
CryptographyClient cryptoClient = new CryptographyClientBuilder()
    .credential(new DefaultAzureCredentialBuilder().build())
    .keyIdentifier("<your-key-id-from-key-vault")
    .buildClient();

byte[] plaintext = new byte[100];
new Random(0x1234567L).nextBytes(plaintext);

// Let's encrypt a simple plain text of size 100 bytes.
EncryptResult encryptionResult = cryptoClient.encrypt(EncryptionAlgorithm.RSA_OAEP, plaintext);
System.out.printf("Returned ciphertext size is %d bytes with algorithm \"%s\"%n",
    encryptionResult.getCipherText().length, encryptionResult.getAlgorithm());
```

### Decrypt
Decrypt encrypted content by calling `decrypt`.

```java
byte[] plaintext = new byte[100];
new Random(0x1234567L).nextBytes(plaintext);
EncryptResult encryptionResult = cryptoClient.encrypt(EncryptionAlgorithm.RSA_OAEP, plaintext);

//Let's decrypt the encrypted result.
DecryptResult decryptionResult = cryptoClient.decrypt(EncryptionAlgorithm.RSA_OAEP, encryptionResult.getCipherText());
System.out.printf("Returned plaintext size is %d bytes%n", decryptionResult.getPlainText().length);
```

### Async API
The following sections provide several code snippets covering some of the most common asynchronous Azure Key Vault Key service tasks, including:
- [Create a key asynchronously](#create-a-key-asynchronously)
- [Retrieve a key asynchronously](#retrieve-a-key-asynchronously)
- [Update an existing key asynchronously](#update-an-existing-key-asynchronously)
- [Delete a key asynchronously](#delete-a-key-asynchronously)
- [List keys asynchronously](#list-keys-asynchronously)
- [Encrypt asynchronously](#encrypt-asynchronously)
- [Decrypt asynchronously](#decrypt-asynchronously)

> Note : You should add `System.in.read()` or `Thread.sleep()` after the function calls in the main class/thread to allow async functions/operations to execute and finish before the main application/thread exits.

### Create a key asynchronously
Create a key to be stored in the Azure Key Vault.
- `createKey` creates a new key in the key vault. If a key with the same name already exists then a new version of the key is created.

```Java
import com.azure.identity.DefaultAzureCredentialBuilder;
import com.azure.security.keyvault.keys.KeyAsyncClient;
import com.azure.security.keyvault.keys.KeyClientBuilder;
import com.azure.security.keyvault.keys.models.CreateEcKeyOptions;
import com.azure.security.keyvault.keys.models.CreateRsaKeyOptions;

KeyAsyncClient keyAsyncClient = new KeyClientBuilder()
    .vaultUrl("<your-key-vault-url>")
    .credential(new DefaultAzureCredentialBuilder().build())
    .buildAsyncClient();

keyAsyncClient.createRsaKey(new CreateRsaKeyOptions("CloudRsaKey")
    .setExpiresOn(OffsetDateTime.now().plusYears(1))
    .setKeySize(2048))
    .subscribe(key ->
        System.out.printf("Key created with name \"%s\" and id %s%n", key.getName(), key.getId()));

keyAsyncClient.createEcKey(new CreateEcKeyOptions("CloudEcKey")
    .setExpiresOn(OffsetDateTime.now().plusYears(1)))
    .subscribe(key ->
        System.out.printf("Key created with name \"%s\" and id %s%n", key.getName(), key.getId()));
```

### Retrieve a key asynchronously
Retrieve a previously stored key by calling `getKey`.

```Java
keyAsyncClient.getKey("<key-name>")
    .subscribe(key ->
        System.out.printf("Key was returned with name \"%s\" and id %s%n", key.getName(), key.getId()));
```

### Update an existing key asynchronously
Update an existing key by calling `updateKeyProperties`.

```Java
// Get the key.
keyAsyncClient.getKey("<key-name>")
    .subscribe(key -> {
        // Update the expiry time of the key.
        key.getProperties().setExpiresOn(OffsetDateTime.now().plusDays(50));
        keyAsyncClient.updateKeyProperties(key.getProperties())
            .subscribe(updatedKey ->
                System.out.printf("Key's updated expiry time: %s%n", updatedKey.getProperties().getExpiresOn()));
   });
```

### Delete a key asynchronously
Delete an existing key by calling `beginDeleteKey`.

```java
keyAsyncClient.beginDeleteKey("<key-name>")
    .subscribe(pollResponse -> {
        System.out.printf("Deletetion status: %s%n", pollResponse.getStatus());
        System.out.printf("Deleted key name: %s%n", pollResponse.getValue().getName());
        System.out.printf("Key deletion date: %s%n", pollResponse.getValue().getDeletedOn());
    });
```

### List keys asynchronously
List the keys in the Azure Key Vault by calling `listPropertiesOfKeys`.

```Java
// The List Keys operation returns keys without their value, so for each key returned we call `getKey` to get its value
// as well.
keyAsyncClient.listPropertiesOfKeys()
    .subscribe(keyProperties ->
        keyAsyncClient.getKey(keyProperties.getName(), keyProperties.getVersion())
            .subscribe(key ->
                System.out.printf("Received key with name \"%s\" and type \"%s\"", key.getName(), key.getKeyType())));
```

### Encrypt asynchronously
Encrypt plain text by calling `encrypt`.

```java
CryptographyAsyncClient cryptoAsyncClient = new CryptographyClientBuilder()
    .credential(new DefaultAzureCredentialBuilder().build())
    .keyIdentifier("<your-key-id-from-key-vault>")
    .buildAsyncClient();

byte[] plaintext = new byte[100];
new Random(0x1234567L).nextBytes(plaintext);

// Let's encrypt a simple plain text of size 100 bytes.
cryptoAsyncClient.encrypt(EncryptionAlgorithm.RSA_OAEP, plaintext)
    .subscribe(encryptionResult -> {
        System.out.printf("Returned ciphertext size is %d bytes with algorithm \"%s\"%n",
            encryptionResult.getCipherText().length, encryptionResult.getAlgorithm());
    });
```

### Decrypt asynchronously
Decrypt encrypted content by calling `decrypt`.

```java
byte[] plaintext = new byte[100];
new Random(0x1234567L).nextBytes(plaintext);

// Let's encrypt a simple plain text of size 100 bytes.
cryptoAsyncClient.encrypt(EncryptionAlgorithm.RSA_OAEP, plaintext)
    .subscribe(encryptionResult -> {
        System.out.printf("Returned ciphertext size is %d bytes with algorithm \"%s\"%n",
            encryptionResult.getCipherText().length, encryptionResult.getAlgorithm());
        //Let's decrypt the encrypted response.
        cryptoAsyncClient.decrypt(EncryptionAlgorithm.RSA_OAEP, encryptionResult.getCipherText())
            .subscribe(decryptionResult ->
                System.out.printf("Returned plaintext size is %d bytes%n", decryptionResult.getPlainText().length));
    });
```

## Troubleshooting
### General
Azure Key Vault Key clients raise exceptions. For example, if you try to retrieve a key after it is deleted a `404` error is returned, indicating the resource was not found. In the following snippet, the error is handled gracefully by catching the exception and displaying additional information about the error.

```java
try {
    keyClient.getKey("<deleted-key-name>")
} catch (ResourceNotFoundException e) {
    System.out.println(e.getMessage());
}
```

### Default HTTP client
All client libraries by default use the Netty HTTP client. Adding the above dependency will automatically configure the client library to use the Netty HTTP client. Configuring or changing the HTTP client is detailed in the [HTTP clients wiki][http_clients_wiki].

### Default SSL library
All client libraries, by default, use the Tomcat-native Boring SSL library to enable native-level performance for SSL operations. The Boring SSL library is an Uber JAR containing native libraries for Linux / macOS / Windows, and provides better performance compared to the default SSL implementation within the JDK. For more information, including how to reduce the dependency size, refer to the [performance tuning][performance_tuning] section of the wiki.

## Next steps
Several Key Vault Java SDK samples are available to you in the SDK's GitHub repository. These samples provide example code for additional scenarios commonly encountered while working with Azure Key Vault.

## Next steps samples
Samples are explained in detail [here][samples_readme].

### Additional documentation
For more extensive documentation on Azure Key Vault, see the [API reference documentation][azkeyvault_rest].

## Contributing
This project welcomes contributions and suggestions. Most contributions require you to agree to a Contributor License Agreement (CLA) declaring that you have the right to, and actually do, grant us the rights to use your contribution. For details, visit https://cla.microsoft.com.

When you submit a pull request, a CLA-bot will automatically determine whether you need to provide a CLA and decorate the PR appropriately (e.g., label, comment). Simply follow the instructions provided by the bot. You will only need to do this once across all repos using our CLA.

This project has adopted the [Microsoft Open Source Code of Conduct][microsoft_code_of_conduct]. For more information see the Code of Conduct FAQ or contact <opencode@microsoft.com> with any additional questions or comments.

<!-- LINKS -->
[source_code]: https://github.com/Azure/azure-sdk-for-java/blob/master/sdk/keyvault/azure-security-keyvault-keys/src
[api_documentation]: https://azure.github.io/azure-sdk-for-java
[azkeyvault_docs]: https://docs.microsoft.com/azure/key-vault/
[azure_identity]: https://github.com/Azure/azure-sdk-for-java/tree/master/sdk/identity/azure-identity
[maven]: https://maven.apache.org/
[azure_subscription]: https://azure.microsoft.com/
[azure_keyvault]: https://docs.microsoft.com/azure/key-vault/keys/quick-create-portal
[azure_cli]: https://docs.microsoft.com/cli/azure
[rest_api]: https://docs.microsoft.com/rest/api/keyvault/
[azkeyvault_rest]: https://docs.microsoft.com/rest/api/keyvault/
[azure_create_application_in_portal]: https://docs.microsoft.com/azure/active-directory/develop/howto-create-service-principal-portal
[azure_keyvault_cli]: https://docs.microsoft.com/azure/key-vault/quick-create-cli
[azure_keyvault_cli_full]: https://docs.microsoft.com/cli/azure/keyvault?view=azure-cli-latest
[keys_samples]: https://github.com/Azure/azure-sdk-for-java/blob/master/sdk/keyvault/azure-security-keyvault-keys/src/samples/java/com/azure/security/keyvault/keys
[samples_readme]: https://github.com/Azure/azure-sdk-for-java/blob/master/sdk/keyvault/azure-security-keyvault-keys/src/samples/README.md
[performance_tuning]: https://github.com/Azure/azure-sdk-for-java/wiki/Performance-Tuning
[jdk_link]: https://docs.microsoft.com/java/azure/jdk/?view=azure-java-stable
[azure_cloud_shell]: https://shell.azure.com/bash
[jwk_specification]: https://tools.ietf.org/html/rfc7517
[http_clients_wiki]: https://github.com/Azure/azure-sdk-for-java/wiki/HTTP-clients
[microsoft_code_of_conduct]: https://opensource.microsoft.com/codeofconduct/

![Impressions](https://azure-sdk-impressions.azurewebsites.net/api/impressions/azure-sdk-for-java%2Fsdk%2Fkeyvault%2Fazure-security-keyvault-keys%2FREADME.png)<|MERGE_RESOLUTION|>--- conflicted
+++ resolved
@@ -14,11 +14,7 @@
 <dependency>
     <groupId>com.azure</groupId>
     <artifactId>azure-security-keyvault-keys</artifactId>
-<<<<<<< HEAD
     <version>4.2.6</version>
-=======
-    <version>4.3.0-beta.5</version>
->>>>>>> 078fd233
 </dependency>
 ```
 [//]: # ({x-version-update-end})
