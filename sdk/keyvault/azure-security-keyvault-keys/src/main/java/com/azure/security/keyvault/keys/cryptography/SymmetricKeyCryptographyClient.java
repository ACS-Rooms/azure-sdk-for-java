--- conflicted
+++ resolved
@@ -20,11 +20,6 @@
 import java.security.NoSuchAlgorithmException;
 
 class SymmetricKeyCryptographyClient extends LocalKeyCryptographyClient {
-<<<<<<< HEAD
-=======
-    static final int AES_BLOCK_SIZE = 16;
-
->>>>>>> e148b9d2
     private final ClientLogger logger = new ClientLogger(SymmetricKeyCryptographyClient.class);
 
     private byte[] key;
@@ -51,7 +46,6 @@
     }
 
     @Override
-<<<<<<< HEAD
     Mono<EncryptResult> encryptAsync(EncryptionAlgorithm algorithm, byte[] plaintext, Context context, JsonWebKey jsonWebKey) {
         return Mono.error(new UnsupportedOperationException("encrypt operation not supported for AES/OCT/Symmetric key"));
     }
@@ -60,114 +54,6 @@
     Mono<DecryptResult> decryptAsync(EncryptionAlgorithm algorithm, byte[] cipherText, Context context,
                                      JsonWebKey jsonWebKey) {
         return Mono.error(new UnsupportedOperationException("decrypt operation not supported for AES/OCT/Symmetric key"));
-=======
-    Mono<EncryptResult> encryptAsync(EncryptOptions encryptOptions, Context context, JsonWebKey jsonWebKey) {
-        this.key = getKey(jsonWebKey);
-
-        if (key == null || key.length == 0) {
-            throw logger.logExceptionAsError(new IllegalArgumentException("Key is empty."));
-        }
-
-        // Interpret the algorithm
-        EncryptionAlgorithm algorithm = encryptOptions.getAlgorithm();
-        Algorithm baseAlgorithm = AlgorithmResolver.DEFAULT.get(algorithm.toString());
-
-        if (!(baseAlgorithm instanceof SymmetricEncryptionAlgorithm)) {
-            return Mono.error(new NoSuchAlgorithmException(algorithm.toString()));
-        }
-
-        SymmetricEncryptionAlgorithm symmetricEncryptionAlgorithm = (SymmetricEncryptionAlgorithm) baseAlgorithm;
-
-        ICryptoTransform transform;
-
-        byte[] iv = encryptOptions.getIv();
-        byte[] additionalAuthenticatedData = encryptOptions.getAdditionalAuthenticatedData();
-
-        if (iv == null) {
-            if (isAes(algorithm)) {
-                iv = generateRandomByteArray(AES_BLOCK_SIZE);
-            } else {
-                throw logger.logExceptionAsError(
-                    new IllegalStateException("Encryption algorithm provided is not supported: " + algorithm));
-            }
-        }
-
-        try {
-            transform = symmetricEncryptionAlgorithm.createEncryptor(this.key, iv, additionalAuthenticatedData,
-                null);
-        } catch (Exception e) {
-            return Mono.error(e);
-        }
-
-        byte[] encrypted;
-
-        try {
-            encrypted = transform.doFinal(encryptOptions.getPlainText());
-        } catch (Exception e) {
-            return Mono.error(e);
-        }
-
-        byte[] cipherText;
-
-        if (isAes(algorithm)) {
-            cipherText = encrypted;
-        } else {
-            throw logger.logExceptionAsError(
-                new IllegalStateException("Encryption algorithm provided is not supported: " + algorithm));
-        }
-
-        return Mono.just(new EncryptResult(cipherText, algorithm, jsonWebKey.getId(), iv, additionalAuthenticatedData,
-            null));
-    }
-
-    @Override
-    Mono<DecryptResult> decryptAsync(DecryptOptions decryptOptions, Context context, JsonWebKey jsonWebKey) {
-        this.key = getKey(jsonWebKey);
-
-        if (key == null || key.length == 0) {
-            throw logger.logExceptionAsError(new IllegalArgumentException("Key is empty."));
-        }
-
-        // Interpret the algorithm
-        EncryptionAlgorithm algorithm = decryptOptions.getAlgorithm();
-        Algorithm baseAlgorithm = AlgorithmResolver.DEFAULT.get(algorithm.toString());
-
-        if (!(baseAlgorithm instanceof SymmetricEncryptionAlgorithm)) {
-            return Mono.error(new NoSuchAlgorithmException(algorithm.toString()));
-        }
-
-        SymmetricEncryptionAlgorithm symmetricEncryptionAlgorithm = (SymmetricEncryptionAlgorithm) baseAlgorithm;
-
-        ICryptoTransform transform;
-
-        byte[] iv = Objects.requireNonNull(decryptOptions.getIv(), "Initialization vector cannot be null in local decryption operations.");
-        byte[] additionalAuthenticatedData = decryptOptions.getAdditionalAuthenticatedData();
-        byte[] authenticationTag = decryptOptions.getAuthenticationTag();
-
-        try {
-            transform = symmetricEncryptionAlgorithm.createDecryptor(this.key, iv, additionalAuthenticatedData, authenticationTag);
-        } catch (Exception e) {
-            return Mono.error(e);
-        }
-
-        byte[] decrypted;
-        byte[] cipherText;
-
-        if (isAes(algorithm)) {
-            cipherText = decryptOptions.getCipherText();
-        } else {
-            throw logger.logExceptionAsError(
-                new IllegalStateException("Encryption algorithm provided is not supported: " + algorithm));
-        }
-
-        try {
-            decrypted = transform.doFinal(cipherText);
-        } catch (Exception e) {
-            return Mono.error(e);
-        }
-
-        return Mono.just(new DecryptResult(decrypted, algorithm, jsonWebKey.getId()));
->>>>>>> e148b9d2
     }
 
     @Override
@@ -260,31 +146,4 @@
                                        JsonWebKey key) {
         return verifyAsync(algorithm, data, signature, context, key);
     }
-<<<<<<< HEAD
-=======
-
-    private byte[] generateRandomByteArray(int sizeInBytes) {
-        byte[] iv = new byte[0];
-        SecureRandom randomSecureRandom;
-
-        try {
-            randomSecureRandom = SecureRandom.getInstance("SHA1PRNG");
-            iv = new byte[sizeInBytes];
-            randomSecureRandom.nextBytes(iv);
-        } catch (NoSuchAlgorithmException e) {
-            logger.logThrowableAsError(e);
-        }
-
-        return iv;
-    }
-
-    private boolean isAes(EncryptionAlgorithm encryptionAlgorithm) {
-        return (encryptionAlgorithm == EncryptionAlgorithm.A128CBC
-            || encryptionAlgorithm == EncryptionAlgorithm.A192CBC
-            || encryptionAlgorithm == EncryptionAlgorithm.A256CBC
-            || encryptionAlgorithm == EncryptionAlgorithm.A128CBCPAD
-            || encryptionAlgorithm == EncryptionAlgorithm.A192CBCPAD
-            || encryptionAlgorithm == EncryptionAlgorithm.A256CBCPAD);
-    }
->>>>>>> e148b9d2
 }