--- conflicted
+++ resolved
@@ -11,38 +11,20 @@
     static final AlgorithmResolver DEFAULT = new AlgorithmResolver();
 
     static {
-<<<<<<< HEAD
-        Default.put(Aes128CbcHmacSha256.ALGORITHM_NAME, new Aes128CbcHmacSha256());
-        Default.put(Aes192CbcHmacSha384.ALGORITHM_NAME, new Aes192CbcHmacSha384());
-        Default.put(Aes256CbcHmacSha512.ALGORITHM_NAME, new Aes256CbcHmacSha512());
+        DEFAULT.put(Aes128CbcHmacSha256.ALGORITHM_NAME, new Aes128CbcHmacSha256());
+        DEFAULT.put(Aes192CbcHmacSha384.ALGORITHM_NAME, new Aes192CbcHmacSha384());
+        DEFAULT.put(Aes256CbcHmacSha512.ALGORITHM_NAME, new Aes256CbcHmacSha512());
 
-        Default.put(Aes128Cbc.ALGORITHM_NAME, new Aes128Cbc());
-        Default.put(Aes192Cbc.ALGORITHM_NAME, new Aes192Cbc());
-        Default.put(Aes256Cbc.ALGORITHM_NAME, new Aes256Cbc());
-
-        Default.put(AesKw128.ALGORITHM_NAME, new AesKw128());
-        Default.put(AesKw192.ALGORITHM_NAME, new AesKw192());
-        Default.put(AesKw256.ALGORITHM_NAME, new AesKw256());
-=======
         DEFAULT.put(Aes128Cbc.ALGORITHM_NAME, new Aes128Cbc());
         DEFAULT.put(Aes192Cbc.ALGORITHM_NAME, new Aes192Cbc());
         DEFAULT.put(Aes256Cbc.ALGORITHM_NAME, new Aes256Cbc());
 
-        DEFAULT.put(Aes128CbcPad.ALGORITHM_NAME, new Aes128CbcPad());
-        DEFAULT.put(Aes192CbcPad.ALGORITHM_NAME, new Aes192CbcPad());
-        DEFAULT.put(Aes256CbcPad.ALGORITHM_NAME, new Aes256CbcPad());
-
-        DEFAULT.put(Aes128CbcHmacSha256.ALGORITHM_NAME, new Aes128CbcHmacSha256());
-        DEFAULT.put(Aes192CbcHmacSha384.ALGORITHM_NAME, new Aes192CbcHmacSha384());
-        DEFAULT.put(Aes256CbcHmacSha512.ALGORITHM_NAME, new Aes256CbcHmacSha512());
-
-        DEFAULT.put(Aes128Kw.ALGORITHM_NAME, new Aes128Kw());
-        DEFAULT.put(Aes192Kw.ALGORITHM_NAME, new Aes192Kw());
-        DEFAULT.put(Aes256Kw.ALGORITHM_NAME, new Aes256Kw());
+        DEFAULT.put(AesKw128.ALGORITHM_NAME, new AesKw128());
+        DEFAULT.put(AesKw192.ALGORITHM_NAME, new AesKw192());
+        DEFAULT.put(AesKw256.ALGORITHM_NAME, new AesKw256());
 
         DEFAULT.put(Rsa15.ALGORITHM_NAME, new Rsa15());
         DEFAULT.put(RsaOaep.ALGORITHM_NAME, new RsaOaep());
->>>>>>> e148b9d2
 
         DEFAULT.put(Es256k.ALGORITHM_NAME, new Es256k());
         DEFAULT.put(Es256.ALGORITHM_NAME, new Es256());
