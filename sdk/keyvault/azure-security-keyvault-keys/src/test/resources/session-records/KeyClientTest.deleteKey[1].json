--- conflicted
+++ resolved
@@ -1,47 +1,13 @@
 {
   "networkCallRecords" : [ {
     "Method" : "POST",
-<<<<<<< HEAD
-    "Uri" : "https://REDACTED.vault.azure.net/keys/testKey5/create?api-version=7.2",
-=======
-    "Uri" : "https://REDACTED.vault.azure.net/keys/testkey570194a7a/create?api-version=7.3-preview",
->>>>>>> a9ae08ca
+    "Uri" : "https://REDACTED.vault.azure.net/keys/testkey570194a7a/create?api-version=7.2",
     "Headers" : {
       "User-Agent" : "azsdk-java-client_name/client_version (11.0.6; Windows 10; 10.0)",
       "Content-Type" : "application/json"
     },
     "Response" : {
-<<<<<<< HEAD
-      "content-length" : "146",
-      "X-Content-Type-Options" : "nosniff",
-      "Pragma" : "no-cache",
-      "retry-after" : "0",
-      "StatusCode" : "429",
-      "Date" : "Fri, 23 Apr 2021 07:49:10 GMT",
-      "Strict-Transport-Security" : "max-age=31536000;includeSubDomains",
-      "Cache-Control" : "no-cache",
-      "x-ms-keyvault-region" : "westus",
-      "x-ms-keyvault-network-info" : "conn_type=Ipv4;addr=174.127.169.154;act_addr_fam=InterNetwork;",
-      "Expires" : "-1",
-      "x-ms-request-id" : "0d91b338-648f-4ca1-8791-413d547ad3de",
-      "x-ms-keyvault-service-version" : "1.2.236.0",
-      "Body" : "{\"error\":{\"code\":\"Throttled\",\"message\":\"Request was not processed because too many requests were received. Reason: VaultRequestTypeLimitReached\"}}",
-      "Content-Type" : "application/json; charset=utf-8",
-      "X-Powered-By" : "ASP.NET"
-    },
-    "Exception" : null
-  }, {
-    "Method" : "POST",
-    "Uri" : "https://REDACTED.vault.azure.net/keys/testKey5/create?api-version=7.2",
-    "Headers" : {
-      "User-Agent" : "azsdk-java-client_name/client_version (11.0.6; Windows 10; 10.0)",
-      "Content-Type" : "application/json"
-    },
-    "Response" : {
-      "content-length" : "733",
-=======
       "content-length" : "715",
->>>>>>> a9ae08ca
       "X-Content-Type-Options" : "nosniff",
       "Pragma" : "no-cache",
       "retry-after" : "0",
@@ -61,11 +27,7 @@
     "Exception" : null
   }, {
     "Method" : "DELETE",
-<<<<<<< HEAD
-    "Uri" : "https://REDACTED.vault.azure.net/keys/testKey5?api-version=7.2",
-=======
-    "Uri" : "https://REDACTED.vault.azure.net/keys/testkey570194a7a?api-version=7.3-preview",
->>>>>>> a9ae08ca
+    "Uri" : "https://REDACTED.vault.azure.net/keys/testkey570194a7a?api-version=7.2",
     "Headers" : {
       "User-Agent" : "azsdk-java-client_name/client_version (11.0.6; Windows 10; 10.0)",
       "Content-Type" : "application/json"
@@ -76,63 +38,7 @@
       "Pragma" : "no-cache",
       "retry-after" : "0",
       "StatusCode" : "200",
-<<<<<<< HEAD
-      "Date" : "Fri, 23 Apr 2021 07:49:13 GMT",
-      "Strict-Transport-Security" : "max-age=31536000;includeSubDomains",
-      "Cache-Control" : "no-cache",
-      "x-ms-keyvault-region" : "westus",
-      "x-ms-keyvault-network-info" : "conn_type=Ipv4;addr=174.127.169.154;act_addr_fam=InterNetwork;",
-      "Expires" : "-1",
-      "x-ms-request-id" : "3a08aff4-888d-41fc-a2c6-00dac6ba6d1a",
-      "x-ms-keyvault-service-version" : "1.2.236.0",
-      "Body" : "{\"recoveryId\":\"https://azure-kv-tests2.vault.azure.net/deletedkeys/testKey5\",\"deletedDate\":1619164153,\"scheduledPurgeDate\":1626940153,\"key\":{\"kid\":\"https://azure-kv-tests2.vault.azure.net/keys/testKey5/50f8cc30d18a4e958b4b278cd34e0e0c\",\"kty\":\"RSA\",\"key_ops\":[\"encrypt\",\"decrypt\",\"sign\",\"verify\",\"wrapKey\",\"unwrapKey\"],\"n\":\"uOhf4vAK1ba_qRH7CS3WhU6BPAZrKOJ5yhDmLCA4P_EMDv5shReGeGpVILsml9kSKzmO5YZ_NFExjv2plz8qwrLgpVB3vYA5WWhtxm_ZOlh-uau7BEavipwUsU52j6gAOgkRMvJIBYquSTENwGh1xCTac1QYM0LmpDkuH04BoZhwP2lw8AzDOvIP3G6pULSSbJj5hmPnZrd9bJ_f0KExITgdSCrXoSLoNSBrtCSR89uyrhLlItSmRMkkLtOm4nCZb4BXfUCjndRZ5cg1DCbtxwFCp3C-hGDJK9exW-aaQQhmu_E0o7Uz7-TsZLvaUpl35qsent08mt6dKWcwqKdfvQ\",\"e\":\"AQAB\"},\"attributes\":{\"enabled\":true,\"exp\":2537049600,\"created\":1619164152,\"updated\":1619164152,\"recoveryLevel\":\"Recoverable+Purgeable\",\"recoverableDays\":90}}",
-      "Content-Type" : "application/json; charset=utf-8",
-      "X-Powered-By" : "ASP.NET"
-    },
-    "Exception" : null
-  }, {
-    "Method" : "GET",
-    "Uri" : "https://REDACTED.vault.azure.net/deletedkeys/testKey5?api-version=7.2",
-    "Headers" : {
-      "User-Agent" : "azsdk-java-client_name/client_version (11.0.6; Windows 10; 10.0)",
-      "Content-Type" : "application/json"
-    },
-    "Response" : {
-      "content-length" : "113",
-      "X-Content-Type-Options" : "nosniff",
-      "Pragma" : "no-cache",
-      "retry-after" : "0",
-      "StatusCode" : "404",
-      "Date" : "Fri, 23 Apr 2021 07:49:13 GMT",
-      "Strict-Transport-Security" : "max-age=31536000;includeSubDomains",
-      "Cache-Control" : "no-cache",
-      "x-ms-keyvault-region" : "westus",
-      "x-ms-keyvault-network-info" : "conn_type=Ipv4;addr=174.127.169.154;act_addr_fam=InterNetwork;",
-      "Expires" : "-1",
-      "x-ms-request-id" : "c3b23548-e0cd-4286-a8d4-443256f079d3",
-      "x-ms-keyvault-service-version" : "1.2.236.0",
-      "Body" : "{\"error\":{\"code\":\"KeyNotFound\",\"message\":\"Deleted Key not found: testKey5\"}}",
-      "Content-Type" : "application/json; charset=utf-8",
-      "X-Powered-By" : "ASP.NET"
-    },
-    "Exception" : null
-  }, {
-    "Method" : "GET",
-    "Uri" : "https://REDACTED.vault.azure.net/deletedkeys/testKey5?api-version=7.2",
-    "Headers" : {
-      "User-Agent" : "azsdk-java-client_name/client_version (11.0.6; Windows 10; 10.0)",
-      "Content-Type" : "application/json"
-    },
-    "Response" : {
-      "content-length" : "113",
-      "X-Content-Type-Options" : "nosniff",
-      "Pragma" : "no-cache",
-      "retry-after" : "0",
-      "StatusCode" : "404",
-      "Date" : "Fri, 23 Apr 2021 07:49:22 GMT",
-=======
       "Date" : "Tue, 05 Oct 2021 01:42:57 GMT",
->>>>>>> a9ae08ca
       "Strict-Transport-Security" : "max-age=31536000;includeSubDomains",
       "Cache-Control" : "no-cache",
       "x-ms-keyvault-region" : "centralus",
@@ -147,11 +53,7 @@
     "Exception" : null
   }, {
     "Method" : "GET",
-<<<<<<< HEAD
-    "Uri" : "https://REDACTED.vault.azure.net/deletedkeys/testKey5?api-version=7.2",
-=======
-    "Uri" : "https://REDACTED.vault.azure.net/deletedkeys/testkey570194a7a?api-version=7.3-preview",
->>>>>>> a9ae08ca
+    "Uri" : "https://REDACTED.vault.azure.net/deletedkeys/testkey570194a7a?api-version=7.2",
     "Headers" : {
       "User-Agent" : "azsdk-java-client_name/client_version (11.0.6; Windows 10; 10.0)",
       "Content-Type" : "application/json"
@@ -177,11 +79,7 @@
     "Exception" : null
   }, {
     "Method" : "GET",
-<<<<<<< HEAD
-    "Uri" : "https://REDACTED.vault.azure.net/deletedkeys/testKey5?api-version=7.2",
-=======
-    "Uri" : "https://REDACTED.vault.azure.net/deletedkeys/testkey570194a7a?api-version=7.3-preview",
->>>>>>> a9ae08ca
+    "Uri" : "https://REDACTED.vault.azure.net/deletedkeys/testkey570194a7a?api-version=7.2",
     "Headers" : {
       "User-Agent" : "azsdk-java-client_name/client_version (11.0.6; Windows 10; 10.0)",
       "Content-Type" : "application/json"
