--- conflicted
+++ resolved
@@ -1,11 +1,7 @@
 {
   "networkCallRecords" : [ {
     "Method" : "POST",
-<<<<<<< HEAD
-    "Uri" : "https://REDACTED.managedhsm.azure.net/keys/testRsaKey/create?api-version=7.2",
-=======
-    "Uri" : "https://REDACTED.managedhsm.azure.net/keys/testrsakey2007064/create?api-version=7.3-preview",
->>>>>>> a9ae08ca
+    "Uri" : "https://REDACTED.managedhsm.azure.net/keys/testrsakey2007064/create?api-version=7.2",
     "Headers" : {
       "User-Agent" : "azsdk-java-client_name/client_version (11.0.6; Windows 10; 10.0)",
       "Content-Type" : "application/json"
