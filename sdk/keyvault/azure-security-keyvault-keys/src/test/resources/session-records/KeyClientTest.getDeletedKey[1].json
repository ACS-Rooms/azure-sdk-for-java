--- conflicted
+++ resolved
@@ -1,11 +1,7 @@
 {
   "networkCallRecords" : [ {
     "Method" : "POST",
-<<<<<<< HEAD
-    "Uri" : "https://REDACTED.vault.azure.net/keys/testKey6/create?api-version=7.2",
-=======
-    "Uri" : "https://REDACTED.vault.azure.net/keys/testkey6788021f9/create?api-version=7.3-preview",
->>>>>>> a9ae08ca
+    "Uri" : "https://REDACTED.vault.azure.net/keys/testkey6788021f9/create?api-version=7.2",
     "Headers" : {
       "User-Agent" : "azsdk-java-client_name/client_version (11.0.6; Windows 10; 10.0)",
       "Content-Type" : "application/json"
@@ -31,11 +27,7 @@
     "Exception" : null
   }, {
     "Method" : "DELETE",
-<<<<<<< HEAD
-    "Uri" : "https://REDACTED.vault.azure.net/keys/testKey6?api-version=7.2",
-=======
-    "Uri" : "https://REDACTED.vault.azure.net/keys/testkey6788021f9?api-version=7.3-preview",
->>>>>>> a9ae08ca
+    "Uri" : "https://REDACTED.vault.azure.net/keys/testkey6788021f9?api-version=7.2",
     "Headers" : {
       "User-Agent" : "azsdk-java-client_name/client_version (11.0.6; Windows 10; 10.0)",
       "Content-Type" : "application/json"
@@ -61,11 +53,7 @@
     "Exception" : null
   }, {
     "Method" : "GET",
-<<<<<<< HEAD
-    "Uri" : "https://REDACTED.vault.azure.net/deletedkeys/testKey6?api-version=7.2",
-=======
-    "Uri" : "https://REDACTED.vault.azure.net/deletedkeys/testkey6788021f9?api-version=7.3-preview",
->>>>>>> a9ae08ca
+    "Uri" : "https://REDACTED.vault.azure.net/deletedkeys/testkey6788021f9?api-version=7.2",
     "Headers" : {
       "User-Agent" : "azsdk-java-client_name/client_version (11.0.6; Windows 10; 10.0)",
       "Content-Type" : "application/json"
@@ -91,11 +79,7 @@
     "Exception" : null
   }, {
     "Method" : "GET",
-<<<<<<< HEAD
-    "Uri" : "https://REDACTED.vault.azure.net/deletedkeys/testKey6?api-version=7.2",
-=======
-    "Uri" : "https://REDACTED.vault.azure.net/deletedkeys/testkey6788021f9?api-version=7.3-preview",
->>>>>>> a9ae08ca
+    "Uri" : "https://REDACTED.vault.azure.net/deletedkeys/testkey6788021f9?api-version=7.2",
     "Headers" : {
       "User-Agent" : "azsdk-java-client_name/client_version (11.0.6; Windows 10; 10.0)",
       "Content-Type" : "application/json"
@@ -121,11 +105,7 @@
     "Exception" : null
   }, {
     "Method" : "GET",
-<<<<<<< HEAD
-    "Uri" : "https://REDACTED.vault.azure.net/deletedkeys/testKey6?api-version=7.2",
-=======
-    "Uri" : "https://REDACTED.vault.azure.net/deletedkeys/testkey6788021f9?api-version=7.3-preview",
->>>>>>> a9ae08ca
+    "Uri" : "https://REDACTED.vault.azure.net/deletedkeys/testkey6788021f9?api-version=7.2",
     "Headers" : {
       "User-Agent" : "azsdk-java-client_name/client_version (11.0.6; Windows 10; 10.0)",
       "Content-Type" : "application/json"
@@ -151,11 +131,7 @@
     "Exception" : null
   }, {
     "Method" : "GET",
-<<<<<<< HEAD
-    "Uri" : "https://REDACTED.vault.azure.net/deletedkeys/testKey6?api-version=7.2",
-=======
-    "Uri" : "https://REDACTED.vault.azure.net/deletedkeys/testkey6788021f9?api-version=7.3-preview",
->>>>>>> a9ae08ca
+    "Uri" : "https://REDACTED.vault.azure.net/deletedkeys/testkey6788021f9?api-version=7.2",
     "Headers" : {
       "User-Agent" : "azsdk-java-client_name/client_version (11.0.6; Windows 10; 10.0)",
       "Content-Type" : "application/json"
@@ -181,307 +157,13 @@
     "Exception" : null
   }, {
     "Method" : "GET",
-<<<<<<< HEAD
-    "Uri" : "https://REDACTED.vault.azure.net/deletedkeys/testKey6?api-version=7.2",
-=======
-    "Uri" : "https://REDACTED.vault.azure.net/deletedkeys/testkey6788021f9?api-version=7.3-preview",
->>>>>>> a9ae08ca
-    "Headers" : {
-      "User-Agent" : "azsdk-java-client_name/client_version (11.0.6; Windows 10; 10.0)",
-      "Content-Type" : "application/json"
-    },
-    "Response" : {
-<<<<<<< HEAD
-      "content-length" : "113",
-      "X-Content-Type-Options" : "nosniff",
-      "Pragma" : "no-cache",
-      "retry-after" : "0",
-      "StatusCode" : "404",
-      "Date" : "Fri, 23 Apr 2021 07:48:42 GMT",
-      "Strict-Transport-Security" : "max-age=31536000;includeSubDomains",
-      "Cache-Control" : "no-cache",
-      "x-ms-keyvault-region" : "westus",
-      "x-ms-keyvault-network-info" : "conn_type=Ipv4;addr=174.127.169.154;act_addr_fam=InterNetwork;",
-      "Expires" : "-1",
-      "x-ms-request-id" : "0cb7f91e-012f-4fb1-b3a1-4f4f388ea8f1",
-      "x-ms-keyvault-service-version" : "1.2.236.0",
-      "Body" : "{\"error\":{\"code\":\"KeyNotFound\",\"message\":\"Deleted Key not found: testKey6\"}}",
-      "Content-Type" : "application/json; charset=utf-8",
-      "X-Powered-By" : "ASP.NET"
-    },
-    "Exception" : null
-  }, {
-    "Method" : "GET",
-    "Uri" : "https://REDACTED.vault.azure.net/deletedkeys/testKey6?api-version=7.2",
-    "Headers" : {
-      "User-Agent" : "azsdk-java-client_name/client_version (11.0.6; Windows 10; 10.0)",
-      "Content-Type" : "application/json"
-    },
-    "Response" : {
-      "content-length" : "113",
-      "X-Content-Type-Options" : "nosniff",
-      "Pragma" : "no-cache",
-      "retry-after" : "0",
-      "StatusCode" : "404",
-      "Date" : "Fri, 23 Apr 2021 07:48:44 GMT",
-      "Strict-Transport-Security" : "max-age=31536000;includeSubDomains",
-      "Cache-Control" : "no-cache",
-      "x-ms-keyvault-region" : "westus",
-      "x-ms-keyvault-network-info" : "conn_type=Ipv4;addr=174.127.169.154;act_addr_fam=InterNetwork;",
-      "Expires" : "-1",
-      "x-ms-request-id" : "223515f8-0f67-4ecc-8264-c86f377fb56e",
-      "x-ms-keyvault-service-version" : "1.2.236.0",
-      "Body" : "{\"error\":{\"code\":\"KeyNotFound\",\"message\":\"Deleted Key not found: testKey6\"}}",
-      "Content-Type" : "application/json; charset=utf-8",
-      "X-Powered-By" : "ASP.NET"
-    },
-    "Exception" : null
-  }, {
-    "Method" : "GET",
-    "Uri" : "https://REDACTED.vault.azure.net/deletedkeys/testKey6?api-version=7.2",
-    "Headers" : {
-      "User-Agent" : "azsdk-java-client_name/client_version (11.0.6; Windows 10; 10.0)",
-      "Content-Type" : "application/json"
-    },
-    "Response" : {
-      "content-length" : "113",
-      "X-Content-Type-Options" : "nosniff",
-      "Pragma" : "no-cache",
-      "retry-after" : "0",
-      "StatusCode" : "404",
-      "Date" : "Fri, 23 Apr 2021 07:48:45 GMT",
-      "Strict-Transport-Security" : "max-age=31536000;includeSubDomains",
-      "Cache-Control" : "no-cache",
-      "x-ms-keyvault-region" : "westus",
-      "x-ms-keyvault-network-info" : "conn_type=Ipv4;addr=174.127.169.154;act_addr_fam=InterNetwork;",
-      "Expires" : "-1",
-      "x-ms-request-id" : "902d48e5-6989-4721-a6fa-d60101f5d898",
-      "x-ms-keyvault-service-version" : "1.2.236.0",
-      "Body" : "{\"error\":{\"code\":\"KeyNotFound\",\"message\":\"Deleted Key not found: testKey6\"}}",
-      "Content-Type" : "application/json; charset=utf-8",
-      "X-Powered-By" : "ASP.NET"
-    },
-    "Exception" : null
-  }, {
-    "Method" : "GET",
-    "Uri" : "https://REDACTED.vault.azure.net/deletedkeys/testKey6?api-version=7.2",
-    "Headers" : {
-      "User-Agent" : "azsdk-java-client_name/client_version (11.0.6; Windows 10; 10.0)",
-      "Content-Type" : "application/json"
-    },
-    "Response" : {
-      "content-length" : "113",
-      "X-Content-Type-Options" : "nosniff",
-      "Pragma" : "no-cache",
-      "retry-after" : "0",
-      "StatusCode" : "404",
-      "Date" : "Fri, 23 Apr 2021 07:48:46 GMT",
-      "Strict-Transport-Security" : "max-age=31536000;includeSubDomains",
-      "Cache-Control" : "no-cache",
-      "x-ms-keyvault-region" : "westus",
-      "x-ms-keyvault-network-info" : "conn_type=Ipv4;addr=174.127.169.154;act_addr_fam=InterNetwork;",
-      "Expires" : "-1",
-      "x-ms-request-id" : "c43c9ecf-18d9-479d-bbe7-feff890d3b2b",
-      "x-ms-keyvault-service-version" : "1.2.236.0",
-      "Body" : "{\"error\":{\"code\":\"KeyNotFound\",\"message\":\"Deleted Key not found: testKey6\"}}",
-      "Content-Type" : "application/json; charset=utf-8",
-      "X-Powered-By" : "ASP.NET"
-    },
-    "Exception" : null
-  }, {
-    "Method" : "GET",
-    "Uri" : "https://REDACTED.vault.azure.net/deletedkeys/testKey6?api-version=7.2",
-    "Headers" : {
-      "User-Agent" : "azsdk-java-client_name/client_version (11.0.6; Windows 10; 10.0)",
-      "Content-Type" : "application/json"
-    },
-    "Response" : {
-      "content-length" : "113",
-      "X-Content-Type-Options" : "nosniff",
-      "Pragma" : "no-cache",
-      "retry-after" : "0",
-      "StatusCode" : "404",
-      "Date" : "Fri, 23 Apr 2021 07:48:47 GMT",
-      "Strict-Transport-Security" : "max-age=31536000;includeSubDomains",
-      "Cache-Control" : "no-cache",
-      "x-ms-keyvault-region" : "westus",
-      "x-ms-keyvault-network-info" : "conn_type=Ipv4;addr=174.127.169.154;act_addr_fam=InterNetwork;",
-      "Expires" : "-1",
-      "x-ms-request-id" : "bcb272a4-1f46-4e45-91d1-84727e20f142",
-      "x-ms-keyvault-service-version" : "1.2.236.0",
-      "Body" : "{\"error\":{\"code\":\"KeyNotFound\",\"message\":\"Deleted Key not found: testKey6\"}}",
-      "Content-Type" : "application/json; charset=utf-8",
-      "X-Powered-By" : "ASP.NET"
-    },
-    "Exception" : null
-  }, {
-    "Method" : "GET",
-    "Uri" : "https://REDACTED.vault.azure.net/deletedkeys/testKey6?api-version=7.2",
-    "Headers" : {
-      "User-Agent" : "azsdk-java-client_name/client_version (11.0.6; Windows 10; 10.0)",
-      "Content-Type" : "application/json"
-    },
-    "Response" : {
-      "content-length" : "113",
-      "X-Content-Type-Options" : "nosniff",
-      "Pragma" : "no-cache",
-      "retry-after" : "0",
-      "StatusCode" : "404",
-      "Date" : "Fri, 23 Apr 2021 07:48:48 GMT",
-      "Strict-Transport-Security" : "max-age=31536000;includeSubDomains",
-      "Cache-Control" : "no-cache",
-      "x-ms-keyvault-region" : "westus",
-      "x-ms-keyvault-network-info" : "conn_type=Ipv4;addr=174.127.169.154;act_addr_fam=InterNetwork;",
-      "Expires" : "-1",
-      "x-ms-request-id" : "2816737e-8e2b-4f84-8c73-4635497090f8",
-      "x-ms-keyvault-service-version" : "1.2.236.0",
-      "Body" : "{\"error\":{\"code\":\"KeyNotFound\",\"message\":\"Deleted Key not found: testKey6\"}}",
-      "Content-Type" : "application/json; charset=utf-8",
-      "X-Powered-By" : "ASP.NET"
-    },
-    "Exception" : null
-  }, {
-    "Method" : "GET",
-    "Uri" : "https://REDACTED.vault.azure.net/deletedkeys/testKey6?api-version=7.2",
-    "Headers" : {
-      "User-Agent" : "azsdk-java-client_name/client_version (11.0.6; Windows 10; 10.0)",
-      "Content-Type" : "application/json"
-    },
-    "Response" : {
-      "content-length" : "113",
-      "X-Content-Type-Options" : "nosniff",
-      "Pragma" : "no-cache",
-      "retry-after" : "0",
-      "StatusCode" : "404",
-      "Date" : "Fri, 23 Apr 2021 07:48:49 GMT",
-      "Strict-Transport-Security" : "max-age=31536000;includeSubDomains",
-      "Cache-Control" : "no-cache",
-      "x-ms-keyvault-region" : "westus",
-      "x-ms-keyvault-network-info" : "conn_type=Ipv4;addr=174.127.169.154;act_addr_fam=InterNetwork;",
-      "Expires" : "-1",
-      "x-ms-request-id" : "ac6602f1-91e1-472b-b75d-4986e4661624",
-      "x-ms-keyvault-service-version" : "1.2.236.0",
-      "Body" : "{\"error\":{\"code\":\"KeyNotFound\",\"message\":\"Deleted Key not found: testKey6\"}}",
-      "Content-Type" : "application/json; charset=utf-8",
-      "X-Powered-By" : "ASP.NET"
-    },
-    "Exception" : null
-  }, {
-    "Method" : "GET",
-    "Uri" : "https://REDACTED.vault.azure.net/deletedkeys/testKey6?api-version=7.2",
-    "Headers" : {
-      "User-Agent" : "azsdk-java-client_name/client_version (11.0.6; Windows 10; 10.0)",
-      "Content-Type" : "application/json"
-    },
-    "Response" : {
-      "content-length" : "113",
-      "X-Content-Type-Options" : "nosniff",
-      "Pragma" : "no-cache",
-      "retry-after" : "0",
-      "StatusCode" : "404",
-      "Date" : "Fri, 23 Apr 2021 07:48:50 GMT",
-      "Strict-Transport-Security" : "max-age=31536000;includeSubDomains",
-      "Cache-Control" : "no-cache",
-      "x-ms-keyvault-region" : "westus",
-      "x-ms-keyvault-network-info" : "conn_type=Ipv4;addr=174.127.169.154;act_addr_fam=InterNetwork;",
-      "Expires" : "-1",
-      "x-ms-request-id" : "a78d95ee-1fa6-49da-8363-c5cb9801409b",
-      "x-ms-keyvault-service-version" : "1.2.236.0",
-      "Body" : "{\"error\":{\"code\":\"KeyNotFound\",\"message\":\"Deleted Key not found: testKey6\"}}",
-      "Content-Type" : "application/json; charset=utf-8",
-      "X-Powered-By" : "ASP.NET"
-    },
-    "Exception" : null
-  }, {
-    "Method" : "GET",
-    "Uri" : "https://REDACTED.vault.azure.net/deletedkeys/testKey6?api-version=7.2",
-    "Headers" : {
-      "User-Agent" : "azsdk-java-client_name/client_version (11.0.6; Windows 10; 10.0)",
-      "Content-Type" : "application/json"
-    },
-    "Response" : {
-      "content-length" : "113",
-      "X-Content-Type-Options" : "nosniff",
-      "Pragma" : "no-cache",
-      "retry-after" : "0",
-      "StatusCode" : "404",
-      "Date" : "Fri, 23 Apr 2021 07:48:51 GMT",
-      "Strict-Transport-Security" : "max-age=31536000;includeSubDomains",
-      "Cache-Control" : "no-cache",
-      "x-ms-keyvault-region" : "westus",
-      "x-ms-keyvault-network-info" : "conn_type=Ipv4;addr=174.127.169.154;act_addr_fam=InterNetwork;",
-      "Expires" : "-1",
-      "x-ms-request-id" : "834cf8c7-7226-4e7f-ae1f-63abd04dc2b1",
-      "x-ms-keyvault-service-version" : "1.2.236.0",
-      "Body" : "{\"error\":{\"code\":\"KeyNotFound\",\"message\":\"Deleted Key not found: testKey6\"}}",
-      "Content-Type" : "application/json; charset=utf-8",
-      "X-Powered-By" : "ASP.NET"
-    },
-    "Exception" : null
-  }, {
-    "Method" : "GET",
-    "Uri" : "https://REDACTED.vault.azure.net/deletedkeys/testKey6?api-version=7.2",
-    "Headers" : {
-      "User-Agent" : "azsdk-java-client_name/client_version (11.0.6; Windows 10; 10.0)",
-      "Content-Type" : "application/json"
-    },
-    "Response" : {
-      "content-length" : "113",
-      "X-Content-Type-Options" : "nosniff",
-      "Pragma" : "no-cache",
-      "retry-after" : "0",
-      "StatusCode" : "404",
-      "Date" : "Fri, 23 Apr 2021 07:48:52 GMT",
-      "Strict-Transport-Security" : "max-age=31536000;includeSubDomains",
-      "Cache-Control" : "no-cache",
-      "x-ms-keyvault-region" : "westus",
-      "x-ms-keyvault-network-info" : "conn_type=Ipv4;addr=174.127.169.154;act_addr_fam=InterNetwork;",
-      "Expires" : "-1",
-      "x-ms-request-id" : "b44a382c-ad8e-48f4-8873-4b841be9c779",
-      "x-ms-keyvault-service-version" : "1.2.236.0",
-      "Body" : "{\"error\":{\"code\":\"KeyNotFound\",\"message\":\"Deleted Key not found: testKey6\"}}",
-      "Content-Type" : "application/json; charset=utf-8",
-      "X-Powered-By" : "ASP.NET"
-    },
-    "Exception" : null
-  }, {
-    "Method" : "GET",
-    "Uri" : "https://REDACTED.vault.azure.net/deletedkeys/testKey6?api-version=7.2",
-    "Headers" : {
-      "User-Agent" : "azsdk-java-client_name/client_version (11.0.6; Windows 10; 10.0)",
-      "Content-Type" : "application/json"
-    },
-    "Response" : {
-      "content-length" : "113",
-      "X-Content-Type-Options" : "nosniff",
-      "Pragma" : "no-cache",
-      "retry-after" : "0",
-      "StatusCode" : "404",
-      "Date" : "Fri, 23 Apr 2021 07:48:54 GMT",
-      "Strict-Transport-Security" : "max-age=31536000;includeSubDomains",
-      "Cache-Control" : "no-cache",
-      "x-ms-keyvault-region" : "westus",
-      "x-ms-keyvault-network-info" : "conn_type=Ipv4;addr=174.127.169.154;act_addr_fam=InterNetwork;",
-      "Expires" : "-1",
-      "x-ms-request-id" : "14deeaf3-41e7-46a1-8281-f59b63802a3e",
-      "x-ms-keyvault-service-version" : "1.2.236.0",
-      "Body" : "{\"error\":{\"code\":\"KeyNotFound\",\"message\":\"Deleted Key not found: testKey6\"}}",
-      "Content-Type" : "application/json; charset=utf-8",
-      "X-Powered-By" : "ASP.NET"
-    },
-    "Exception" : null
-  }, {
-    "Method" : "GET",
-    "Uri" : "https://REDACTED.vault.azure.net/deletedkeys/testKey6?api-version=7.2",
-    "Headers" : {
-      "User-Agent" : "azsdk-java-client_name/client_version (11.0.6; Windows 10; 10.0)",
-      "Content-Type" : "application/json"
-    },
-    "Response" : {
-      "content-length" : "903",
-=======
+    "Uri" : "https://REDACTED.vault.azure.net/deletedkeys/testkey6788021f9?api-version=7.2",
+    "Headers" : {
+      "User-Agent" : "azsdk-java-client_name/client_version (11.0.6; Windows 10; 10.0)",
+      "Content-Type" : "application/json"
+    },
+    "Response" : {
       "content-length" : "858",
->>>>>>> a9ae08ca
       "X-Content-Type-Options" : "nosniff",
       "Pragma" : "no-cache",
       "retry-after" : "0",
@@ -501,11 +183,7 @@
     "Exception" : null
   }, {
     "Method" : "GET",
-<<<<<<< HEAD
-    "Uri" : "https://REDACTED.vault.azure.net/deletedkeys/testKey6?api-version=7.2",
-=======
-    "Uri" : "https://REDACTED.vault.azure.net/deletedkeys/testkey6788021f9?api-version=7.3-preview",
->>>>>>> a9ae08ca
+    "Uri" : "https://REDACTED.vault.azure.net/deletedkeys/testkey6788021f9?api-version=7.2",
     "Headers" : {
       "User-Agent" : "azsdk-java-client_name/client_version (11.0.6; Windows 10; 10.0)",
       "Content-Type" : "application/json"
