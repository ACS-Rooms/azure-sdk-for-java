--- conflicted
+++ resolved
@@ -1,114 +1,6 @@
 {
   "networkCallRecords" : [ {
     "Method" : "POST",
-<<<<<<< HEAD
-    "Uri" : "https://azure-sdk-java-key-vault.vault.azure.net/keys/testKey1/create?api-version=7.0",
-    "Headers" : {
-      "User-Agent" : "azsdk-java-Azure-Keyvault/1.0.0-SNAPSHOT 1.8.0_191; Mac OS X 10.12",
-      "Content-Type" : "application/json"
-    },
-    "Response" : {
-      "date" : "Mon, 24 Jun 2019 08:08:06 GMT",
-      "server" : "Microsoft-IIS/10.0",
-      "content-length" : "684",
-      "expires" : "-1",
-      "x-aspnet-version" : "4.0.30319",
-      "retry-after" : "0",
-      "StatusCode" : "200",
-      "pragma" : "no-cache",
-      "strict-transport-security" : "max-age=31536000;includeSubDomains",
-      "x-content-type-options" : "nosniff",
-      "x-powered-by" : "ASP.NET",
-      "content-type" : "application/json; charset=utf-8",
-      "x-ms-keyvault-region" : "eastus2",
-      "x-ms-keyvault-network-info" : "addr=172.103.233.167;act_addr_fam=InterNetwork;",
-      "cache-control" : "no-cache",
-      "x-ms-request-id" : "c924709d-7574-483a-b111-f2fd8a843deb",
-      "x-ms-keyvault-service-version" : "1.1.0.866",
-      "Body" : "{\"key\":{\"kid\":\"https://azure-sdk-java-key-vault.vault.azure.net/keys/testKey1/6b40de998bc64b28a580e4c74118abae\",\"kty\":\"RSA\",\"key_ops\":[\"encrypt\",\"decrypt\",\"sign\",\"verify\",\"wrapKey\",\"unwrapKey\"],\"n\":\"poHxEi81zqCgh8qHVwf34uY2SKqt6sBf4YLop7NV0KJwFeVtTteSCLOwblm59JO5ZEx8YSsieS6H3IAlyaLba7wRLDmi1cq74kb9LW1HMkl8qT90Sfgc2QDYhBX30ncjnIY_WrZiPskvk9RW8GdYQlI8C1E6HFVSJnpSE2JDlwAfzyVIzlY4sO556g2TShXVnmRQ8brspyzg2iRnAb3KGR0sjKG0mafoJ-YXTwq0tSV8PBDpdSNadJmWDcCdR1RKZcZzwXOyNrreXJiI857skAmIM_b5ms_OJj6vq01mny4MYvX-mVpIJUQX1zgfo5yGe1t-XamADzZ7kleEmi-TKw\",\"e\":\"AQAB\"},\"attributes\":{\"enabled\":true,\"exp\":2537049600,\"created\":1561363687,\"updated\":1561363687,\"recoveryLevel\":\"Recoverable+Purgeable\"}}"
-    }
-  }, {
-    "Method" : "GET",
-    "Uri" : "https://azure-sdk-java-key-vault.vault.azure.net/keys/testKey1/?api-version=7.0",
-    "Headers" : {
-      "User-Agent" : "azsdk-java-Azure-Keyvault/1.0.0-SNAPSHOT 1.8.0_191; Mac OS X 10.12",
-      "Content-Type" : "application/json"
-    },
-    "Response" : {
-      "date" : "Mon, 24 Jun 2019 08:08:09 GMT",
-      "server" : "Microsoft-IIS/10.0",
-      "content-length" : "684",
-      "expires" : "-1",
-      "x-aspnet-version" : "4.0.30319",
-      "retry-after" : "0",
-      "StatusCode" : "200",
-      "pragma" : "no-cache",
-      "strict-transport-security" : "max-age=31536000;includeSubDomains",
-      "x-content-type-options" : "nosniff",
-      "x-powered-by" : "ASP.NET",
-      "content-type" : "application/json; charset=utf-8",
-      "x-ms-keyvault-region" : "eastus2",
-      "x-ms-keyvault-network-info" : "addr=172.103.233.167;act_addr_fam=InterNetwork;",
-      "cache-control" : "no-cache",
-      "x-ms-request-id" : "20bc8c8d-9cc8-4da4-87f0-3a3e796e6277",
-      "x-ms-keyvault-service-version" : "1.1.0.866",
-      "Body" : "{\"key\":{\"kid\":\"https://azure-sdk-java-key-vault.vault.azure.net/keys/testKey1/6b40de998bc64b28a580e4c74118abae\",\"kty\":\"RSA\",\"key_ops\":[\"encrypt\",\"decrypt\",\"sign\",\"verify\",\"wrapKey\",\"unwrapKey\"],\"n\":\"poHxEi81zqCgh8qHVwf34uY2SKqt6sBf4YLop7NV0KJwFeVtTteSCLOwblm59JO5ZEx8YSsieS6H3IAlyaLba7wRLDmi1cq74kb9LW1HMkl8qT90Sfgc2QDYhBX30ncjnIY_WrZiPskvk9RW8GdYQlI8C1E6HFVSJnpSE2JDlwAfzyVIzlY4sO556g2TShXVnmRQ8brspyzg2iRnAb3KGR0sjKG0mafoJ-YXTwq0tSV8PBDpdSNadJmWDcCdR1RKZcZzwXOyNrreXJiI857skAmIM_b5ms_OJj6vq01mny4MYvX-mVpIJUQX1zgfo5yGe1t-XamADzZ7kleEmi-TKw\",\"e\":\"AQAB\"},\"attributes\":{\"enabled\":true,\"exp\":2537049600,\"created\":1561363687,\"updated\":1561363687,\"recoveryLevel\":\"Recoverable+Purgeable\"}}"
-    }
-  }, {
-    "Method" : "PATCH",
-    "Uri" : "https://azure-sdk-java-key-vault.vault.azure.net/keys/testKey1/6b40de998bc64b28a580e4c74118abae?api-version=7.0",
-    "Headers" : {
-      "User-Agent" : "azsdk-java-Azure-Keyvault/1.0.0-SNAPSHOT 1.8.0_191; Mac OS X 10.12",
-      "Content-Type" : "application/json"
-    },
-    "Response" : {
-      "date" : "Mon, 24 Jun 2019 08:08:09 GMT",
-      "server" : "Microsoft-IIS/10.0",
-      "content-length" : "684",
-      "expires" : "-1",
-      "x-aspnet-version" : "4.0.30319",
-      "retry-after" : "0",
-      "StatusCode" : "200",
-      "pragma" : "no-cache",
-      "strict-transport-security" : "max-age=31536000;includeSubDomains",
-      "x-content-type-options" : "nosniff",
-      "x-powered-by" : "ASP.NET",
-      "content-type" : "application/json; charset=utf-8",
-      "x-ms-keyvault-region" : "eastus2",
-      "x-ms-keyvault-network-info" : "addr=172.103.233.167;act_addr_fam=InterNetwork;",
-      "cache-control" : "no-cache",
-      "x-ms-request-id" : "324af03c-873f-4b1a-8724-e149cebd9e63",
-      "x-ms-keyvault-service-version" : "1.1.0.866",
-      "Body" : "{\"key\":{\"kid\":\"https://azure-sdk-java-key-vault.vault.azure.net/keys/testKey1/6b40de998bc64b28a580e4c74118abae\",\"kty\":\"RSA\",\"key_ops\":[\"encrypt\",\"decrypt\",\"sign\",\"verify\",\"wrapKey\",\"unwrapKey\"],\"n\":\"poHxEi81zqCgh8qHVwf34uY2SKqt6sBf4YLop7NV0KJwFeVtTteSCLOwblm59JO5ZEx8YSsieS6H3IAlyaLba7wRLDmi1cq74kb9LW1HMkl8qT90Sfgc2QDYhBX30ncjnIY_WrZiPskvk9RW8GdYQlI8C1E6HFVSJnpSE2JDlwAfzyVIzlY4sO556g2TShXVnmRQ8brspyzg2iRnAb3KGR0sjKG0mafoJ-YXTwq0tSV8PBDpdSNadJmWDcCdR1RKZcZzwXOyNrreXJiI857skAmIM_b5ms_OJj6vq01mny4MYvX-mVpIJUQX1zgfo5yGe1t-XamADzZ7kleEmi-TKw\",\"e\":\"AQAB\"},\"attributes\":{\"enabled\":true,\"exp\":2852668800,\"created\":1561363687,\"updated\":1561363689,\"recoveryLevel\":\"Recoverable+Purgeable\"}}"
-    }
-  }, {
-    "Method" : "GET",
-    "Uri" : "https://azure-sdk-java-key-vault.vault.azure.net/keys/testKey1/?api-version=7.0",
-    "Headers" : {
-      "User-Agent" : "azsdk-java-Azure-Keyvault/1.0.0-SNAPSHOT 1.8.0_191; Mac OS X 10.12",
-      "Content-Type" : "application/json"
-    },
-    "Response" : {
-      "date" : "Mon, 24 Jun 2019 08:08:09 GMT",
-      "server" : "Microsoft-IIS/10.0",
-      "content-length" : "684",
-      "expires" : "-1",
-      "x-aspnet-version" : "4.0.30319",
-      "retry-after" : "0",
-      "StatusCode" : "200",
-      "pragma" : "no-cache",
-      "strict-transport-security" : "max-age=31536000;includeSubDomains",
-      "x-content-type-options" : "nosniff",
-      "x-powered-by" : "ASP.NET",
-      "content-type" : "application/json; charset=utf-8",
-      "x-ms-keyvault-region" : "eastus2",
-      "x-ms-keyvault-network-info" : "addr=172.103.233.167;act_addr_fam=InterNetwork;",
-      "cache-control" : "no-cache",
-      "x-ms-request-id" : "2ca6f34a-ef9f-4b91-ad81-a4d2c197e6f0",
-      "x-ms-keyvault-service-version" : "1.1.0.866",
-      "Body" : "{\"key\":{\"kid\":\"https://azure-sdk-java-key-vault.vault.azure.net/keys/testKey1/6b40de998bc64b28a580e4c74118abae\",\"kty\":\"RSA\",\"key_ops\":[\"encrypt\",\"decrypt\",\"sign\",\"verify\",\"wrapKey\",\"unwrapKey\"],\"n\":\"poHxEi81zqCgh8qHVwf34uY2SKqt6sBf4YLop7NV0KJwFeVtTteSCLOwblm59JO5ZEx8YSsieS6H3IAlyaLba7wRLDmi1cq74kb9LW1HMkl8qT90Sfgc2QDYhBX30ncjnIY_WrZiPskvk9RW8GdYQlI8C1E6HFVSJnpSE2JDlwAfzyVIzlY4sO556g2TShXVnmRQ8brspyzg2iRnAb3KGR0sjKG0mafoJ-YXTwq0tSV8PBDpdSNadJmWDcCdR1RKZcZzwXOyNrreXJiI857skAmIM_b5ms_OJj6vq01mny4MYvX-mVpIJUQX1zgfo5yGe1t-XamADzZ7kleEmi-TKw\",\"e\":\"AQAB\"},\"attributes\":{\"enabled\":true,\"exp\":2852668800,\"created\":1561363687,\"updated\":1561363689,\"recoveryLevel\":\"Recoverable+Purgeable\"}}"
-    }
-=======
     "Uri" : "https://REDACTED.vault.azure.net/keys/testKey1/create?api-version=7.1",
     "Headers" : {
       "User-Agent" : "azsdk-java-client_name/client_version (11.0.6; Windows 10; 10.0)",
@@ -215,7 +107,6 @@
       "Content-Type" : "application/json; charset=utf-8"
     },
     "Exception" : null
->>>>>>> d795fdaf
   } ],
   "variables" : [ ]
 }