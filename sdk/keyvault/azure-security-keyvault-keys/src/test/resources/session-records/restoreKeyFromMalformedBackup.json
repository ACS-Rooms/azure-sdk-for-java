{
  "networkCallRecords" : [ {
    "Method" : "POST",
<<<<<<< HEAD
    "Uri" : "https://azure-sdk-java-key-vault.vault.azure.net/keys/restore?api-version=7.0",
    "Headers" : {
      "User-Agent" : "azsdk-java-Azure-Keyvault/1.0.0-SNAPSHOT 1.8.0_191; Mac OS X 10.12",
      "Content-Type" : "application/json"
    },
    "Response" : {
      "date" : "Mon, 24 Jun 2019 08:17:10 GMT",
      "content-length" : "78",
      "server" : "Microsoft-IIS/10.0",
      "expires" : "-1",
      "x-aspnet-version" : "4.0.30319",
      "retry-after" : "0",
      "StatusCode" : "400",
      "pragma" : "no-cache",
      "strict-transport-security" : "max-age=31536000;includeSubDomains",
      "x-content-type-options" : "nosniff",
      "x-powered-by" : "ASP.NET",
      "content-type" : "application/json; charset=utf-8",
      "x-ms-keyvault-region" : "eastus2",
      "x-ms-keyvault-network-info" : "addr=172.103.233.167;act_addr_fam=InterNetwork;",
      "cache-control" : "no-cache",
      "x-ms-request-id" : "3bdbc6ca-128d-420e-856e-b89623e5eb52",
      "x-ms-keyvault-service-version" : "1.1.0.866",
      "Body" : "{\"error\":{\"code\":\"Malformed backup blob\",\"message\":\"Backup blob is corrupt.\"}}"
    }
=======
    "Uri" : "https://REDACTED.vault.azure.net/keys/restore?api-version=7.1",
    "Headers" : {
      "User-Agent" : "azsdk-java-client_name/client_version (11.0.6; Windows 10; 10.0)",
      "Content-Type" : "application/json"
    },
    "Response" : {
      "X-Content-Type-Options" : "nosniff",
      "Pragma" : "no-cache",
      "retry-after" : "0",
      "StatusCode" : "400",
      "Date" : "Tue, 04 Aug 2020 02:49:17 GMT",
      "Strict-Transport-Security" : "max-age=31536000;includeSubDomains",
      "Cache-Control" : "no-cache",
      "X-AspNet-Version" : "4.0.30319",
      "x-ms-keyvault-region" : "westus",
      "x-ms-keyvault-network-info" : "conn_type=Ipv4;addr=174.127.169.154;act_addr_fam=InterNetwork;",
      "Expires" : "-1",
      "Content-Length" : "78",
      "x-ms-request-id" : "6960317f-70c8-4810-9431-1b19046f2332",
      "x-ms-keyvault-service-version" : "1.1.10.0",
      "Body" : "{\"error\":{\"code\":\"Malformed backup blob\",\"message\":\"Backup blob is corrupt.\"}}",
      "X-Powered-By" : "ASP.NET",
      "Content-Type" : "application/json; charset=utf-8"
    },
    "Exception" : null
>>>>>>> d795fdaf
  } ],
  "variables" : [ ]
}<|MERGE_RESOLUTION|>--- conflicted
+++ resolved
@@ -1,33 +1,6 @@
 {
   "networkCallRecords" : [ {
     "Method" : "POST",
-<<<<<<< HEAD
-    "Uri" : "https://azure-sdk-java-key-vault.vault.azure.net/keys/restore?api-version=7.0",
-    "Headers" : {
-      "User-Agent" : "azsdk-java-Azure-Keyvault/1.0.0-SNAPSHOT 1.8.0_191; Mac OS X 10.12",
-      "Content-Type" : "application/json"
-    },
-    "Response" : {
-      "date" : "Mon, 24 Jun 2019 08:17:10 GMT",
-      "content-length" : "78",
-      "server" : "Microsoft-IIS/10.0",
-      "expires" : "-1",
-      "x-aspnet-version" : "4.0.30319",
-      "retry-after" : "0",
-      "StatusCode" : "400",
-      "pragma" : "no-cache",
-      "strict-transport-security" : "max-age=31536000;includeSubDomains",
-      "x-content-type-options" : "nosniff",
-      "x-powered-by" : "ASP.NET",
-      "content-type" : "application/json; charset=utf-8",
-      "x-ms-keyvault-region" : "eastus2",
-      "x-ms-keyvault-network-info" : "addr=172.103.233.167;act_addr_fam=InterNetwork;",
-      "cache-control" : "no-cache",
-      "x-ms-request-id" : "3bdbc6ca-128d-420e-856e-b89623e5eb52",
-      "x-ms-keyvault-service-version" : "1.1.0.866",
-      "Body" : "{\"error\":{\"code\":\"Malformed backup blob\",\"message\":\"Backup blob is corrupt.\"}}"
-    }
-=======
     "Uri" : "https://REDACTED.vault.azure.net/keys/restore?api-version=7.1",
     "Headers" : {
       "User-Agent" : "azsdk-java-client_name/client_version (11.0.6; Windows 10; 10.0)",
@@ -53,7 +26,6 @@
       "Content-Type" : "application/json; charset=utf-8"
     },
     "Exception" : null
->>>>>>> d795fdaf
   } ],
   "variables" : [ ]
 }