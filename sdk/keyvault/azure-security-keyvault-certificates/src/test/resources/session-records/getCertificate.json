--- conflicted
+++ resolved
@@ -1,42 +1,20 @@
 {
   "networkCallRecords" : [ {
     "Method" : "POST",
-<<<<<<< HEAD
-    "Uri" : "https://cameravault.vault.azure.net/certificates/testCertificate4/create?api-version=7.0",
-    "Headers" : {
-      "User-Agent" : "azsdk-java-Azure-Keyvault/4.0.0-beta.6 (11.0.5; Mac OS X 10.14.3)",
-=======
     "Uri" : "https://REDACTED.vault.azure.net/certificates/testCertificate4/create?api-version=7.1",
     "Headers" : {
       "User-Agent" : "azsdk-java-client_name/client_version (11.0.6; Windows 10; 10.0)",
->>>>>>> d795fdaf
       "Content-Type" : "application/json"
     },
     "Response" : {
       "X-Content-Type-Options" : "nosniff",
       "Pragma" : "no-cache",
       "StatusCode" : "202",
-<<<<<<< HEAD
-      "Date" : "Tue, 03 Dec 2019 13:10:41 GMT",
-=======
       "Date" : "Tue, 04 Aug 2020 00:49:17 GMT",
->>>>>>> d795fdaf
-      "Strict-Transport-Security" : "max-age=31536000;includeSubDomains",
-      "Retry-After" : "0",
-      "Cache-Control" : "no-cache",
-      "X-AspNet-Version" : "4.0.30319",
-<<<<<<< HEAD
-      "x-ms-keyvault-region" : "centralus",
-      "x-ms-keyvault-network-info" : "addr=182.68.240.118;act_addr_fam=InterNetwork;",
-      "Expires" : "-1",
-      "Content-Length" : "845",
-      "x-ms-request-id" : "fd6bffb7-158f-4589-ae22-345c6f7677d8",
-      "x-ms-keyvault-service-version" : "1.1.0.883",
-      "Body" : "{\"id\":\"https://cameravault.vault.azure.net/certificates/testCertificate4/pending\",\"issuer\":{\"name\":\"Self\"},\"csr\":\"MIIBVjCB3AIBADASMRAwDgYDVQQDEwdkZWZhdWx0MHYwEAYHKoZIzj0CAQYFK4EEACIDYgAEQos/GJAzzpSjc9NPVk2SysHrnvAY4E3Hn3GoEo6wgdijwWCPaS6zawqJKPoQ7cx4xndbkZGIp5CXln9lWrQMqQc3ZM9WPGzoAPKZm0mSdy2BTNr3gcJP58p6c2qMQjKToEswSQYJKoZIhvcNAQkOMTwwOjAOBgNVHQ8BAf8EBAMCAgwwHQYDVR0lBBYwFAYIKwYBBQUHAwEGCCsGAQUFBwMCMAkGA1UdEwQCMAAwCgYIKoZIzj0EAwMDaQAwZgIxAI6T0e9gN8MGWs1xQoVhHvNZo2wEln8U5odgs8tDUeQviuG8rNh8RNhs0xVkNF7YPgIxANIY/3xKrC9Ilb5vE5QjapXAuQMdZ+HRxee93LRFOpTCP5skDX5ATWT27WiI8bxftg==\",\"cancellation_requested\":false,\"status\":\"inProgress\",\"status_details\":\"Pending certificate created. Certificate request is in progress. This may take some time based on the issuer provider. Please check again later.\",\"request_id\":\"3e3d40a81b11417da396079435ede974\"}",
-      "X-Powered-By" : "ASP.NET",
-      "Content-Type" : "application/json; charset=utf-8",
-      "Location" : "https://cameravault.vault.azure.net/certificates/testCertificate4/pending?api-version=7.0&request_id=3e3d40a81b11417da396079435ede974"
-=======
+      "Strict-Transport-Security" : "max-age=31536000;includeSubDomains",
+      "Retry-After" : "0",
+      "Cache-Control" : "no-cache",
+      "X-AspNet-Version" : "4.0.30319",
       "x-ms-keyvault-region" : "westus",
       "x-ms-keyvault-network-info" : "conn_type=Ipv4;addr=174.127.169.154;act_addr_fam=InterNetwork;",
       "Expires" : "-1",
@@ -47,44 +25,24 @@
       "X-Powered-By" : "ASP.NET",
       "Content-Type" : "application/json; charset=utf-8",
       "Location" : "https://azure-kv-tests2.vault.azure.net/certificates/testCertificate4/pending?api-version=7.1&request_id=30772809046d492fb0930f8c466fb19e"
->>>>>>> d795fdaf
-    },
-    "Exception" : null
-  }, {
-    "Method" : "GET",
-<<<<<<< HEAD
-    "Uri" : "https://cameravault.vault.azure.net/certificates/testCertificate4/pending?api-version=7.0",
-    "Headers" : {
-      "User-Agent" : "azsdk-java-Azure-Keyvault/4.0.0-beta.6 (11.0.5; Mac OS X 10.14.3)",
-=======
-    "Uri" : "https://REDACTED.vault.azure.net/certificates/testCertificate4/pending?api-version=7.1",
-    "Headers" : {
-      "User-Agent" : "azsdk-java-client_name/client_version (11.0.6; Windows 10; 10.0)",
->>>>>>> d795fdaf
-      "Content-Type" : "application/json"
-    },
-    "Response" : {
-      "X-Content-Type-Options" : "nosniff",
-      "Pragma" : "no-cache",
-      "StatusCode" : "200",
-<<<<<<< HEAD
-      "Date" : "Tue, 03 Dec 2019 13:10:43 GMT",
-=======
+    },
+    "Exception" : null
+  }, {
+    "Method" : "GET",
+    "Uri" : "https://REDACTED.vault.azure.net/certificates/testCertificate4/pending?api-version=7.1",
+    "Headers" : {
+      "User-Agent" : "azsdk-java-client_name/client_version (11.0.6; Windows 10; 10.0)",
+      "Content-Type" : "application/json"
+    },
+    "Response" : {
+      "X-Content-Type-Options" : "nosniff",
+      "Pragma" : "no-cache",
+      "StatusCode" : "200",
       "Date" : "Tue, 04 Aug 2020 00:49:18 GMT",
->>>>>>> d795fdaf
-      "Strict-Transport-Security" : "max-age=31536000;includeSubDomains",
-      "Retry-After" : "0",
-      "Cache-Control" : "no-cache",
-      "X-AspNet-Version" : "4.0.30319",
-<<<<<<< HEAD
-      "x-ms-keyvault-region" : "centralus",
-      "x-ms-keyvault-network-info" : "addr=182.68.240.118;act_addr_fam=InterNetwork;",
-      "Expires" : "-1",
-      "Content-Length" : "845",
-      "x-ms-request-id" : "3d3342c2-36f6-4b85-ab9a-d9567749c0e0",
-      "x-ms-keyvault-service-version" : "1.1.0.883",
-      "Body" : "{\"id\":\"https://cameravault.vault.azure.net/certificates/testCertificate4/pending\",\"issuer\":{\"name\":\"Self\"},\"csr\":\"MIIBVjCB3AIBADASMRAwDgYDVQQDEwdkZWZhdWx0MHYwEAYHKoZIzj0CAQYFK4EEACIDYgAEQos/GJAzzpSjc9NPVk2SysHrnvAY4E3Hn3GoEo6wgdijwWCPaS6zawqJKPoQ7cx4xndbkZGIp5CXln9lWrQMqQc3ZM9WPGzoAPKZm0mSdy2BTNr3gcJP58p6c2qMQjKToEswSQYJKoZIhvcNAQkOMTwwOjAOBgNVHQ8BAf8EBAMCAgwwHQYDVR0lBBYwFAYIKwYBBQUHAwEGCCsGAQUFBwMCMAkGA1UdEwQCMAAwCgYIKoZIzj0EAwMDaQAwZgIxAI6T0e9gN8MGWs1xQoVhHvNZo2wEln8U5odgs8tDUeQviuG8rNh8RNhs0xVkNF7YPgIxANIY/3xKrC9Ilb5vE5QjapXAuQMdZ+HRxee93LRFOpTCP5skDX5ATWT27WiI8bxftg==\",\"cancellation_requested\":false,\"status\":\"inProgress\",\"status_details\":\"Pending certificate created. Certificate request is in progress. This may take some time based on the issuer provider. Please check again later.\",\"request_id\":\"3e3d40a81b11417da396079435ede974\"}",
-=======
+      "Strict-Transport-Security" : "max-age=31536000;includeSubDomains",
+      "Retry-After" : "0",
+      "Cache-Control" : "no-cache",
+      "X-AspNet-Version" : "4.0.30319",
       "x-ms-keyvault-region" : "westus",
       "x-ms-keyvault-network-info" : "conn_type=Ipv4;addr=174.127.169.154;act_addr_fam=InterNetwork;",
       "Expires" : "-1",
@@ -92,46 +50,26 @@
       "x-ms-request-id" : "b82acd1c-c80c-4af7-86cb-722fc50823a3",
       "x-ms-keyvault-service-version" : "1.1.10.0",
       "Body" : "{\"id\":\"https://azure-kv-tests2.vault.azure.net/certificates/testCertificate4/pending\",\"issuer\":{\"name\":\"Self\"},\"csr\":\"MIIBVTCB3AIBADASMRAwDgYDVQQDEwdkZWZhdWx0MHYwEAYHKoZIzj0CAQYFK4EEACIDYgAEhaS9lL2vmfSwdJosqx/rg8c81rMbFf9XR2N6KUs/mvVlKAPG6Oum8cRq/EupaP8d5nKlYmM5Id48JG4NbFfoXHBXoMNb+AGb2Xa+pbtpF++11LOhvhMJeawzn0vCmdmloEswSQYJKoZIhvcNAQkOMTwwOjAOBgNVHQ8BAf8EBAMCAgwwHQYDVR0lBBYwFAYIKwYBBQUHAwEGCCsGAQUFBwMCMAkGA1UdEwQCMAAwCgYIKoZIzj0EAwMDaAAwZQIxAIJKFsCJcLJ9ayrIBDDDB4SnKNJoOsKh0GVvRUnz5JNoKTMtKCeUk0RT5N/RK7ha2QIwTNJhh5yp/UyoJNyGrQ09osKA/Vci9e2CDAbwJNrEeTbByrjcASbiLw5UcxlejcWP\",\"cancellation_requested\":false,\"status\":\"inProgress\",\"status_details\":\"Pending certificate created. Certificate request is in progress. This may take some time based on the issuer provider. Please check again later.\",\"request_id\":\"30772809046d492fb0930f8c466fb19e\"}",
->>>>>>> d795fdaf
-      "X-Powered-By" : "ASP.NET",
-      "Content-Type" : "application/json; charset=utf-8"
-    },
-    "Exception" : null
-  }, {
-    "Method" : "GET",
-<<<<<<< HEAD
-    "Uri" : "https://cameravault.vault.azure.net/certificates/testCertificate4/pending?api-version=7.0",
-    "Headers" : {
-      "User-Agent" : "azsdk-java-Azure-Keyvault/4.0.0-beta.6 (11.0.5; Mac OS X 10.14.3)",
-=======
-    "Uri" : "https://REDACTED.vault.azure.net/certificates/testCertificate4/pending?api-version=7.1",
-    "Headers" : {
-      "User-Agent" : "azsdk-java-client_name/client_version (11.0.6; Windows 10; 10.0)",
->>>>>>> d795fdaf
-      "Content-Type" : "application/json"
-    },
-    "Response" : {
-      "X-Content-Type-Options" : "nosniff",
-      "Pragma" : "no-cache",
-      "StatusCode" : "200",
-<<<<<<< HEAD
-      "Date" : "Tue, 03 Dec 2019 13:10:44 GMT",
-=======
+      "X-Powered-By" : "ASP.NET",
+      "Content-Type" : "application/json; charset=utf-8"
+    },
+    "Exception" : null
+  }, {
+    "Method" : "GET",
+    "Uri" : "https://REDACTED.vault.azure.net/certificates/testCertificate4/pending?api-version=7.1",
+    "Headers" : {
+      "User-Agent" : "azsdk-java-client_name/client_version (11.0.6; Windows 10; 10.0)",
+      "Content-Type" : "application/json"
+    },
+    "Response" : {
+      "X-Content-Type-Options" : "nosniff",
+      "Pragma" : "no-cache",
+      "StatusCode" : "200",
       "Date" : "Tue, 04 Aug 2020 00:49:19 GMT",
->>>>>>> d795fdaf
-      "Strict-Transport-Security" : "max-age=31536000;includeSubDomains",
-      "Retry-After" : "0",
-      "Cache-Control" : "no-cache",
-      "X-AspNet-Version" : "4.0.30319",
-<<<<<<< HEAD
-      "x-ms-keyvault-region" : "centralus",
-      "x-ms-keyvault-network-info" : "addr=182.68.240.118;act_addr_fam=InterNetwork;",
-      "Expires" : "-1",
-      "Content-Length" : "845",
-      "x-ms-request-id" : "9d080f51-a6ad-4c70-91f8-d8217669e95a",
-      "x-ms-keyvault-service-version" : "1.1.0.883",
-      "Body" : "{\"id\":\"https://cameravault.vault.azure.net/certificates/testCertificate4/pending\",\"issuer\":{\"name\":\"Self\"},\"csr\":\"MIIBVjCB3AIBADASMRAwDgYDVQQDEwdkZWZhdWx0MHYwEAYHKoZIzj0CAQYFK4EEACIDYgAEQos/GJAzzpSjc9NPVk2SysHrnvAY4E3Hn3GoEo6wgdijwWCPaS6zawqJKPoQ7cx4xndbkZGIp5CXln9lWrQMqQc3ZM9WPGzoAPKZm0mSdy2BTNr3gcJP58p6c2qMQjKToEswSQYJKoZIhvcNAQkOMTwwOjAOBgNVHQ8BAf8EBAMCAgwwHQYDVR0lBBYwFAYIKwYBBQUHAwEGCCsGAQUFBwMCMAkGA1UdEwQCMAAwCgYIKoZIzj0EAwMDaQAwZgIxAI6T0e9gN8MGWs1xQoVhHvNZo2wEln8U5odgs8tDUeQviuG8rNh8RNhs0xVkNF7YPgIxANIY/3xKrC9Ilb5vE5QjapXAuQMdZ+HRxee93LRFOpTCP5skDX5ATWT27WiI8bxftg==\",\"cancellation_requested\":false,\"status\":\"inProgress\",\"status_details\":\"Pending certificate created. Certificate request is in progress. This may take some time based on the issuer provider. Please check again later.\",\"request_id\":\"3e3d40a81b11417da396079435ede974\"}",
-=======
+      "Strict-Transport-Security" : "max-age=31536000;includeSubDomains",
+      "Retry-After" : "0",
+      "Cache-Control" : "no-cache",
+      "X-AspNet-Version" : "4.0.30319",
       "x-ms-keyvault-region" : "westus",
       "x-ms-keyvault-network-info" : "conn_type=Ipv4;addr=174.127.169.154;act_addr_fam=InterNetwork;",
       "Expires" : "-1",
@@ -139,46 +77,26 @@
       "x-ms-request-id" : "7938e8fa-a3a3-411a-aec9-9d63a952739a",
       "x-ms-keyvault-service-version" : "1.1.10.0",
       "Body" : "{\"id\":\"https://azure-kv-tests2.vault.azure.net/certificates/testCertificate4/pending\",\"issuer\":{\"name\":\"Self\"},\"csr\":\"MIIBVTCB3AIBADASMRAwDgYDVQQDEwdkZWZhdWx0MHYwEAYHKoZIzj0CAQYFK4EEACIDYgAEhaS9lL2vmfSwdJosqx/rg8c81rMbFf9XR2N6KUs/mvVlKAPG6Oum8cRq/EupaP8d5nKlYmM5Id48JG4NbFfoXHBXoMNb+AGb2Xa+pbtpF++11LOhvhMJeawzn0vCmdmloEswSQYJKoZIhvcNAQkOMTwwOjAOBgNVHQ8BAf8EBAMCAgwwHQYDVR0lBBYwFAYIKwYBBQUHAwEGCCsGAQUFBwMCMAkGA1UdEwQCMAAwCgYIKoZIzj0EAwMDaAAwZQIxAIJKFsCJcLJ9ayrIBDDDB4SnKNJoOsKh0GVvRUnz5JNoKTMtKCeUk0RT5N/RK7ha2QIwTNJhh5yp/UyoJNyGrQ09osKA/Vci9e2CDAbwJNrEeTbByrjcASbiLw5UcxlejcWP\",\"cancellation_requested\":false,\"status\":\"inProgress\",\"status_details\":\"Pending certificate created. Certificate request is in progress. This may take some time based on the issuer provider. Please check again later.\",\"request_id\":\"30772809046d492fb0930f8c466fb19e\"}",
->>>>>>> d795fdaf
-      "X-Powered-By" : "ASP.NET",
-      "Content-Type" : "application/json; charset=utf-8"
-    },
-    "Exception" : null
-  }, {
-    "Method" : "GET",
-<<<<<<< HEAD
-    "Uri" : "https://cameravault.vault.azure.net/certificates/testCertificate4/pending?api-version=7.0",
-    "Headers" : {
-      "User-Agent" : "azsdk-java-Azure-Keyvault/4.0.0-beta.6 (11.0.5; Mac OS X 10.14.3)",
-=======
-    "Uri" : "https://REDACTED.vault.azure.net/certificates/testCertificate4/pending?api-version=7.1",
-    "Headers" : {
-      "User-Agent" : "azsdk-java-client_name/client_version (11.0.6; Windows 10; 10.0)",
->>>>>>> d795fdaf
-      "Content-Type" : "application/json"
-    },
-    "Response" : {
-      "X-Content-Type-Options" : "nosniff",
-      "Pragma" : "no-cache",
-      "StatusCode" : "200",
-<<<<<<< HEAD
-      "Date" : "Tue, 03 Dec 2019 13:10:45 GMT",
-=======
+      "X-Powered-By" : "ASP.NET",
+      "Content-Type" : "application/json; charset=utf-8"
+    },
+    "Exception" : null
+  }, {
+    "Method" : "GET",
+    "Uri" : "https://REDACTED.vault.azure.net/certificates/testCertificate4/pending?api-version=7.1",
+    "Headers" : {
+      "User-Agent" : "azsdk-java-client_name/client_version (11.0.6; Windows 10; 10.0)",
+      "Content-Type" : "application/json"
+    },
+    "Response" : {
+      "X-Content-Type-Options" : "nosniff",
+      "Pragma" : "no-cache",
+      "StatusCode" : "200",
       "Date" : "Tue, 04 Aug 2020 00:49:19 GMT",
->>>>>>> d795fdaf
-      "Strict-Transport-Security" : "max-age=31536000;includeSubDomains",
-      "Retry-After" : "0",
-      "Cache-Control" : "no-cache",
-      "X-AspNet-Version" : "4.0.30319",
-<<<<<<< HEAD
-      "x-ms-keyvault-region" : "centralus",
-      "x-ms-keyvault-network-info" : "addr=182.68.240.118;act_addr_fam=InterNetwork;",
-      "Expires" : "-1",
-      "Content-Length" : "845",
-      "x-ms-request-id" : "30b64e9f-32c8-46fe-8d25-523b4ea22dea",
-      "x-ms-keyvault-service-version" : "1.1.0.883",
-      "Body" : "{\"id\":\"https://cameravault.vault.azure.net/certificates/testCertificate4/pending\",\"issuer\":{\"name\":\"Self\"},\"csr\":\"MIIBVjCB3AIBADASMRAwDgYDVQQDEwdkZWZhdWx0MHYwEAYHKoZIzj0CAQYFK4EEACIDYgAEQos/GJAzzpSjc9NPVk2SysHrnvAY4E3Hn3GoEo6wgdijwWCPaS6zawqJKPoQ7cx4xndbkZGIp5CXln9lWrQMqQc3ZM9WPGzoAPKZm0mSdy2BTNr3gcJP58p6c2qMQjKToEswSQYJKoZIhvcNAQkOMTwwOjAOBgNVHQ8BAf8EBAMCAgwwHQYDVR0lBBYwFAYIKwYBBQUHAwEGCCsGAQUFBwMCMAkGA1UdEwQCMAAwCgYIKoZIzj0EAwMDaQAwZgIxAI6T0e9gN8MGWs1xQoVhHvNZo2wEln8U5odgs8tDUeQviuG8rNh8RNhs0xVkNF7YPgIxANIY/3xKrC9Ilb5vE5QjapXAuQMdZ+HRxee93LRFOpTCP5skDX5ATWT27WiI8bxftg==\",\"cancellation_requested\":false,\"status\":\"inProgress\",\"status_details\":\"Pending certificate created. Certificate request is in progress. This may take some time based on the issuer provider. Please check again later.\",\"request_id\":\"3e3d40a81b11417da396079435ede974\"}",
-=======
+      "Strict-Transport-Security" : "max-age=31536000;includeSubDomains",
+      "Retry-After" : "0",
+      "Cache-Control" : "no-cache",
+      "X-AspNet-Version" : "4.0.30319",
       "x-ms-keyvault-region" : "westus",
       "x-ms-keyvault-network-info" : "conn_type=Ipv4;addr=174.127.169.154;act_addr_fam=InterNetwork;",
       "Expires" : "-1",
@@ -186,46 +104,26 @@
       "x-ms-request-id" : "b7b5ea71-be3f-426f-8924-d44cf37bef10",
       "x-ms-keyvault-service-version" : "1.1.10.0",
       "Body" : "{\"id\":\"https://azure-kv-tests2.vault.azure.net/certificates/testCertificate4/pending\",\"issuer\":{\"name\":\"Self\"},\"csr\":\"MIIBVTCB3AIBADASMRAwDgYDVQQDEwdkZWZhdWx0MHYwEAYHKoZIzj0CAQYFK4EEACIDYgAEhaS9lL2vmfSwdJosqx/rg8c81rMbFf9XR2N6KUs/mvVlKAPG6Oum8cRq/EupaP8d5nKlYmM5Id48JG4NbFfoXHBXoMNb+AGb2Xa+pbtpF++11LOhvhMJeawzn0vCmdmloEswSQYJKoZIhvcNAQkOMTwwOjAOBgNVHQ8BAf8EBAMCAgwwHQYDVR0lBBYwFAYIKwYBBQUHAwEGCCsGAQUFBwMCMAkGA1UdEwQCMAAwCgYIKoZIzj0EAwMDaAAwZQIxAIJKFsCJcLJ9ayrIBDDDB4SnKNJoOsKh0GVvRUnz5JNoKTMtKCeUk0RT5N/RK7ha2QIwTNJhh5yp/UyoJNyGrQ09osKA/Vci9e2CDAbwJNrEeTbByrjcASbiLw5UcxlejcWP\",\"cancellation_requested\":false,\"status\":\"inProgress\",\"status_details\":\"Pending certificate created. Certificate request is in progress. This may take some time based on the issuer provider. Please check again later.\",\"request_id\":\"30772809046d492fb0930f8c466fb19e\"}",
->>>>>>> d795fdaf
-      "X-Powered-By" : "ASP.NET",
-      "Content-Type" : "application/json; charset=utf-8"
-    },
-    "Exception" : null
-  }, {
-    "Method" : "GET",
-<<<<<<< HEAD
-    "Uri" : "https://cameravault.vault.azure.net/certificates/testCertificate4/pending?api-version=7.0",
-    "Headers" : {
-      "User-Agent" : "azsdk-java-Azure-Keyvault/4.0.0-beta.6 (11.0.5; Mac OS X 10.14.3)",
-=======
-    "Uri" : "https://REDACTED.vault.azure.net/certificates/testCertificate4/pending?api-version=7.1",
-    "Headers" : {
-      "User-Agent" : "azsdk-java-client_name/client_version (11.0.6; Windows 10; 10.0)",
->>>>>>> d795fdaf
-      "Content-Type" : "application/json"
-    },
-    "Response" : {
-      "X-Content-Type-Options" : "nosniff",
-      "Pragma" : "no-cache",
-      "StatusCode" : "200",
-<<<<<<< HEAD
-      "Date" : "Tue, 03 Dec 2019 13:10:47 GMT",
-=======
+      "X-Powered-By" : "ASP.NET",
+      "Content-Type" : "application/json; charset=utf-8"
+    },
+    "Exception" : null
+  }, {
+    "Method" : "GET",
+    "Uri" : "https://REDACTED.vault.azure.net/certificates/testCertificate4/pending?api-version=7.1",
+    "Headers" : {
+      "User-Agent" : "azsdk-java-client_name/client_version (11.0.6; Windows 10; 10.0)",
+      "Content-Type" : "application/json"
+    },
+    "Response" : {
+      "X-Content-Type-Options" : "nosniff",
+      "Pragma" : "no-cache",
+      "StatusCode" : "200",
       "Date" : "Tue, 04 Aug 2020 00:49:21 GMT",
->>>>>>> d795fdaf
-      "Strict-Transport-Security" : "max-age=31536000;includeSubDomains",
-      "Retry-After" : "0",
-      "Cache-Control" : "no-cache",
-      "X-AspNet-Version" : "4.0.30319",
-<<<<<<< HEAD
-      "x-ms-keyvault-region" : "centralus",
-      "x-ms-keyvault-network-info" : "addr=182.68.240.118;act_addr_fam=InterNetwork;",
-      "Expires" : "-1",
-      "Content-Length" : "845",
-      "x-ms-request-id" : "379107ef-d8dd-4e48-ac2b-419e6834e67f",
-      "x-ms-keyvault-service-version" : "1.1.0.883",
-      "Body" : "{\"id\":\"https://cameravault.vault.azure.net/certificates/testCertificate4/pending\",\"issuer\":{\"name\":\"Self\"},\"csr\":\"MIIBVjCB3AIBADASMRAwDgYDVQQDEwdkZWZhdWx0MHYwEAYHKoZIzj0CAQYFK4EEACIDYgAEQos/GJAzzpSjc9NPVk2SysHrnvAY4E3Hn3GoEo6wgdijwWCPaS6zawqJKPoQ7cx4xndbkZGIp5CXln9lWrQMqQc3ZM9WPGzoAPKZm0mSdy2BTNr3gcJP58p6c2qMQjKToEswSQYJKoZIhvcNAQkOMTwwOjAOBgNVHQ8BAf8EBAMCAgwwHQYDVR0lBBYwFAYIKwYBBQUHAwEGCCsGAQUFBwMCMAkGA1UdEwQCMAAwCgYIKoZIzj0EAwMDaQAwZgIxAI6T0e9gN8MGWs1xQoVhHvNZo2wEln8U5odgs8tDUeQviuG8rNh8RNhs0xVkNF7YPgIxANIY/3xKrC9Ilb5vE5QjapXAuQMdZ+HRxee93LRFOpTCP5skDX5ATWT27WiI8bxftg==\",\"cancellation_requested\":false,\"status\":\"inProgress\",\"status_details\":\"Pending certificate created. Certificate request is in progress. This may take some time based on the issuer provider. Please check again later.\",\"request_id\":\"3e3d40a81b11417da396079435ede974\"}",
-=======
+      "Strict-Transport-Security" : "max-age=31536000;includeSubDomains",
+      "Retry-After" : "0",
+      "Cache-Control" : "no-cache",
+      "X-AspNet-Version" : "4.0.30319",
       "x-ms-keyvault-region" : "westus",
       "x-ms-keyvault-network-info" : "conn_type=Ipv4;addr=174.127.169.154;act_addr_fam=InterNetwork;",
       "Expires" : "-1",
@@ -233,46 +131,26 @@
       "x-ms-request-id" : "516c95d5-884c-4775-b05e-0bfc13c086d2",
       "x-ms-keyvault-service-version" : "1.1.10.0",
       "Body" : "{\"id\":\"https://azure-kv-tests2.vault.azure.net/certificates/testCertificate4/pending\",\"issuer\":{\"name\":\"Self\"},\"csr\":\"MIIBVTCB3AIBADASMRAwDgYDVQQDEwdkZWZhdWx0MHYwEAYHKoZIzj0CAQYFK4EEACIDYgAEhaS9lL2vmfSwdJosqx/rg8c81rMbFf9XR2N6KUs/mvVlKAPG6Oum8cRq/EupaP8d5nKlYmM5Id48JG4NbFfoXHBXoMNb+AGb2Xa+pbtpF++11LOhvhMJeawzn0vCmdmloEswSQYJKoZIhvcNAQkOMTwwOjAOBgNVHQ8BAf8EBAMCAgwwHQYDVR0lBBYwFAYIKwYBBQUHAwEGCCsGAQUFBwMCMAkGA1UdEwQCMAAwCgYIKoZIzj0EAwMDaAAwZQIxAIJKFsCJcLJ9ayrIBDDDB4SnKNJoOsKh0GVvRUnz5JNoKTMtKCeUk0RT5N/RK7ha2QIwTNJhh5yp/UyoJNyGrQ09osKA/Vci9e2CDAbwJNrEeTbByrjcASbiLw5UcxlejcWP\",\"cancellation_requested\":false,\"status\":\"inProgress\",\"status_details\":\"Pending certificate created. Certificate request is in progress. This may take some time based on the issuer provider. Please check again later.\",\"request_id\":\"30772809046d492fb0930f8c466fb19e\"}",
->>>>>>> d795fdaf
-      "X-Powered-By" : "ASP.NET",
-      "Content-Type" : "application/json; charset=utf-8"
-    },
-    "Exception" : null
-  }, {
-    "Method" : "GET",
-<<<<<<< HEAD
-    "Uri" : "https://cameravault.vault.azure.net/certificates/testCertificate4/pending?api-version=7.0",
-    "Headers" : {
-      "User-Agent" : "azsdk-java-Azure-Keyvault/4.0.0-beta.6 (11.0.5; Mac OS X 10.14.3)",
-=======
-    "Uri" : "https://REDACTED.vault.azure.net/certificates/testCertificate4/pending?api-version=7.1",
-    "Headers" : {
-      "User-Agent" : "azsdk-java-client_name/client_version (11.0.6; Windows 10; 10.0)",
->>>>>>> d795fdaf
-      "Content-Type" : "application/json"
-    },
-    "Response" : {
-      "X-Content-Type-Options" : "nosniff",
-      "Pragma" : "no-cache",
-      "StatusCode" : "200",
-<<<<<<< HEAD
-      "Date" : "Tue, 03 Dec 2019 13:10:48 GMT",
-=======
+      "X-Powered-By" : "ASP.NET",
+      "Content-Type" : "application/json; charset=utf-8"
+    },
+    "Exception" : null
+  }, {
+    "Method" : "GET",
+    "Uri" : "https://REDACTED.vault.azure.net/certificates/testCertificate4/pending?api-version=7.1",
+    "Headers" : {
+      "User-Agent" : "azsdk-java-client_name/client_version (11.0.6; Windows 10; 10.0)",
+      "Content-Type" : "application/json"
+    },
+    "Response" : {
+      "X-Content-Type-Options" : "nosniff",
+      "Pragma" : "no-cache",
+      "StatusCode" : "200",
       "Date" : "Tue, 04 Aug 2020 00:49:22 GMT",
->>>>>>> d795fdaf
-      "Strict-Transport-Security" : "max-age=31536000;includeSubDomains",
-      "Retry-After" : "0",
-      "Cache-Control" : "no-cache",
-      "X-AspNet-Version" : "4.0.30319",
-<<<<<<< HEAD
-      "x-ms-keyvault-region" : "centralus",
-      "x-ms-keyvault-network-info" : "addr=182.68.240.118;act_addr_fam=InterNetwork;",
-      "Expires" : "-1",
-      "Content-Length" : "845",
-      "x-ms-request-id" : "92e69759-a524-4b92-8533-60d300a8d76d",
-      "x-ms-keyvault-service-version" : "1.1.0.883",
-      "Body" : "{\"id\":\"https://cameravault.vault.azure.net/certificates/testCertificate4/pending\",\"issuer\":{\"name\":\"Self\"},\"csr\":\"MIIBVjCB3AIBADASMRAwDgYDVQQDEwdkZWZhdWx0MHYwEAYHKoZIzj0CAQYFK4EEACIDYgAEQos/GJAzzpSjc9NPVk2SysHrnvAY4E3Hn3GoEo6wgdijwWCPaS6zawqJKPoQ7cx4xndbkZGIp5CXln9lWrQMqQc3ZM9WPGzoAPKZm0mSdy2BTNr3gcJP58p6c2qMQjKToEswSQYJKoZIhvcNAQkOMTwwOjAOBgNVHQ8BAf8EBAMCAgwwHQYDVR0lBBYwFAYIKwYBBQUHAwEGCCsGAQUFBwMCMAkGA1UdEwQCMAAwCgYIKoZIzj0EAwMDaQAwZgIxAI6T0e9gN8MGWs1xQoVhHvNZo2wEln8U5odgs8tDUeQviuG8rNh8RNhs0xVkNF7YPgIxANIY/3xKrC9Ilb5vE5QjapXAuQMdZ+HRxee93LRFOpTCP5skDX5ATWT27WiI8bxftg==\",\"cancellation_requested\":false,\"status\":\"inProgress\",\"status_details\":\"Pending certificate created. Certificate request is in progress. This may take some time based on the issuer provider. Please check again later.\",\"request_id\":\"3e3d40a81b11417da396079435ede974\"}",
-=======
+      "Strict-Transport-Security" : "max-age=31536000;includeSubDomains",
+      "Retry-After" : "0",
+      "Cache-Control" : "no-cache",
+      "X-AspNet-Version" : "4.0.30319",
       "x-ms-keyvault-region" : "westus",
       "x-ms-keyvault-network-info" : "conn_type=Ipv4;addr=174.127.169.154;act_addr_fam=InterNetwork;",
       "Expires" : "-1",
@@ -280,46 +158,26 @@
       "x-ms-request-id" : "c1f4a2c3-5f01-4930-8778-35a1f36b2014",
       "x-ms-keyvault-service-version" : "1.1.10.0",
       "Body" : "{\"id\":\"https://azure-kv-tests2.vault.azure.net/certificates/testCertificate4/pending\",\"issuer\":{\"name\":\"Self\"},\"csr\":\"MIIBVTCB3AIBADASMRAwDgYDVQQDEwdkZWZhdWx0MHYwEAYHKoZIzj0CAQYFK4EEACIDYgAEhaS9lL2vmfSwdJosqx/rg8c81rMbFf9XR2N6KUs/mvVlKAPG6Oum8cRq/EupaP8d5nKlYmM5Id48JG4NbFfoXHBXoMNb+AGb2Xa+pbtpF++11LOhvhMJeawzn0vCmdmloEswSQYJKoZIhvcNAQkOMTwwOjAOBgNVHQ8BAf8EBAMCAgwwHQYDVR0lBBYwFAYIKwYBBQUHAwEGCCsGAQUFBwMCMAkGA1UdEwQCMAAwCgYIKoZIzj0EAwMDaAAwZQIxAIJKFsCJcLJ9ayrIBDDDB4SnKNJoOsKh0GVvRUnz5JNoKTMtKCeUk0RT5N/RK7ha2QIwTNJhh5yp/UyoJNyGrQ09osKA/Vci9e2CDAbwJNrEeTbByrjcASbiLw5UcxlejcWP\",\"cancellation_requested\":false,\"status\":\"inProgress\",\"status_details\":\"Pending certificate created. Certificate request is in progress. This may take some time based on the issuer provider. Please check again later.\",\"request_id\":\"30772809046d492fb0930f8c466fb19e\"}",
->>>>>>> d795fdaf
-      "X-Powered-By" : "ASP.NET",
-      "Content-Type" : "application/json; charset=utf-8"
-    },
-    "Exception" : null
-  }, {
-    "Method" : "GET",
-<<<<<<< HEAD
-    "Uri" : "https://cameravault.vault.azure.net/certificates/testCertificate4/pending?api-version=7.0",
-    "Headers" : {
-      "User-Agent" : "azsdk-java-Azure-Keyvault/4.0.0-beta.6 (11.0.5; Mac OS X 10.14.3)",
-=======
-    "Uri" : "https://REDACTED.vault.azure.net/certificates/testCertificate4/pending?api-version=7.1",
-    "Headers" : {
-      "User-Agent" : "azsdk-java-client_name/client_version (11.0.6; Windows 10; 10.0)",
->>>>>>> d795fdaf
-      "Content-Type" : "application/json"
-    },
-    "Response" : {
-      "X-Content-Type-Options" : "nosniff",
-      "Pragma" : "no-cache",
-      "StatusCode" : "200",
-<<<<<<< HEAD
-      "Date" : "Tue, 03 Dec 2019 13:10:49 GMT",
-=======
+      "X-Powered-By" : "ASP.NET",
+      "Content-Type" : "application/json; charset=utf-8"
+    },
+    "Exception" : null
+  }, {
+    "Method" : "GET",
+    "Uri" : "https://REDACTED.vault.azure.net/certificates/testCertificate4/pending?api-version=7.1",
+    "Headers" : {
+      "User-Agent" : "azsdk-java-client_name/client_version (11.0.6; Windows 10; 10.0)",
+      "Content-Type" : "application/json"
+    },
+    "Response" : {
+      "X-Content-Type-Options" : "nosniff",
+      "Pragma" : "no-cache",
+      "StatusCode" : "200",
       "Date" : "Tue, 04 Aug 2020 00:49:22 GMT",
->>>>>>> d795fdaf
-      "Strict-Transport-Security" : "max-age=31536000;includeSubDomains",
-      "Retry-After" : "0",
-      "Cache-Control" : "no-cache",
-      "X-AspNet-Version" : "4.0.30319",
-<<<<<<< HEAD
-      "x-ms-keyvault-region" : "centralus",
-      "x-ms-keyvault-network-info" : "addr=182.68.240.118;act_addr_fam=InterNetwork;",
-      "Expires" : "-1",
-      "Content-Length" : "845",
-      "x-ms-request-id" : "b7da3d57-56ae-4f85-b28a-005e2cf57ff4",
-      "x-ms-keyvault-service-version" : "1.1.0.883",
-      "Body" : "{\"id\":\"https://cameravault.vault.azure.net/certificates/testCertificate4/pending\",\"issuer\":{\"name\":\"Self\"},\"csr\":\"MIIBVjCB3AIBADASMRAwDgYDVQQDEwdkZWZhdWx0MHYwEAYHKoZIzj0CAQYFK4EEACIDYgAEQos/GJAzzpSjc9NPVk2SysHrnvAY4E3Hn3GoEo6wgdijwWCPaS6zawqJKPoQ7cx4xndbkZGIp5CXln9lWrQMqQc3ZM9WPGzoAPKZm0mSdy2BTNr3gcJP58p6c2qMQjKToEswSQYJKoZIhvcNAQkOMTwwOjAOBgNVHQ8BAf8EBAMCAgwwHQYDVR0lBBYwFAYIKwYBBQUHAwEGCCsGAQUFBwMCMAkGA1UdEwQCMAAwCgYIKoZIzj0EAwMDaQAwZgIxAI6T0e9gN8MGWs1xQoVhHvNZo2wEln8U5odgs8tDUeQviuG8rNh8RNhs0xVkNF7YPgIxANIY/3xKrC9Ilb5vE5QjapXAuQMdZ+HRxee93LRFOpTCP5skDX5ATWT27WiI8bxftg==\",\"cancellation_requested\":false,\"status\":\"inProgress\",\"status_details\":\"Pending certificate created. Certificate request is in progress. This may take some time based on the issuer provider. Please check again later.\",\"request_id\":\"3e3d40a81b11417da396079435ede974\"}",
-=======
+      "Strict-Transport-Security" : "max-age=31536000;includeSubDomains",
+      "Retry-After" : "0",
+      "Cache-Control" : "no-cache",
+      "X-AspNet-Version" : "4.0.30319",
       "x-ms-keyvault-region" : "westus",
       "x-ms-keyvault-network-info" : "conn_type=Ipv4;addr=174.127.169.154;act_addr_fam=InterNetwork;",
       "Expires" : "-1",
@@ -327,46 +185,26 @@
       "x-ms-request-id" : "c96feb24-07e8-40ae-9c7c-677948290949",
       "x-ms-keyvault-service-version" : "1.1.10.0",
       "Body" : "{\"id\":\"https://azure-kv-tests2.vault.azure.net/certificates/testCertificate4/pending\",\"issuer\":{\"name\":\"Self\"},\"csr\":\"MIIBVTCB3AIBADASMRAwDgYDVQQDEwdkZWZhdWx0MHYwEAYHKoZIzj0CAQYFK4EEACIDYgAEhaS9lL2vmfSwdJosqx/rg8c81rMbFf9XR2N6KUs/mvVlKAPG6Oum8cRq/EupaP8d5nKlYmM5Id48JG4NbFfoXHBXoMNb+AGb2Xa+pbtpF++11LOhvhMJeawzn0vCmdmloEswSQYJKoZIhvcNAQkOMTwwOjAOBgNVHQ8BAf8EBAMCAgwwHQYDVR0lBBYwFAYIKwYBBQUHAwEGCCsGAQUFBwMCMAkGA1UdEwQCMAAwCgYIKoZIzj0EAwMDaAAwZQIxAIJKFsCJcLJ9ayrIBDDDB4SnKNJoOsKh0GVvRUnz5JNoKTMtKCeUk0RT5N/RK7ha2QIwTNJhh5yp/UyoJNyGrQ09osKA/Vci9e2CDAbwJNrEeTbByrjcASbiLw5UcxlejcWP\",\"cancellation_requested\":false,\"status\":\"inProgress\",\"status_details\":\"Pending certificate created. Certificate request is in progress. This may take some time based on the issuer provider. Please check again later.\",\"request_id\":\"30772809046d492fb0930f8c466fb19e\"}",
->>>>>>> d795fdaf
-      "X-Powered-By" : "ASP.NET",
-      "Content-Type" : "application/json; charset=utf-8"
-    },
-    "Exception" : null
-  }, {
-    "Method" : "GET",
-<<<<<<< HEAD
-    "Uri" : "https://cameravault.vault.azure.net/certificates/testCertificate4/pending?api-version=7.0",
-    "Headers" : {
-      "User-Agent" : "azsdk-java-Azure-Keyvault/4.0.0-beta.6 (11.0.5; Mac OS X 10.14.3)",
-=======
-    "Uri" : "https://REDACTED.vault.azure.net/certificates/testCertificate4/pending?api-version=7.1",
-    "Headers" : {
-      "User-Agent" : "azsdk-java-client_name/client_version (11.0.6; Windows 10; 10.0)",
->>>>>>> d795fdaf
-      "Content-Type" : "application/json"
-    },
-    "Response" : {
-      "X-Content-Type-Options" : "nosniff",
-      "Pragma" : "no-cache",
-      "StatusCode" : "200",
-<<<<<<< HEAD
-      "Date" : "Tue, 03 Dec 2019 13:10:51 GMT",
-=======
+      "X-Powered-By" : "ASP.NET",
+      "Content-Type" : "application/json; charset=utf-8"
+    },
+    "Exception" : null
+  }, {
+    "Method" : "GET",
+    "Uri" : "https://REDACTED.vault.azure.net/certificates/testCertificate4/pending?api-version=7.1",
+    "Headers" : {
+      "User-Agent" : "azsdk-java-client_name/client_version (11.0.6; Windows 10; 10.0)",
+      "Content-Type" : "application/json"
+    },
+    "Response" : {
+      "X-Content-Type-Options" : "nosniff",
+      "Pragma" : "no-cache",
+      "StatusCode" : "200",
       "Date" : "Tue, 04 Aug 2020 00:49:23 GMT",
->>>>>>> d795fdaf
-      "Strict-Transport-Security" : "max-age=31536000;includeSubDomains",
-      "Retry-After" : "0",
-      "Cache-Control" : "no-cache",
-      "X-AspNet-Version" : "4.0.30319",
-<<<<<<< HEAD
-      "x-ms-keyvault-region" : "centralus",
-      "x-ms-keyvault-network-info" : "addr=182.68.240.118;act_addr_fam=InterNetwork;",
-      "Expires" : "-1",
-      "Content-Length" : "845",
-      "x-ms-request-id" : "55339c11-3fbb-4096-9ee9-d509f355081e",
-      "x-ms-keyvault-service-version" : "1.1.0.883",
-      "Body" : "{\"id\":\"https://cameravault.vault.azure.net/certificates/testCertificate4/pending\",\"issuer\":{\"name\":\"Self\"},\"csr\":\"MIIBVjCB3AIBADASMRAwDgYDVQQDEwdkZWZhdWx0MHYwEAYHKoZIzj0CAQYFK4EEACIDYgAEQos/GJAzzpSjc9NPVk2SysHrnvAY4E3Hn3GoEo6wgdijwWCPaS6zawqJKPoQ7cx4xndbkZGIp5CXln9lWrQMqQc3ZM9WPGzoAPKZm0mSdy2BTNr3gcJP58p6c2qMQjKToEswSQYJKoZIhvcNAQkOMTwwOjAOBgNVHQ8BAf8EBAMCAgwwHQYDVR0lBBYwFAYIKwYBBQUHAwEGCCsGAQUFBwMCMAkGA1UdEwQCMAAwCgYIKoZIzj0EAwMDaQAwZgIxAI6T0e9gN8MGWs1xQoVhHvNZo2wEln8U5odgs8tDUeQviuG8rNh8RNhs0xVkNF7YPgIxANIY/3xKrC9Ilb5vE5QjapXAuQMdZ+HRxee93LRFOpTCP5skDX5ATWT27WiI8bxftg==\",\"cancellation_requested\":false,\"status\":\"inProgress\",\"status_details\":\"Pending certificate created. Certificate request is in progress. This may take some time based on the issuer provider. Please check again later.\",\"request_id\":\"3e3d40a81b11417da396079435ede974\"}",
-=======
+      "Strict-Transport-Security" : "max-age=31536000;includeSubDomains",
+      "Retry-After" : "0",
+      "Cache-Control" : "no-cache",
+      "X-AspNet-Version" : "4.0.30319",
       "x-ms-keyvault-region" : "westus",
       "x-ms-keyvault-network-info" : "conn_type=Ipv4;addr=174.127.169.154;act_addr_fam=InterNetwork;",
       "Expires" : "-1",
@@ -374,46 +212,26 @@
       "x-ms-request-id" : "7218b9bf-9b03-4d17-96e7-8d064a296af7",
       "x-ms-keyvault-service-version" : "1.1.10.0",
       "Body" : "{\"id\":\"https://azure-kv-tests2.vault.azure.net/certificates/testCertificate4/pending\",\"issuer\":{\"name\":\"Self\"},\"csr\":\"MIIBVTCB3AIBADASMRAwDgYDVQQDEwdkZWZhdWx0MHYwEAYHKoZIzj0CAQYFK4EEACIDYgAEhaS9lL2vmfSwdJosqx/rg8c81rMbFf9XR2N6KUs/mvVlKAPG6Oum8cRq/EupaP8d5nKlYmM5Id48JG4NbFfoXHBXoMNb+AGb2Xa+pbtpF++11LOhvhMJeawzn0vCmdmloEswSQYJKoZIhvcNAQkOMTwwOjAOBgNVHQ8BAf8EBAMCAgwwHQYDVR0lBBYwFAYIKwYBBQUHAwEGCCsGAQUFBwMCMAkGA1UdEwQCMAAwCgYIKoZIzj0EAwMDaAAwZQIxAIJKFsCJcLJ9ayrIBDDDB4SnKNJoOsKh0GVvRUnz5JNoKTMtKCeUk0RT5N/RK7ha2QIwTNJhh5yp/UyoJNyGrQ09osKA/Vci9e2CDAbwJNrEeTbByrjcASbiLw5UcxlejcWP\",\"cancellation_requested\":false,\"status\":\"inProgress\",\"status_details\":\"Pending certificate created. Certificate request is in progress. This may take some time based on the issuer provider. Please check again later.\",\"request_id\":\"30772809046d492fb0930f8c466fb19e\"}",
->>>>>>> d795fdaf
-      "X-Powered-By" : "ASP.NET",
-      "Content-Type" : "application/json; charset=utf-8"
-    },
-    "Exception" : null
-  }, {
-    "Method" : "GET",
-<<<<<<< HEAD
-    "Uri" : "https://cameravault.vault.azure.net/certificates/testCertificate4/pending?api-version=7.0",
-    "Headers" : {
-      "User-Agent" : "azsdk-java-Azure-Keyvault/4.0.0-beta.6 (11.0.5; Mac OS X 10.14.3)",
-=======
-    "Uri" : "https://REDACTED.vault.azure.net/certificates/testCertificate4/pending?api-version=7.1",
-    "Headers" : {
-      "User-Agent" : "azsdk-java-client_name/client_version (11.0.6; Windows 10; 10.0)",
->>>>>>> d795fdaf
-      "Content-Type" : "application/json"
-    },
-    "Response" : {
-      "X-Content-Type-Options" : "nosniff",
-      "Pragma" : "no-cache",
-      "StatusCode" : "200",
-<<<<<<< HEAD
-      "Date" : "Tue, 03 Dec 2019 13:10:52 GMT",
-=======
+      "X-Powered-By" : "ASP.NET",
+      "Content-Type" : "application/json; charset=utf-8"
+    },
+    "Exception" : null
+  }, {
+    "Method" : "GET",
+    "Uri" : "https://REDACTED.vault.azure.net/certificates/testCertificate4/pending?api-version=7.1",
+    "Headers" : {
+      "User-Agent" : "azsdk-java-client_name/client_version (11.0.6; Windows 10; 10.0)",
+      "Content-Type" : "application/json"
+    },
+    "Response" : {
+      "X-Content-Type-Options" : "nosniff",
+      "Pragma" : "no-cache",
+      "StatusCode" : "200",
       "Date" : "Tue, 04 Aug 2020 00:49:25 GMT",
->>>>>>> d795fdaf
-      "Strict-Transport-Security" : "max-age=31536000;includeSubDomains",
-      "Retry-After" : "0",
-      "Cache-Control" : "no-cache",
-      "X-AspNet-Version" : "4.0.30319",
-<<<<<<< HEAD
-      "x-ms-keyvault-region" : "centralus",
-      "x-ms-keyvault-network-info" : "addr=182.68.240.118;act_addr_fam=InterNetwork;",
-      "Expires" : "-1",
-      "Content-Length" : "845",
-      "x-ms-request-id" : "e30f539b-1629-4220-bd7f-f3c9f5cb36c4",
-      "x-ms-keyvault-service-version" : "1.1.0.883",
-      "Body" : "{\"id\":\"https://cameravault.vault.azure.net/certificates/testCertificate4/pending\",\"issuer\":{\"name\":\"Self\"},\"csr\":\"MIIBVjCB3AIBADASMRAwDgYDVQQDEwdkZWZhdWx0MHYwEAYHKoZIzj0CAQYFK4EEACIDYgAEQos/GJAzzpSjc9NPVk2SysHrnvAY4E3Hn3GoEo6wgdijwWCPaS6zawqJKPoQ7cx4xndbkZGIp5CXln9lWrQMqQc3ZM9WPGzoAPKZm0mSdy2BTNr3gcJP58p6c2qMQjKToEswSQYJKoZIhvcNAQkOMTwwOjAOBgNVHQ8BAf8EBAMCAgwwHQYDVR0lBBYwFAYIKwYBBQUHAwEGCCsGAQUFBwMCMAkGA1UdEwQCMAAwCgYIKoZIzj0EAwMDaQAwZgIxAI6T0e9gN8MGWs1xQoVhHvNZo2wEln8U5odgs8tDUeQviuG8rNh8RNhs0xVkNF7YPgIxANIY/3xKrC9Ilb5vE5QjapXAuQMdZ+HRxee93LRFOpTCP5skDX5ATWT27WiI8bxftg==\",\"cancellation_requested\":false,\"status\":\"inProgress\",\"status_details\":\"Pending certificate created. Certificate request is in progress. This may take some time based on the issuer provider. Please check again later.\",\"request_id\":\"3e3d40a81b11417da396079435ede974\"}",
-=======
+      "Strict-Transport-Security" : "max-age=31536000;includeSubDomains",
+      "Retry-After" : "0",
+      "Cache-Control" : "no-cache",
+      "X-AspNet-Version" : "4.0.30319",
       "x-ms-keyvault-region" : "westus",
       "x-ms-keyvault-network-info" : "conn_type=Ipv4;addr=174.127.169.154;act_addr_fam=InterNetwork;",
       "Expires" : "-1",
@@ -421,46 +239,26 @@
       "x-ms-request-id" : "b5613b33-f4f0-4505-b50e-ae266ff8d9c6",
       "x-ms-keyvault-service-version" : "1.1.10.0",
       "Body" : "{\"id\":\"https://azure-kv-tests2.vault.azure.net/certificates/testCertificate4/pending\",\"issuer\":{\"name\":\"Self\"},\"csr\":\"MIIBVTCB3AIBADASMRAwDgYDVQQDEwdkZWZhdWx0MHYwEAYHKoZIzj0CAQYFK4EEACIDYgAEhaS9lL2vmfSwdJosqx/rg8c81rMbFf9XR2N6KUs/mvVlKAPG6Oum8cRq/EupaP8d5nKlYmM5Id48JG4NbFfoXHBXoMNb+AGb2Xa+pbtpF++11LOhvhMJeawzn0vCmdmloEswSQYJKoZIhvcNAQkOMTwwOjAOBgNVHQ8BAf8EBAMCAgwwHQYDVR0lBBYwFAYIKwYBBQUHAwEGCCsGAQUFBwMCMAkGA1UdEwQCMAAwCgYIKoZIzj0EAwMDaAAwZQIxAIJKFsCJcLJ9ayrIBDDDB4SnKNJoOsKh0GVvRUnz5JNoKTMtKCeUk0RT5N/RK7ha2QIwTNJhh5yp/UyoJNyGrQ09osKA/Vci9e2CDAbwJNrEeTbByrjcASbiLw5UcxlejcWP\",\"cancellation_requested\":false,\"status\":\"inProgress\",\"status_details\":\"Pending certificate created. Certificate request is in progress. This may take some time based on the issuer provider. Please check again later.\",\"request_id\":\"30772809046d492fb0930f8c466fb19e\"}",
->>>>>>> d795fdaf
-      "X-Powered-By" : "ASP.NET",
-      "Content-Type" : "application/json; charset=utf-8"
-    },
-    "Exception" : null
-  }, {
-    "Method" : "GET",
-<<<<<<< HEAD
-    "Uri" : "https://cameravault.vault.azure.net/certificates/testCertificate4/pending?api-version=7.0",
-    "Headers" : {
-      "User-Agent" : "azsdk-java-Azure-Keyvault/4.0.0-beta.6 (11.0.5; Mac OS X 10.14.3)",
-=======
-    "Uri" : "https://REDACTED.vault.azure.net/certificates/testCertificate4/pending?api-version=7.1",
-    "Headers" : {
-      "User-Agent" : "azsdk-java-client_name/client_version (11.0.6; Windows 10; 10.0)",
->>>>>>> d795fdaf
-      "Content-Type" : "application/json"
-    },
-    "Response" : {
-      "X-Content-Type-Options" : "nosniff",
-      "Pragma" : "no-cache",
-      "StatusCode" : "200",
-<<<<<<< HEAD
-      "Date" : "Tue, 03 Dec 2019 13:10:53 GMT",
-=======
+      "X-Powered-By" : "ASP.NET",
+      "Content-Type" : "application/json; charset=utf-8"
+    },
+    "Exception" : null
+  }, {
+    "Method" : "GET",
+    "Uri" : "https://REDACTED.vault.azure.net/certificates/testCertificate4/pending?api-version=7.1",
+    "Headers" : {
+      "User-Agent" : "azsdk-java-client_name/client_version (11.0.6; Windows 10; 10.0)",
+      "Content-Type" : "application/json"
+    },
+    "Response" : {
+      "X-Content-Type-Options" : "nosniff",
+      "Pragma" : "no-cache",
+      "StatusCode" : "200",
       "Date" : "Tue, 04 Aug 2020 00:49:26 GMT",
->>>>>>> d795fdaf
-      "Strict-Transport-Security" : "max-age=31536000;includeSubDomains",
-      "Retry-After" : "0",
-      "Cache-Control" : "no-cache",
-      "X-AspNet-Version" : "4.0.30319",
-<<<<<<< HEAD
-      "x-ms-keyvault-region" : "centralus",
-      "x-ms-keyvault-network-info" : "addr=182.68.240.118;act_addr_fam=InterNetwork;",
-      "Expires" : "-1",
-      "Content-Length" : "845",
-      "x-ms-request-id" : "df1e5744-118e-4085-90e2-3381a3b6ce23",
-      "x-ms-keyvault-service-version" : "1.1.0.883",
-      "Body" : "{\"id\":\"https://cameravault.vault.azure.net/certificates/testCertificate4/pending\",\"issuer\":{\"name\":\"Self\"},\"csr\":\"MIIBVjCB3AIBADASMRAwDgYDVQQDEwdkZWZhdWx0MHYwEAYHKoZIzj0CAQYFK4EEACIDYgAEQos/GJAzzpSjc9NPVk2SysHrnvAY4E3Hn3GoEo6wgdijwWCPaS6zawqJKPoQ7cx4xndbkZGIp5CXln9lWrQMqQc3ZM9WPGzoAPKZm0mSdy2BTNr3gcJP58p6c2qMQjKToEswSQYJKoZIhvcNAQkOMTwwOjAOBgNVHQ8BAf8EBAMCAgwwHQYDVR0lBBYwFAYIKwYBBQUHAwEGCCsGAQUFBwMCMAkGA1UdEwQCMAAwCgYIKoZIzj0EAwMDaQAwZgIxAI6T0e9gN8MGWs1xQoVhHvNZo2wEln8U5odgs8tDUeQviuG8rNh8RNhs0xVkNF7YPgIxANIY/3xKrC9Ilb5vE5QjapXAuQMdZ+HRxee93LRFOpTCP5skDX5ATWT27WiI8bxftg==\",\"cancellation_requested\":false,\"status\":\"inProgress\",\"status_details\":\"Pending certificate created. Certificate request is in progress. This may take some time based on the issuer provider. Please check again later.\",\"request_id\":\"3e3d40a81b11417da396079435ede974\"}",
-=======
+      "Strict-Transport-Security" : "max-age=31536000;includeSubDomains",
+      "Retry-After" : "0",
+      "Cache-Control" : "no-cache",
+      "X-AspNet-Version" : "4.0.30319",
       "x-ms-keyvault-region" : "westus",
       "x-ms-keyvault-network-info" : "conn_type=Ipv4;addr=174.127.169.154;act_addr_fam=InterNetwork;",
       "Expires" : "-1",
@@ -468,18 +266,12 @@
       "x-ms-request-id" : "28d20073-fed6-440f-8304-be0b12eccdf2",
       "x-ms-keyvault-service-version" : "1.1.10.0",
       "Body" : "{\"id\":\"https://azure-kv-tests2.vault.azure.net/certificates/testCertificate4/pending\",\"issuer\":{\"name\":\"Self\"},\"csr\":\"MIIBVTCB3AIBADASMRAwDgYDVQQDEwdkZWZhdWx0MHYwEAYHKoZIzj0CAQYFK4EEACIDYgAEhaS9lL2vmfSwdJosqx/rg8c81rMbFf9XR2N6KUs/mvVlKAPG6Oum8cRq/EupaP8d5nKlYmM5Id48JG4NbFfoXHBXoMNb+AGb2Xa+pbtpF++11LOhvhMJeawzn0vCmdmloEswSQYJKoZIhvcNAQkOMTwwOjAOBgNVHQ8BAf8EBAMCAgwwHQYDVR0lBBYwFAYIKwYBBQUHAwEGCCsGAQUFBwMCMAkGA1UdEwQCMAAwCgYIKoZIzj0EAwMDaAAwZQIxAIJKFsCJcLJ9ayrIBDDDB4SnKNJoOsKh0GVvRUnz5JNoKTMtKCeUk0RT5N/RK7ha2QIwTNJhh5yp/UyoJNyGrQ09osKA/Vci9e2CDAbwJNrEeTbByrjcASbiLw5UcxlejcWP\",\"cancellation_requested\":false,\"status\":\"inProgress\",\"status_details\":\"Pending certificate created. Certificate request is in progress. This may take some time based on the issuer provider. Please check again later.\",\"request_id\":\"30772809046d492fb0930f8c466fb19e\"}",
->>>>>>> d795fdaf
-      "X-Powered-By" : "ASP.NET",
-      "Content-Type" : "application/json; charset=utf-8"
-    },
-    "Exception" : null
-  }, {
-    "Method" : "GET",
-<<<<<<< HEAD
-    "Uri" : "https://cameravault.vault.azure.net/certificates/testCertificate4/pending?api-version=7.0",
-    "Headers" : {
-      "User-Agent" : "azsdk-java-Azure-Keyvault/4.0.0-beta.6 (11.0.5; Mac OS X 10.14.3)",
-=======
+      "X-Powered-By" : "ASP.NET",
+      "Content-Type" : "application/json; charset=utf-8"
+    },
+    "Exception" : null
+  }, {
+    "Method" : "GET",
     "Uri" : "https://REDACTED.vault.azure.net/certificates/testCertificate4/pending?api-version=7.1",
     "Headers" : {
       "User-Agent" : "azsdk-java-client_name/client_version (11.0.6; Windows 10; 10.0)",
@@ -510,31 +302,17 @@
     "Uri" : "https://REDACTED.vault.azure.net/certificates/testCertificate4/pending?api-version=7.1",
     "Headers" : {
       "User-Agent" : "azsdk-java-client_name/client_version (11.0.6; Windows 10; 10.0)",
->>>>>>> d795fdaf
-      "Content-Type" : "application/json"
-    },
-    "Response" : {
-      "X-Content-Type-Options" : "nosniff",
-      "Pragma" : "no-cache",
-      "StatusCode" : "200",
-<<<<<<< HEAD
-      "Date" : "Tue, 03 Dec 2019 13:10:54 GMT",
-=======
+      "Content-Type" : "application/json"
+    },
+    "Response" : {
+      "X-Content-Type-Options" : "nosniff",
+      "Pragma" : "no-cache",
+      "StatusCode" : "200",
       "Date" : "Tue, 04 Aug 2020 00:49:28 GMT",
->>>>>>> d795fdaf
-      "Strict-Transport-Security" : "max-age=31536000;includeSubDomains",
-      "Retry-After" : "0",
-      "Cache-Control" : "no-cache",
-      "X-AspNet-Version" : "4.0.30319",
-<<<<<<< HEAD
-      "x-ms-keyvault-region" : "centralus",
-      "x-ms-keyvault-network-info" : "addr=182.68.240.118;act_addr_fam=InterNetwork;",
-      "Expires" : "-1",
-      "Content-Length" : "757",
-      "x-ms-request-id" : "5ba7a58f-179f-4740-8f9e-39eaececa3af",
-      "x-ms-keyvault-service-version" : "1.1.0.883",
-      "Body" : "{\"id\":\"https://cameravault.vault.azure.net/certificates/testCertificate4/pending\",\"issuer\":{\"name\":\"Self\"},\"csr\":\"MIIBVjCB3AIBADASMRAwDgYDVQQDEwdkZWZhdWx0MHYwEAYHKoZIzj0CAQYFK4EEACIDYgAEQos/GJAzzpSjc9NPVk2SysHrnvAY4E3Hn3GoEo6wgdijwWCPaS6zawqJKPoQ7cx4xndbkZGIp5CXln9lWrQMqQc3ZM9WPGzoAPKZm0mSdy2BTNr3gcJP58p6c2qMQjKToEswSQYJKoZIhvcNAQkOMTwwOjAOBgNVHQ8BAf8EBAMCAgwwHQYDVR0lBBYwFAYIKwYBBQUHAwEGCCsGAQUFBwMCMAkGA1UdEwQCMAAwCgYIKoZIzj0EAwMDaQAwZgIxAI6T0e9gN8MGWs1xQoVhHvNZo2wEln8U5odgs8tDUeQviuG8rNh8RNhs0xVkNF7YPgIxANIY/3xKrC9Ilb5vE5QjapXAuQMdZ+HRxee93LRFOpTCP5skDX5ATWT27WiI8bxftg==\",\"cancellation_requested\":false,\"status\":\"completed\",\"target\":\"https://cameravault.vault.azure.net/certificates/testCertificate4\",\"request_id\":\"3e3d40a81b11417da396079435ede974\"}",
-=======
+      "Strict-Transport-Security" : "max-age=31536000;includeSubDomains",
+      "Retry-After" : "0",
+      "Cache-Control" : "no-cache",
+      "X-AspNet-Version" : "4.0.30319",
       "x-ms-keyvault-region" : "westus",
       "x-ms-keyvault-network-info" : "conn_type=Ipv4;addr=174.127.169.154;act_addr_fam=InterNetwork;",
       "Expires" : "-1",
@@ -542,46 +320,26 @@
       "x-ms-request-id" : "8ca66be7-7c34-4fd6-8f38-6b90a60cd8d8",
       "x-ms-keyvault-service-version" : "1.1.10.0",
       "Body" : "{\"id\":\"https://azure-kv-tests2.vault.azure.net/certificates/testCertificate4/pending\",\"issuer\":{\"name\":\"Self\"},\"csr\":\"MIIBVTCB3AIBADASMRAwDgYDVQQDEwdkZWZhdWx0MHYwEAYHKoZIzj0CAQYFK4EEACIDYgAEhaS9lL2vmfSwdJosqx/rg8c81rMbFf9XR2N6KUs/mvVlKAPG6Oum8cRq/EupaP8d5nKlYmM5Id48JG4NbFfoXHBXoMNb+AGb2Xa+pbtpF++11LOhvhMJeawzn0vCmdmloEswSQYJKoZIhvcNAQkOMTwwOjAOBgNVHQ8BAf8EBAMCAgwwHQYDVR0lBBYwFAYIKwYBBQUHAwEGCCsGAQUFBwMCMAkGA1UdEwQCMAAwCgYIKoZIzj0EAwMDaAAwZQIxAIJKFsCJcLJ9ayrIBDDDB4SnKNJoOsKh0GVvRUnz5JNoKTMtKCeUk0RT5N/RK7ha2QIwTNJhh5yp/UyoJNyGrQ09osKA/Vci9e2CDAbwJNrEeTbByrjcASbiLw5UcxlejcWP\",\"cancellation_requested\":false,\"status\":\"inProgress\",\"status_details\":\"Pending certificate created. Certificate request is in progress. This may take some time based on the issuer provider. Please check again later.\",\"request_id\":\"30772809046d492fb0930f8c466fb19e\"}",
->>>>>>> d795fdaf
-      "X-Powered-By" : "ASP.NET",
-      "Content-Type" : "application/json; charset=utf-8"
-    },
-    "Exception" : null
-  }, {
-    "Method" : "GET",
-<<<<<<< HEAD
-    "Uri" : "https://cameravault.vault.azure.net/certificates/testCertificate4/?api-version=7.0",
-    "Headers" : {
-      "User-Agent" : "azsdk-java-Azure-Keyvault/4.0.0-beta.6 (11.0.5; Mac OS X 10.14.3)",
-=======
-    "Uri" : "https://REDACTED.vault.azure.net/certificates/testCertificate4/pending?api-version=7.1",
-    "Headers" : {
-      "User-Agent" : "azsdk-java-client_name/client_version (11.0.6; Windows 10; 10.0)",
->>>>>>> d795fdaf
-      "Content-Type" : "application/json"
-    },
-    "Response" : {
-      "X-Content-Type-Options" : "nosniff",
-      "Pragma" : "no-cache",
-      "StatusCode" : "200",
-<<<<<<< HEAD
-      "Date" : "Tue, 03 Dec 2019 13:10:55 GMT",
-=======
+      "X-Powered-By" : "ASP.NET",
+      "Content-Type" : "application/json; charset=utf-8"
+    },
+    "Exception" : null
+  }, {
+    "Method" : "GET",
+    "Uri" : "https://REDACTED.vault.azure.net/certificates/testCertificate4/pending?api-version=7.1",
+    "Headers" : {
+      "User-Agent" : "azsdk-java-client_name/client_version (11.0.6; Windows 10; 10.0)",
+      "Content-Type" : "application/json"
+    },
+    "Response" : {
+      "X-Content-Type-Options" : "nosniff",
+      "Pragma" : "no-cache",
+      "StatusCode" : "200",
       "Date" : "Tue, 04 Aug 2020 00:49:29 GMT",
->>>>>>> d795fdaf
-      "Strict-Transport-Security" : "max-age=31536000;includeSubDomains",
-      "Retry-After" : "0",
-      "Cache-Control" : "no-cache",
-      "X-AspNet-Version" : "4.0.30319",
-<<<<<<< HEAD
-      "x-ms-keyvault-region" : "centralus",
-      "x-ms-keyvault-network-info" : "addr=182.68.240.118;act_addr_fam=InterNetwork;",
-      "Expires" : "-1",
-      "Content-Length" : "1879",
-      "x-ms-request-id" : "3dfd2685-4ded-414c-bbd6-255cce73bc2c",
-      "x-ms-keyvault-service-version" : "1.1.0.883",
-      "Body" : "{\"id\":\"https://cameravault.vault.azure.net/certificates/testCertificate4/4a0427c47841483b8bd6a2d8eb115cad\",\"kid\":\"https://cameravault.vault.azure.net/keys/testCertificate4/4a0427c47841483b8bd6a2d8eb115cad\",\"sid\":\"https://cameravault.vault.azure.net/secrets/testCertificate4/4a0427c47841483b8bd6a2d8eb115cad\",\"x5t\":\"DtKuHbbrFP15goGcJOEYoL-TWwM\",\"cer\":\"MIIB2zCCAWGgAwIBAgIQdHhJhYDHSv+BFUbz4YR9eDAKBggqhkjOPQQDAzASMRAwDgYDVQQDEwdkZWZhdWx0MB4XDTE5MTIwMzEzMDA1NFoXDTIxMTIwMzEzMTA1NFowEjEQMA4GA1UEAxMHZGVmYXVsdDB2MBAGByqGSM49AgEGBSuBBAAiA2IABEKLPxiQM86Uo3PTT1ZNksrB657wGOBNx59xqBKOsIHYo8Fgj2kus2sKiSj6EO3MeMZ3W5GRiKeQl5Z/ZVq0DKkHN2TPVjxs6ADymZtJknctgUza94HCT+fKenNqjEIyk6N8MHowDgYDVR0PAQH/BAQDAgIMMAkGA1UdEwQCMAAwHQYDVR0lBBYwFAYIKwYBBQUHAwEGCCsGAQUFBwMCMB8GA1UdIwQYMBaAFPUGbL5oSXWsF73fhIYnCTM5XKpdMB0GA1UdDgQWBBT1Bmy+aEl1rBe934SGJwkzOVyqXTAKBggqhkjOPQQDAwNoADBlAjEAlUn61iDcr3okfRd3c8e082eNEv4V2ajg9bpo7+bry02iSkzFA7MGuKMrcztbZdUnAjBw1JvIOUqPociyZ/J3bGLp1+Kc2crZhQQUBOiMheKq3IwTXbFOuRQLiT3Bp6Qj9Kg=\",\"attributes\":{\"enabled\":true,\"nbf\":1575378054,\"exp\":1638537054,\"created\":1575378654,\"updated\":1575378654,\"recoveryLevel\":\"Recoverable+Purgeable\"},\"policy\":{\"id\":\"https://cameravault.vault.azure.net/certificates/testCertificate4/policy\",\"key_props\":{\"exportable\":true,\"kty\":\"EC\",\"key_size\":384,\"reuse_key\":true,\"crv\":\"P-384\"},\"secret_props\":{\"contentType\":\"application/x-pkcs12\"},\"x509_props\":{\"subject\":\"CN=default\",\"sans\":{},\"ekus\":[\"1.3.6.1.5.5.7.3.1\",\"1.3.6.1.5.5.7.3.2\"],\"key_usage\":[\"keyAgreement\",\"keyCertSign\"],\"validity_months\":24,\"basic_constraints\":{\"ca\":false}},\"lifetime_actions\":[{\"trigger\":{\"days_before_expiry\":40},\"action\":{\"action_type\":\"AutoRenew\"}}],\"issuer\":{\"name\":\"Self\",\"cert_transparency\":false},\"attributes\":{\"enabled\":true,\"created\":1575378641,\"updated\":1575378641}},\"pending\":{\"id\":\"https://cameravault.vault.azure.net/certificates/testCertificate4/pending\"}}",
-=======
+      "Strict-Transport-Security" : "max-age=31536000;includeSubDomains",
+      "Retry-After" : "0",
+      "Cache-Control" : "no-cache",
+      "X-AspNet-Version" : "4.0.30319",
       "x-ms-keyvault-region" : "westus",
       "x-ms-keyvault-network-info" : "conn_type=Ipv4;addr=174.127.169.154;act_addr_fam=InterNetwork;",
       "Expires" : "-1",
@@ -589,46 +347,26 @@
       "x-ms-request-id" : "e4b57c47-a135-4c7f-8b20-99e1af084bf0",
       "x-ms-keyvault-service-version" : "1.1.10.0",
       "Body" : "{\"id\":\"https://azure-kv-tests2.vault.azure.net/certificates/testCertificate4/pending\",\"issuer\":{\"name\":\"Self\"},\"csr\":\"MIIBVTCB3AIBADASMRAwDgYDVQQDEwdkZWZhdWx0MHYwEAYHKoZIzj0CAQYFK4EEACIDYgAEhaS9lL2vmfSwdJosqx/rg8c81rMbFf9XR2N6KUs/mvVlKAPG6Oum8cRq/EupaP8d5nKlYmM5Id48JG4NbFfoXHBXoMNb+AGb2Xa+pbtpF++11LOhvhMJeawzn0vCmdmloEswSQYJKoZIhvcNAQkOMTwwOjAOBgNVHQ8BAf8EBAMCAgwwHQYDVR0lBBYwFAYIKwYBBQUHAwEGCCsGAQUFBwMCMAkGA1UdEwQCMAAwCgYIKoZIzj0EAwMDaAAwZQIxAIJKFsCJcLJ9ayrIBDDDB4SnKNJoOsKh0GVvRUnz5JNoKTMtKCeUk0RT5N/RK7ha2QIwTNJhh5yp/UyoJNyGrQ09osKA/Vci9e2CDAbwJNrEeTbByrjcASbiLw5UcxlejcWP\",\"cancellation_requested\":false,\"status\":\"inProgress\",\"status_details\":\"Pending certificate created. Certificate request is in progress. This may take some time based on the issuer provider. Please check again later.\",\"request_id\":\"30772809046d492fb0930f8c466fb19e\"}",
->>>>>>> d795fdaf
-      "X-Powered-By" : "ASP.NET",
-      "Content-Type" : "application/json; charset=utf-8"
-    },
-    "Exception" : null
-  }, {
-    "Method" : "GET",
-<<<<<<< HEAD
-    "Uri" : "https://cameravault.vault.azure.net/certificates/testCertificate4/?api-version=7.0",
-    "Headers" : {
-      "User-Agent" : "azsdk-java-Azure-Keyvault/4.0.0-beta.6 (11.0.5; Mac OS X 10.14.3)",
-=======
-    "Uri" : "https://REDACTED.vault.azure.net/certificates/testCertificate4/pending?api-version=7.1",
-    "Headers" : {
-      "User-Agent" : "azsdk-java-client_name/client_version (11.0.6; Windows 10; 10.0)",
->>>>>>> d795fdaf
-      "Content-Type" : "application/json"
-    },
-    "Response" : {
-      "X-Content-Type-Options" : "nosniff",
-      "Pragma" : "no-cache",
-      "StatusCode" : "200",
-<<<<<<< HEAD
-      "Date" : "Tue, 03 Dec 2019 13:10:55 GMT",
-=======
+      "X-Powered-By" : "ASP.NET",
+      "Content-Type" : "application/json; charset=utf-8"
+    },
+    "Exception" : null
+  }, {
+    "Method" : "GET",
+    "Uri" : "https://REDACTED.vault.azure.net/certificates/testCertificate4/pending?api-version=7.1",
+    "Headers" : {
+      "User-Agent" : "azsdk-java-client_name/client_version (11.0.6; Windows 10; 10.0)",
+      "Content-Type" : "application/json"
+    },
+    "Response" : {
+      "X-Content-Type-Options" : "nosniff",
+      "Pragma" : "no-cache",
+      "StatusCode" : "200",
       "Date" : "Tue, 04 Aug 2020 00:49:30 GMT",
->>>>>>> d795fdaf
-      "Strict-Transport-Security" : "max-age=31536000;includeSubDomains",
-      "Retry-After" : "0",
-      "Cache-Control" : "no-cache",
-      "X-AspNet-Version" : "4.0.30319",
-<<<<<<< HEAD
-      "x-ms-keyvault-region" : "centralus",
-      "x-ms-keyvault-network-info" : "addr=182.68.240.118;act_addr_fam=InterNetwork;",
-      "Expires" : "-1",
-      "Content-Length" : "1879",
-      "x-ms-request-id" : "e1c79292-5b35-4f7e-8621-405896acecdc",
-      "x-ms-keyvault-service-version" : "1.1.0.883",
-      "Body" : "{\"id\":\"https://cameravault.vault.azure.net/certificates/testCertificate4/4a0427c47841483b8bd6a2d8eb115cad\",\"kid\":\"https://cameravault.vault.azure.net/keys/testCertificate4/4a0427c47841483b8bd6a2d8eb115cad\",\"sid\":\"https://cameravault.vault.azure.net/secrets/testCertificate4/4a0427c47841483b8bd6a2d8eb115cad\",\"x5t\":\"DtKuHbbrFP15goGcJOEYoL-TWwM\",\"cer\":\"MIIB2zCCAWGgAwIBAgIQdHhJhYDHSv+BFUbz4YR9eDAKBggqhkjOPQQDAzASMRAwDgYDVQQDEwdkZWZhdWx0MB4XDTE5MTIwMzEzMDA1NFoXDTIxMTIwMzEzMTA1NFowEjEQMA4GA1UEAxMHZGVmYXVsdDB2MBAGByqGSM49AgEGBSuBBAAiA2IABEKLPxiQM86Uo3PTT1ZNksrB657wGOBNx59xqBKOsIHYo8Fgj2kus2sKiSj6EO3MeMZ3W5GRiKeQl5Z/ZVq0DKkHN2TPVjxs6ADymZtJknctgUza94HCT+fKenNqjEIyk6N8MHowDgYDVR0PAQH/BAQDAgIMMAkGA1UdEwQCMAAwHQYDVR0lBBYwFAYIKwYBBQUHAwEGCCsGAQUFBwMCMB8GA1UdIwQYMBaAFPUGbL5oSXWsF73fhIYnCTM5XKpdMB0GA1UdDgQWBBT1Bmy+aEl1rBe934SGJwkzOVyqXTAKBggqhkjOPQQDAwNoADBlAjEAlUn61iDcr3okfRd3c8e082eNEv4V2ajg9bpo7+bry02iSkzFA7MGuKMrcztbZdUnAjBw1JvIOUqPociyZ/J3bGLp1+Kc2crZhQQUBOiMheKq3IwTXbFOuRQLiT3Bp6Qj9Kg=\",\"attributes\":{\"enabled\":true,\"nbf\":1575378054,\"exp\":1638537054,\"created\":1575378654,\"updated\":1575378654,\"recoveryLevel\":\"Recoverable+Purgeable\"},\"policy\":{\"id\":\"https://cameravault.vault.azure.net/certificates/testCertificate4/policy\",\"key_props\":{\"exportable\":true,\"kty\":\"EC\",\"key_size\":384,\"reuse_key\":true,\"crv\":\"P-384\"},\"secret_props\":{\"contentType\":\"application/x-pkcs12\"},\"x509_props\":{\"subject\":\"CN=default\",\"sans\":{},\"ekus\":[\"1.3.6.1.5.5.7.3.1\",\"1.3.6.1.5.5.7.3.2\"],\"key_usage\":[\"keyAgreement\",\"keyCertSign\"],\"validity_months\":24,\"basic_constraints\":{\"ca\":false}},\"lifetime_actions\":[{\"trigger\":{\"days_before_expiry\":40},\"action\":{\"action_type\":\"AutoRenew\"}}],\"issuer\":{\"name\":\"Self\",\"cert_transparency\":false},\"attributes\":{\"enabled\":true,\"created\":1575378641,\"updated\":1575378641}},\"pending\":{\"id\":\"https://cameravault.vault.azure.net/certificates/testCertificate4/pending\"}}",
-=======
+      "Strict-Transport-Security" : "max-age=31536000;includeSubDomains",
+      "Retry-After" : "0",
+      "Cache-Control" : "no-cache",
+      "X-AspNet-Version" : "4.0.30319",
       "x-ms-keyvault-region" : "westus",
       "x-ms-keyvault-network-info" : "conn_type=Ipv4;addr=174.127.169.154;act_addr_fam=InterNetwork;",
       "Expires" : "-1",
@@ -636,32 +374,21 @@
       "x-ms-request-id" : "f0d14faa-2ef6-498c-8e3a-95807c74c426",
       "x-ms-keyvault-service-version" : "1.1.10.0",
       "Body" : "{\"id\":\"https://azure-kv-tests2.vault.azure.net/certificates/testCertificate4/pending\",\"issuer\":{\"name\":\"Self\"},\"csr\":\"MIIBVTCB3AIBADASMRAwDgYDVQQDEwdkZWZhdWx0MHYwEAYHKoZIzj0CAQYFK4EEACIDYgAEhaS9lL2vmfSwdJosqx/rg8c81rMbFf9XR2N6KUs/mvVlKAPG6Oum8cRq/EupaP8d5nKlYmM5Id48JG4NbFfoXHBXoMNb+AGb2Xa+pbtpF++11LOhvhMJeawzn0vCmdmloEswSQYJKoZIhvcNAQkOMTwwOjAOBgNVHQ8BAf8EBAMCAgwwHQYDVR0lBBYwFAYIKwYBBQUHAwEGCCsGAQUFBwMCMAkGA1UdEwQCMAAwCgYIKoZIzj0EAwMDaAAwZQIxAIJKFsCJcLJ9ayrIBDDDB4SnKNJoOsKh0GVvRUnz5JNoKTMtKCeUk0RT5N/RK7ha2QIwTNJhh5yp/UyoJNyGrQ09osKA/Vci9e2CDAbwJNrEeTbByrjcASbiLw5UcxlejcWP\",\"cancellation_requested\":false,\"status\":\"inProgress\",\"status_details\":\"Pending certificate created. Certificate request is in progress. This may take some time based on the issuer provider. Please check again later.\",\"request_id\":\"30772809046d492fb0930f8c466fb19e\"}",
->>>>>>> d795fdaf
-      "X-Powered-By" : "ASP.NET",
-      "Content-Type" : "application/json; charset=utf-8"
-    },
-    "Exception" : null
-  }, {
-<<<<<<< HEAD
-    "Method" : "DELETE",
-    "Uri" : "https://cameravault.vault.azure.net/certificates/testCertificate4?api-version=7.0",
-    "Headers" : {
-      "User-Agent" : "azsdk-java-Azure-Keyvault/4.0.0-beta.6 (11.0.5; Mac OS X 10.14.3)",
-=======
-    "Method" : "GET",
-    "Uri" : "https://REDACTED.vault.azure.net/certificates/testCertificate4/pending?api-version=7.1",
-    "Headers" : {
-      "User-Agent" : "azsdk-java-client_name/client_version (11.0.6; Windows 10; 10.0)",
->>>>>>> d795fdaf
-      "Content-Type" : "application/json"
-    },
-    "Response" : {
-      "X-Content-Type-Options" : "nosniff",
-      "Pragma" : "no-cache",
-      "StatusCode" : "200",
-<<<<<<< HEAD
-      "Date" : "Tue, 03 Dec 2019 13:10:56 GMT",
-=======
+      "X-Powered-By" : "ASP.NET",
+      "Content-Type" : "application/json; charset=utf-8"
+    },
+    "Exception" : null
+  }, {
+    "Method" : "GET",
+    "Uri" : "https://REDACTED.vault.azure.net/certificates/testCertificate4/pending?api-version=7.1",
+    "Headers" : {
+      "User-Agent" : "azsdk-java-client_name/client_version (11.0.6; Windows 10; 10.0)",
+      "Content-Type" : "application/json"
+    },
+    "Response" : {
+      "X-Content-Type-Options" : "nosniff",
+      "Pragma" : "no-cache",
+      "StatusCode" : "200",
       "Date" : "Tue, 04 Aug 2020 00:49:30 GMT",
       "Strict-Transport-Security" : "max-age=31536000;includeSubDomains",
       "Retry-After" : "0",
@@ -690,20 +417,10 @@
       "Pragma" : "no-cache",
       "StatusCode" : "200",
       "Date" : "Tue, 04 Aug 2020 00:49:32 GMT",
->>>>>>> d795fdaf
-      "Strict-Transport-Security" : "max-age=31536000;includeSubDomains",
-      "Retry-After" : "0",
-      "Cache-Control" : "no-cache",
-      "X-AspNet-Version" : "4.0.30319",
-<<<<<<< HEAD
-      "x-ms-keyvault-region" : "centralus",
-      "x-ms-keyvault-network-info" : "addr=182.68.240.118;act_addr_fam=InterNetwork;",
-      "Expires" : "-1",
-      "Content-Length" : "2024",
-      "x-ms-request-id" : "da5a9d34-2bf9-4859-8060-2d5baff74364",
-      "x-ms-keyvault-service-version" : "1.1.0.883",
-      "Body" : "{\"recoveryId\":\"https://cameravault.vault.azure.net/deletedcertificates/testCertificate4\",\"deletedDate\":1575378656,\"scheduledPurgeDate\":1583154656,\"id\":\"https://cameravault.vault.azure.net/certificates/testCertificate4/4a0427c47841483b8bd6a2d8eb115cad\",\"kid\":\"https://cameravault.vault.azure.net/keys/testCertificate4/4a0427c47841483b8bd6a2d8eb115cad\",\"sid\":\"https://cameravault.vault.azure.net/secrets/testCertificate4/4a0427c47841483b8bd6a2d8eb115cad\",\"x5t\":\"DtKuHbbrFP15goGcJOEYoL-TWwM\",\"cer\":\"MIIB2zCCAWGgAwIBAgIQdHhJhYDHSv+BFUbz4YR9eDAKBggqhkjOPQQDAzASMRAwDgYDVQQDEwdkZWZhdWx0MB4XDTE5MTIwMzEzMDA1NFoXDTIxMTIwMzEzMTA1NFowEjEQMA4GA1UEAxMHZGVmYXVsdDB2MBAGByqGSM49AgEGBSuBBAAiA2IABEKLPxiQM86Uo3PTT1ZNksrB657wGOBNx59xqBKOsIHYo8Fgj2kus2sKiSj6EO3MeMZ3W5GRiKeQl5Z/ZVq0DKkHN2TPVjxs6ADymZtJknctgUza94HCT+fKenNqjEIyk6N8MHowDgYDVR0PAQH/BAQDAgIMMAkGA1UdEwQCMAAwHQYDVR0lBBYwFAYIKwYBBQUHAwEGCCsGAQUFBwMCMB8GA1UdIwQYMBaAFPUGbL5oSXWsF73fhIYnCTM5XKpdMB0GA1UdDgQWBBT1Bmy+aEl1rBe934SGJwkzOVyqXTAKBggqhkjOPQQDAwNoADBlAjEAlUn61iDcr3okfRd3c8e082eNEv4V2ajg9bpo7+bry02iSkzFA7MGuKMrcztbZdUnAjBw1JvIOUqPociyZ/J3bGLp1+Kc2crZhQQUBOiMheKq3IwTXbFOuRQLiT3Bp6Qj9Kg=\",\"attributes\":{\"enabled\":true,\"nbf\":1575378054,\"exp\":1638537054,\"created\":1575378654,\"updated\":1575378654,\"recoveryLevel\":\"Recoverable+Purgeable\"},\"policy\":{\"id\":\"https://cameravault.vault.azure.net/certificates/testCertificate4/policy\",\"key_props\":{\"exportable\":true,\"kty\":\"EC\",\"key_size\":384,\"reuse_key\":true,\"crv\":\"P-384\"},\"secret_props\":{\"contentType\":\"application/x-pkcs12\"},\"x509_props\":{\"subject\":\"CN=default\",\"sans\":{},\"ekus\":[\"1.3.6.1.5.5.7.3.1\",\"1.3.6.1.5.5.7.3.2\"],\"key_usage\":[\"keyAgreement\",\"keyCertSign\"],\"validity_months\":24,\"basic_constraints\":{\"ca\":false}},\"lifetime_actions\":[{\"trigger\":{\"days_before_expiry\":40},\"action\":{\"action_type\":\"AutoRenew\"}}],\"issuer\":{\"name\":\"Self\",\"cert_transparency\":false},\"attributes\":{\"enabled\":true,\"created\":1575378641,\"updated\":1575378641}},\"pending\":{\"id\":\"https://cameravault.vault.azure.net/certificates/testCertificate4/pending\"}}",
-=======
+      "Strict-Transport-Security" : "max-age=31536000;includeSubDomains",
+      "Retry-After" : "0",
+      "Cache-Control" : "no-cache",
+      "X-AspNet-Version" : "4.0.30319",
       "x-ms-keyvault-region" : "westus",
       "x-ms-keyvault-network-info" : "conn_type=Ipv4;addr=174.127.169.154;act_addr_fam=InterNetwork;",
       "Expires" : "-1",
@@ -711,1094 +428,832 @@
       "x-ms-request-id" : "0fd356c3-b67d-4959-b02b-8e30ef137bdd",
       "x-ms-keyvault-service-version" : "1.1.10.0",
       "Body" : "{\"id\":\"https://azure-kv-tests2.vault.azure.net/certificates/testCertificate4/pending\",\"issuer\":{\"name\":\"Self\"},\"csr\":\"MIIBVTCB3AIBADASMRAwDgYDVQQDEwdkZWZhdWx0MHYwEAYHKoZIzj0CAQYFK4EEACIDYgAEhaS9lL2vmfSwdJosqx/rg8c81rMbFf9XR2N6KUs/mvVlKAPG6Oum8cRq/EupaP8d5nKlYmM5Id48JG4NbFfoXHBXoMNb+AGb2Xa+pbtpF++11LOhvhMJeawzn0vCmdmloEswSQYJKoZIhvcNAQkOMTwwOjAOBgNVHQ8BAf8EBAMCAgwwHQYDVR0lBBYwFAYIKwYBBQUHAwEGCCsGAQUFBwMCMAkGA1UdEwQCMAAwCgYIKoZIzj0EAwMDaAAwZQIxAIJKFsCJcLJ9ayrIBDDDB4SnKNJoOsKh0GVvRUnz5JNoKTMtKCeUk0RT5N/RK7ha2QIwTNJhh5yp/UyoJNyGrQ09osKA/Vci9e2CDAbwJNrEeTbByrjcASbiLw5UcxlejcWP\",\"cancellation_requested\":false,\"status\":\"inProgress\",\"status_details\":\"Pending certificate created. Certificate request is in progress. This may take some time based on the issuer provider. Please check again later.\",\"request_id\":\"30772809046d492fb0930f8c466fb19e\"}",
->>>>>>> d795fdaf
-      "X-Powered-By" : "ASP.NET",
-      "Content-Type" : "application/json; charset=utf-8"
-    },
-    "Exception" : null
-  }, {
-    "Method" : "GET",
-<<<<<<< HEAD
-    "Uri" : "https://cameravault.vault.azure.net/deletedcertificates/testCertificate4?api-version=7.0",
-    "Headers" : {
-      "User-Agent" : "azsdk-java-Azure-Keyvault/4.0.0-beta.6 (11.0.5; Mac OS X 10.14.3)",
-=======
-    "Uri" : "https://REDACTED.vault.azure.net/certificates/testCertificate4/pending?api-version=7.1",
-    "Headers" : {
-      "User-Agent" : "azsdk-java-client_name/client_version (11.0.6; Windows 10; 10.0)",
->>>>>>> d795fdaf
-      "Content-Type" : "application/json"
-    },
-    "Response" : {
-      "X-Content-Type-Options" : "nosniff",
-      "Pragma" : "no-cache",
-<<<<<<< HEAD
+      "X-Powered-By" : "ASP.NET",
+      "Content-Type" : "application/json; charset=utf-8"
+    },
+    "Exception" : null
+  }, {
+    "Method" : "GET",
+    "Uri" : "https://REDACTED.vault.azure.net/certificates/testCertificate4/pending?api-version=7.1",
+    "Headers" : {
+      "User-Agent" : "azsdk-java-client_name/client_version (11.0.6; Windows 10; 10.0)",
+      "Content-Type" : "application/json"
+    },
+    "Response" : {
+      "X-Content-Type-Options" : "nosniff",
+      "Pragma" : "no-cache",
+      "StatusCode" : "200",
+      "Date" : "Tue, 04 Aug 2020 00:49:33 GMT",
+      "Strict-Transport-Security" : "max-age=31536000;includeSubDomains",
+      "Retry-After" : "0",
+      "Cache-Control" : "no-cache",
+      "X-AspNet-Version" : "4.0.30319",
+      "x-ms-keyvault-region" : "westus",
+      "x-ms-keyvault-network-info" : "conn_type=Ipv4;addr=174.127.169.154;act_addr_fam=InterNetwork;",
+      "Expires" : "-1",
+      "Content-Length" : "845",
+      "x-ms-request-id" : "40255604-75f0-4e76-b856-27943ff4a237",
+      "x-ms-keyvault-service-version" : "1.1.10.0",
+      "Body" : "{\"id\":\"https://azure-kv-tests2.vault.azure.net/certificates/testCertificate4/pending\",\"issuer\":{\"name\":\"Self\"},\"csr\":\"MIIBVTCB3AIBADASMRAwDgYDVQQDEwdkZWZhdWx0MHYwEAYHKoZIzj0CAQYFK4EEACIDYgAEhaS9lL2vmfSwdJosqx/rg8c81rMbFf9XR2N6KUs/mvVlKAPG6Oum8cRq/EupaP8d5nKlYmM5Id48JG4NbFfoXHBXoMNb+AGb2Xa+pbtpF++11LOhvhMJeawzn0vCmdmloEswSQYJKoZIhvcNAQkOMTwwOjAOBgNVHQ8BAf8EBAMCAgwwHQYDVR0lBBYwFAYIKwYBBQUHAwEGCCsGAQUFBwMCMAkGA1UdEwQCMAAwCgYIKoZIzj0EAwMDaAAwZQIxAIJKFsCJcLJ9ayrIBDDDB4SnKNJoOsKh0GVvRUnz5JNoKTMtKCeUk0RT5N/RK7ha2QIwTNJhh5yp/UyoJNyGrQ09osKA/Vci9e2CDAbwJNrEeTbByrjcASbiLw5UcxlejcWP\",\"cancellation_requested\":false,\"status\":\"inProgress\",\"status_details\":\"Pending certificate created. Certificate request is in progress. This may take some time based on the issuer provider. Please check again later.\",\"request_id\":\"30772809046d492fb0930f8c466fb19e\"}",
+      "X-Powered-By" : "ASP.NET",
+      "Content-Type" : "application/json; charset=utf-8"
+    },
+    "Exception" : null
+  }, {
+    "Method" : "GET",
+    "Uri" : "https://REDACTED.vault.azure.net/certificates/testCertificate4/pending?api-version=7.1",
+    "Headers" : {
+      "User-Agent" : "azsdk-java-client_name/client_version (11.0.6; Windows 10; 10.0)",
+      "Content-Type" : "application/json"
+    },
+    "Response" : {
+      "X-Content-Type-Options" : "nosniff",
+      "Pragma" : "no-cache",
+      "StatusCode" : "200",
+      "Date" : "Tue, 04 Aug 2020 00:49:34 GMT",
+      "Strict-Transport-Security" : "max-age=31536000;includeSubDomains",
+      "Retry-After" : "0",
+      "Cache-Control" : "no-cache",
+      "X-AspNet-Version" : "4.0.30319",
+      "x-ms-keyvault-region" : "westus",
+      "x-ms-keyvault-network-info" : "conn_type=Ipv4;addr=174.127.169.154;act_addr_fam=InterNetwork;",
+      "Expires" : "-1",
+      "Content-Length" : "845",
+      "x-ms-request-id" : "1ffbc789-a069-4c9c-bb07-090d516bf48e",
+      "x-ms-keyvault-service-version" : "1.1.10.0",
+      "Body" : "{\"id\":\"https://azure-kv-tests2.vault.azure.net/certificates/testCertificate4/pending\",\"issuer\":{\"name\":\"Self\"},\"csr\":\"MIIBVTCB3AIBADASMRAwDgYDVQQDEwdkZWZhdWx0MHYwEAYHKoZIzj0CAQYFK4EEACIDYgAEhaS9lL2vmfSwdJosqx/rg8c81rMbFf9XR2N6KUs/mvVlKAPG6Oum8cRq/EupaP8d5nKlYmM5Id48JG4NbFfoXHBXoMNb+AGb2Xa+pbtpF++11LOhvhMJeawzn0vCmdmloEswSQYJKoZIhvcNAQkOMTwwOjAOBgNVHQ8BAf8EBAMCAgwwHQYDVR0lBBYwFAYIKwYBBQUHAwEGCCsGAQUFBwMCMAkGA1UdEwQCMAAwCgYIKoZIzj0EAwMDaAAwZQIxAIJKFsCJcLJ9ayrIBDDDB4SnKNJoOsKh0GVvRUnz5JNoKTMtKCeUk0RT5N/RK7ha2QIwTNJhh5yp/UyoJNyGrQ09osKA/Vci9e2CDAbwJNrEeTbByrjcASbiLw5UcxlejcWP\",\"cancellation_requested\":false,\"status\":\"inProgress\",\"status_details\":\"Pending certificate created. Certificate request is in progress. This may take some time based on the issuer provider. Please check again later.\",\"request_id\":\"30772809046d492fb0930f8c466fb19e\"}",
+      "X-Powered-By" : "ASP.NET",
+      "Content-Type" : "application/json; charset=utf-8"
+    },
+    "Exception" : null
+  }, {
+    "Method" : "GET",
+    "Uri" : "https://REDACTED.vault.azure.net/certificates/testCertificate4/pending?api-version=7.1",
+    "Headers" : {
+      "User-Agent" : "azsdk-java-client_name/client_version (11.0.6; Windows 10; 10.0)",
+      "Content-Type" : "application/json"
+    },
+    "Response" : {
+      "X-Content-Type-Options" : "nosniff",
+      "Pragma" : "no-cache",
+      "StatusCode" : "200",
+      "Date" : "Tue, 04 Aug 2020 00:49:35 GMT",
+      "Strict-Transport-Security" : "max-age=31536000;includeSubDomains",
+      "Retry-After" : "0",
+      "Cache-Control" : "no-cache",
+      "X-AspNet-Version" : "4.0.30319",
+      "x-ms-keyvault-region" : "westus",
+      "x-ms-keyvault-network-info" : "conn_type=Ipv4;addr=174.127.169.154;act_addr_fam=InterNetwork;",
+      "Expires" : "-1",
+      "Content-Length" : "845",
+      "x-ms-request-id" : "391abe66-29e0-4364-911e-cae135186a54",
+      "x-ms-keyvault-service-version" : "1.1.10.0",
+      "Body" : "{\"id\":\"https://azure-kv-tests2.vault.azure.net/certificates/testCertificate4/pending\",\"issuer\":{\"name\":\"Self\"},\"csr\":\"MIIBVTCB3AIBADASMRAwDgYDVQQDEwdkZWZhdWx0MHYwEAYHKoZIzj0CAQYFK4EEACIDYgAEhaS9lL2vmfSwdJosqx/rg8c81rMbFf9XR2N6KUs/mvVlKAPG6Oum8cRq/EupaP8d5nKlYmM5Id48JG4NbFfoXHBXoMNb+AGb2Xa+pbtpF++11LOhvhMJeawzn0vCmdmloEswSQYJKoZIhvcNAQkOMTwwOjAOBgNVHQ8BAf8EBAMCAgwwHQYDVR0lBBYwFAYIKwYBBQUHAwEGCCsGAQUFBwMCMAkGA1UdEwQCMAAwCgYIKoZIzj0EAwMDaAAwZQIxAIJKFsCJcLJ9ayrIBDDDB4SnKNJoOsKh0GVvRUnz5JNoKTMtKCeUk0RT5N/RK7ha2QIwTNJhh5yp/UyoJNyGrQ09osKA/Vci9e2CDAbwJNrEeTbByrjcASbiLw5UcxlejcWP\",\"cancellation_requested\":false,\"status\":\"inProgress\",\"status_details\":\"Pending certificate created. Certificate request is in progress. This may take some time based on the issuer provider. Please check again later.\",\"request_id\":\"30772809046d492fb0930f8c466fb19e\"}",
+      "X-Powered-By" : "ASP.NET",
+      "Content-Type" : "application/json; charset=utf-8"
+    },
+    "Exception" : null
+  }, {
+    "Method" : "GET",
+    "Uri" : "https://REDACTED.vault.azure.net/certificates/testCertificate4/pending?api-version=7.1",
+    "Headers" : {
+      "User-Agent" : "azsdk-java-client_name/client_version (11.0.6; Windows 10; 10.0)",
+      "Content-Type" : "application/json"
+    },
+    "Response" : {
+      "X-Content-Type-Options" : "nosniff",
+      "Pragma" : "no-cache",
+      "StatusCode" : "200",
+      "Date" : "Tue, 04 Aug 2020 00:49:36 GMT",
+      "Strict-Transport-Security" : "max-age=31536000;includeSubDomains",
+      "Retry-After" : "0",
+      "Cache-Control" : "no-cache",
+      "X-AspNet-Version" : "4.0.30319",
+      "x-ms-keyvault-region" : "westus",
+      "x-ms-keyvault-network-info" : "conn_type=Ipv4;addr=174.127.169.154;act_addr_fam=InterNetwork;",
+      "Expires" : "-1",
+      "Content-Length" : "845",
+      "x-ms-request-id" : "d696baea-6f68-4bc1-bf64-e1834c8c2603",
+      "x-ms-keyvault-service-version" : "1.1.10.0",
+      "Body" : "{\"id\":\"https://azure-kv-tests2.vault.azure.net/certificates/testCertificate4/pending\",\"issuer\":{\"name\":\"Self\"},\"csr\":\"MIIBVTCB3AIBADASMRAwDgYDVQQDEwdkZWZhdWx0MHYwEAYHKoZIzj0CAQYFK4EEACIDYgAEhaS9lL2vmfSwdJosqx/rg8c81rMbFf9XR2N6KUs/mvVlKAPG6Oum8cRq/EupaP8d5nKlYmM5Id48JG4NbFfoXHBXoMNb+AGb2Xa+pbtpF++11LOhvhMJeawzn0vCmdmloEswSQYJKoZIhvcNAQkOMTwwOjAOBgNVHQ8BAf8EBAMCAgwwHQYDVR0lBBYwFAYIKwYBBQUHAwEGCCsGAQUFBwMCMAkGA1UdEwQCMAAwCgYIKoZIzj0EAwMDaAAwZQIxAIJKFsCJcLJ9ayrIBDDDB4SnKNJoOsKh0GVvRUnz5JNoKTMtKCeUk0RT5N/RK7ha2QIwTNJhh5yp/UyoJNyGrQ09osKA/Vci9e2CDAbwJNrEeTbByrjcASbiLw5UcxlejcWP\",\"cancellation_requested\":false,\"status\":\"inProgress\",\"status_details\":\"Pending certificate created. Certificate request is in progress. This may take some time based on the issuer provider. Please check again later.\",\"request_id\":\"30772809046d492fb0930f8c466fb19e\"}",
+      "X-Powered-By" : "ASP.NET",
+      "Content-Type" : "application/json; charset=utf-8"
+    },
+    "Exception" : null
+  }, {
+    "Method" : "GET",
+    "Uri" : "https://REDACTED.vault.azure.net/certificates/testCertificate4/pending?api-version=7.1",
+    "Headers" : {
+      "User-Agent" : "azsdk-java-client_name/client_version (11.0.6; Windows 10; 10.0)",
+      "Content-Type" : "application/json"
+    },
+    "Response" : {
+      "X-Content-Type-Options" : "nosniff",
+      "Pragma" : "no-cache",
+      "StatusCode" : "200",
+      "Date" : "Tue, 04 Aug 2020 00:49:37 GMT",
+      "Strict-Transport-Security" : "max-age=31536000;includeSubDomains",
+      "Retry-After" : "0",
+      "Cache-Control" : "no-cache",
+      "X-AspNet-Version" : "4.0.30319",
+      "x-ms-keyvault-region" : "westus",
+      "x-ms-keyvault-network-info" : "conn_type=Ipv4;addr=174.127.169.154;act_addr_fam=InterNetwork;",
+      "Expires" : "-1",
+      "Content-Length" : "845",
+      "x-ms-request-id" : "59191914-1f3c-432e-a54d-3570802f138b",
+      "x-ms-keyvault-service-version" : "1.1.10.0",
+      "Body" : "{\"id\":\"https://azure-kv-tests2.vault.azure.net/certificates/testCertificate4/pending\",\"issuer\":{\"name\":\"Self\"},\"csr\":\"MIIBVTCB3AIBADASMRAwDgYDVQQDEwdkZWZhdWx0MHYwEAYHKoZIzj0CAQYFK4EEACIDYgAEhaS9lL2vmfSwdJosqx/rg8c81rMbFf9XR2N6KUs/mvVlKAPG6Oum8cRq/EupaP8d5nKlYmM5Id48JG4NbFfoXHBXoMNb+AGb2Xa+pbtpF++11LOhvhMJeawzn0vCmdmloEswSQYJKoZIhvcNAQkOMTwwOjAOBgNVHQ8BAf8EBAMCAgwwHQYDVR0lBBYwFAYIKwYBBQUHAwEGCCsGAQUFBwMCMAkGA1UdEwQCMAAwCgYIKoZIzj0EAwMDaAAwZQIxAIJKFsCJcLJ9ayrIBDDDB4SnKNJoOsKh0GVvRUnz5JNoKTMtKCeUk0RT5N/RK7ha2QIwTNJhh5yp/UyoJNyGrQ09osKA/Vci9e2CDAbwJNrEeTbByrjcASbiLw5UcxlejcWP\",\"cancellation_requested\":false,\"status\":\"inProgress\",\"status_details\":\"Pending certificate created. Certificate request is in progress. This may take some time based on the issuer provider. Please check again later.\",\"request_id\":\"30772809046d492fb0930f8c466fb19e\"}",
+      "X-Powered-By" : "ASP.NET",
+      "Content-Type" : "application/json; charset=utf-8"
+    },
+    "Exception" : null
+  }, {
+    "Method" : "GET",
+    "Uri" : "https://REDACTED.vault.azure.net/certificates/testCertificate4/pending?api-version=7.1",
+    "Headers" : {
+      "User-Agent" : "azsdk-java-client_name/client_version (11.0.6; Windows 10; 10.0)",
+      "Content-Type" : "application/json"
+    },
+    "Response" : {
+      "X-Content-Type-Options" : "nosniff",
+      "Pragma" : "no-cache",
+      "StatusCode" : "200",
+      "Date" : "Tue, 04 Aug 2020 00:49:38 GMT",
+      "Strict-Transport-Security" : "max-age=31536000;includeSubDomains",
+      "Retry-After" : "0",
+      "Cache-Control" : "no-cache",
+      "X-AspNet-Version" : "4.0.30319",
+      "x-ms-keyvault-region" : "westus",
+      "x-ms-keyvault-network-info" : "conn_type=Ipv4;addr=174.127.169.154;act_addr_fam=InterNetwork;",
+      "Expires" : "-1",
+      "Content-Length" : "845",
+      "x-ms-request-id" : "289d3373-2325-456b-acd7-22bb48017521",
+      "x-ms-keyvault-service-version" : "1.1.10.0",
+      "Body" : "{\"id\":\"https://azure-kv-tests2.vault.azure.net/certificates/testCertificate4/pending\",\"issuer\":{\"name\":\"Self\"},\"csr\":\"MIIBVTCB3AIBADASMRAwDgYDVQQDEwdkZWZhdWx0MHYwEAYHKoZIzj0CAQYFK4EEACIDYgAEhaS9lL2vmfSwdJosqx/rg8c81rMbFf9XR2N6KUs/mvVlKAPG6Oum8cRq/EupaP8d5nKlYmM5Id48JG4NbFfoXHBXoMNb+AGb2Xa+pbtpF++11LOhvhMJeawzn0vCmdmloEswSQYJKoZIhvcNAQkOMTwwOjAOBgNVHQ8BAf8EBAMCAgwwHQYDVR0lBBYwFAYIKwYBBQUHAwEGCCsGAQUFBwMCMAkGA1UdEwQCMAAwCgYIKoZIzj0EAwMDaAAwZQIxAIJKFsCJcLJ9ayrIBDDDB4SnKNJoOsKh0GVvRUnz5JNoKTMtKCeUk0RT5N/RK7ha2QIwTNJhh5yp/UyoJNyGrQ09osKA/Vci9e2CDAbwJNrEeTbByrjcASbiLw5UcxlejcWP\",\"cancellation_requested\":false,\"status\":\"inProgress\",\"status_details\":\"Pending certificate created. Certificate request is in progress. This may take some time based on the issuer provider. Please check again later.\",\"request_id\":\"30772809046d492fb0930f8c466fb19e\"}",
+      "X-Powered-By" : "ASP.NET",
+      "Content-Type" : "application/json; charset=utf-8"
+    },
+    "Exception" : null
+  }, {
+    "Method" : "GET",
+    "Uri" : "https://REDACTED.vault.azure.net/certificates/testCertificate4/pending?api-version=7.1",
+    "Headers" : {
+      "User-Agent" : "azsdk-java-client_name/client_version (11.0.6; Windows 10; 10.0)",
+      "Content-Type" : "application/json"
+    },
+    "Response" : {
+      "X-Content-Type-Options" : "nosniff",
+      "Pragma" : "no-cache",
+      "StatusCode" : "200",
+      "Date" : "Tue, 04 Aug 2020 00:49:39 GMT",
+      "Strict-Transport-Security" : "max-age=31536000;includeSubDomains",
+      "Retry-After" : "0",
+      "Cache-Control" : "no-cache",
+      "X-AspNet-Version" : "4.0.30319",
+      "x-ms-keyvault-region" : "westus",
+      "x-ms-keyvault-network-info" : "conn_type=Ipv4;addr=174.127.169.154;act_addr_fam=InterNetwork;",
+      "Expires" : "-1",
+      "Content-Length" : "845",
+      "x-ms-request-id" : "45748277-73f8-4f5d-9ac7-ef0fc06450bf",
+      "x-ms-keyvault-service-version" : "1.1.10.0",
+      "Body" : "{\"id\":\"https://azure-kv-tests2.vault.azure.net/certificates/testCertificate4/pending\",\"issuer\":{\"name\":\"Self\"},\"csr\":\"MIIBVTCB3AIBADASMRAwDgYDVQQDEwdkZWZhdWx0MHYwEAYHKoZIzj0CAQYFK4EEACIDYgAEhaS9lL2vmfSwdJosqx/rg8c81rMbFf9XR2N6KUs/mvVlKAPG6Oum8cRq/EupaP8d5nKlYmM5Id48JG4NbFfoXHBXoMNb+AGb2Xa+pbtpF++11LOhvhMJeawzn0vCmdmloEswSQYJKoZIhvcNAQkOMTwwOjAOBgNVHQ8BAf8EBAMCAgwwHQYDVR0lBBYwFAYIKwYBBQUHAwEGCCsGAQUFBwMCMAkGA1UdEwQCMAAwCgYIKoZIzj0EAwMDaAAwZQIxAIJKFsCJcLJ9ayrIBDDDB4SnKNJoOsKh0GVvRUnz5JNoKTMtKCeUk0RT5N/RK7ha2QIwTNJhh5yp/UyoJNyGrQ09osKA/Vci9e2CDAbwJNrEeTbByrjcASbiLw5UcxlejcWP\",\"cancellation_requested\":false,\"status\":\"inProgress\",\"status_details\":\"Pending certificate created. Certificate request is in progress. This may take some time based on the issuer provider. Please check again later.\",\"request_id\":\"30772809046d492fb0930f8c466fb19e\"}",
+      "X-Powered-By" : "ASP.NET",
+      "Content-Type" : "application/json; charset=utf-8"
+    },
+    "Exception" : null
+  }, {
+    "Method" : "GET",
+    "Uri" : "https://REDACTED.vault.azure.net/certificates/testCertificate4/pending?api-version=7.1",
+    "Headers" : {
+      "User-Agent" : "azsdk-java-client_name/client_version (11.0.6; Windows 10; 10.0)",
+      "Content-Type" : "application/json"
+    },
+    "Response" : {
+      "X-Content-Type-Options" : "nosniff",
+      "Pragma" : "no-cache",
+      "StatusCode" : "200",
+      "Date" : "Tue, 04 Aug 2020 00:49:40 GMT",
+      "Strict-Transport-Security" : "max-age=31536000;includeSubDomains",
+      "Retry-After" : "0",
+      "Cache-Control" : "no-cache",
+      "X-AspNet-Version" : "4.0.30319",
+      "x-ms-keyvault-region" : "westus",
+      "x-ms-keyvault-network-info" : "conn_type=Ipv4;addr=174.127.169.154;act_addr_fam=InterNetwork;",
+      "Expires" : "-1",
+      "Content-Length" : "845",
+      "x-ms-request-id" : "67e0f32a-ecb9-4bac-a5f6-49b5d3a136be",
+      "x-ms-keyvault-service-version" : "1.1.10.0",
+      "Body" : "{\"id\":\"https://azure-kv-tests2.vault.azure.net/certificates/testCertificate4/pending\",\"issuer\":{\"name\":\"Self\"},\"csr\":\"MIIBVTCB3AIBADASMRAwDgYDVQQDEwdkZWZhdWx0MHYwEAYHKoZIzj0CAQYFK4EEACIDYgAEhaS9lL2vmfSwdJosqx/rg8c81rMbFf9XR2N6KUs/mvVlKAPG6Oum8cRq/EupaP8d5nKlYmM5Id48JG4NbFfoXHBXoMNb+AGb2Xa+pbtpF++11LOhvhMJeawzn0vCmdmloEswSQYJKoZIhvcNAQkOMTwwOjAOBgNVHQ8BAf8EBAMCAgwwHQYDVR0lBBYwFAYIKwYBBQUHAwEGCCsGAQUFBwMCMAkGA1UdEwQCMAAwCgYIKoZIzj0EAwMDaAAwZQIxAIJKFsCJcLJ9ayrIBDDDB4SnKNJoOsKh0GVvRUnz5JNoKTMtKCeUk0RT5N/RK7ha2QIwTNJhh5yp/UyoJNyGrQ09osKA/Vci9e2CDAbwJNrEeTbByrjcASbiLw5UcxlejcWP\",\"cancellation_requested\":false,\"status\":\"inProgress\",\"status_details\":\"Pending certificate created. Certificate request is in progress. This may take some time based on the issuer provider. Please check again later.\",\"request_id\":\"30772809046d492fb0930f8c466fb19e\"}",
+      "X-Powered-By" : "ASP.NET",
+      "Content-Type" : "application/json; charset=utf-8"
+    },
+    "Exception" : null
+  }, {
+    "Method" : "GET",
+    "Uri" : "https://REDACTED.vault.azure.net/certificates/testCertificate4/pending?api-version=7.1",
+    "Headers" : {
+      "User-Agent" : "azsdk-java-client_name/client_version (11.0.6; Windows 10; 10.0)",
+      "Content-Type" : "application/json"
+    },
+    "Response" : {
+      "X-Content-Type-Options" : "nosniff",
+      "Pragma" : "no-cache",
+      "StatusCode" : "200",
+      "Date" : "Tue, 04 Aug 2020 00:49:42 GMT",
+      "Strict-Transport-Security" : "max-age=31536000;includeSubDomains",
+      "Retry-After" : "0",
+      "Cache-Control" : "no-cache",
+      "X-AspNet-Version" : "4.0.30319",
+      "x-ms-keyvault-region" : "westus",
+      "x-ms-keyvault-network-info" : "conn_type=Ipv4;addr=174.127.169.154;act_addr_fam=InterNetwork;",
+      "Expires" : "-1",
+      "Content-Length" : "845",
+      "x-ms-request-id" : "bf9927eb-3564-4f88-8c0d-e6e3f958afcf",
+      "x-ms-keyvault-service-version" : "1.1.10.0",
+      "Body" : "{\"id\":\"https://azure-kv-tests2.vault.azure.net/certificates/testCertificate4/pending\",\"issuer\":{\"name\":\"Self\"},\"csr\":\"MIIBVTCB3AIBADASMRAwDgYDVQQDEwdkZWZhdWx0MHYwEAYHKoZIzj0CAQYFK4EEACIDYgAEhaS9lL2vmfSwdJosqx/rg8c81rMbFf9XR2N6KUs/mvVlKAPG6Oum8cRq/EupaP8d5nKlYmM5Id48JG4NbFfoXHBXoMNb+AGb2Xa+pbtpF++11LOhvhMJeawzn0vCmdmloEswSQYJKoZIhvcNAQkOMTwwOjAOBgNVHQ8BAf8EBAMCAgwwHQYDVR0lBBYwFAYIKwYBBQUHAwEGCCsGAQUFBwMCMAkGA1UdEwQCMAAwCgYIKoZIzj0EAwMDaAAwZQIxAIJKFsCJcLJ9ayrIBDDDB4SnKNJoOsKh0GVvRUnz5JNoKTMtKCeUk0RT5N/RK7ha2QIwTNJhh5yp/UyoJNyGrQ09osKA/Vci9e2CDAbwJNrEeTbByrjcASbiLw5UcxlejcWP\",\"cancellation_requested\":false,\"status\":\"inProgress\",\"status_details\":\"Pending certificate created. Certificate request is in progress. This may take some time based on the issuer provider. Please check again later.\",\"request_id\":\"30772809046d492fb0930f8c466fb19e\"}",
+      "X-Powered-By" : "ASP.NET",
+      "Content-Type" : "application/json; charset=utf-8"
+    },
+    "Exception" : null
+  }, {
+    "Method" : "GET",
+    "Uri" : "https://REDACTED.vault.azure.net/certificates/testCertificate4/pending?api-version=7.1",
+    "Headers" : {
+      "User-Agent" : "azsdk-java-client_name/client_version (11.0.6; Windows 10; 10.0)",
+      "Content-Type" : "application/json"
+    },
+    "Response" : {
+      "X-Content-Type-Options" : "nosniff",
+      "Pragma" : "no-cache",
+      "StatusCode" : "200",
+      "Date" : "Tue, 04 Aug 2020 00:49:42 GMT",
+      "Strict-Transport-Security" : "max-age=31536000;includeSubDomains",
+      "Retry-After" : "0",
+      "Cache-Control" : "no-cache",
+      "X-AspNet-Version" : "4.0.30319",
+      "x-ms-keyvault-region" : "westus",
+      "x-ms-keyvault-network-info" : "conn_type=Ipv4;addr=174.127.169.154;act_addr_fam=InterNetwork;",
+      "Expires" : "-1",
+      "Content-Length" : "845",
+      "x-ms-request-id" : "ab8faeb4-3e2e-4642-bfd1-2498debc0984",
+      "x-ms-keyvault-service-version" : "1.1.10.0",
+      "Body" : "{\"id\":\"https://azure-kv-tests2.vault.azure.net/certificates/testCertificate4/pending\",\"issuer\":{\"name\":\"Self\"},\"csr\":\"MIIBVTCB3AIBADASMRAwDgYDVQQDEwdkZWZhdWx0MHYwEAYHKoZIzj0CAQYFK4EEACIDYgAEhaS9lL2vmfSwdJosqx/rg8c81rMbFf9XR2N6KUs/mvVlKAPG6Oum8cRq/EupaP8d5nKlYmM5Id48JG4NbFfoXHBXoMNb+AGb2Xa+pbtpF++11LOhvhMJeawzn0vCmdmloEswSQYJKoZIhvcNAQkOMTwwOjAOBgNVHQ8BAf8EBAMCAgwwHQYDVR0lBBYwFAYIKwYBBQUHAwEGCCsGAQUFBwMCMAkGA1UdEwQCMAAwCgYIKoZIzj0EAwMDaAAwZQIxAIJKFsCJcLJ9ayrIBDDDB4SnKNJoOsKh0GVvRUnz5JNoKTMtKCeUk0RT5N/RK7ha2QIwTNJhh5yp/UyoJNyGrQ09osKA/Vci9e2CDAbwJNrEeTbByrjcASbiLw5UcxlejcWP\",\"cancellation_requested\":false,\"status\":\"inProgress\",\"status_details\":\"Pending certificate created. Certificate request is in progress. This may take some time based on the issuer provider. Please check again later.\",\"request_id\":\"30772809046d492fb0930f8c466fb19e\"}",
+      "X-Powered-By" : "ASP.NET",
+      "Content-Type" : "application/json; charset=utf-8"
+    },
+    "Exception" : null
+  }, {
+    "Method" : "GET",
+    "Uri" : "https://REDACTED.vault.azure.net/certificates/testCertificate4/pending?api-version=7.1",
+    "Headers" : {
+      "User-Agent" : "azsdk-java-client_name/client_version (11.0.6; Windows 10; 10.0)",
+      "Content-Type" : "application/json"
+    },
+    "Response" : {
+      "X-Content-Type-Options" : "nosniff",
+      "Pragma" : "no-cache",
+      "StatusCode" : "200",
+      "Date" : "Tue, 04 Aug 2020 00:49:43 GMT",
+      "Strict-Transport-Security" : "max-age=31536000;includeSubDomains",
+      "Retry-After" : "0",
+      "Cache-Control" : "no-cache",
+      "X-AspNet-Version" : "4.0.30319",
+      "x-ms-keyvault-region" : "westus",
+      "x-ms-keyvault-network-info" : "conn_type=Ipv4;addr=174.127.169.154;act_addr_fam=InterNetwork;",
+      "Expires" : "-1",
+      "Content-Length" : "845",
+      "x-ms-request-id" : "2fffeaf2-05ae-40c9-bdf9-6793647311d9",
+      "x-ms-keyvault-service-version" : "1.1.10.0",
+      "Body" : "{\"id\":\"https://azure-kv-tests2.vault.azure.net/certificates/testCertificate4/pending\",\"issuer\":{\"name\":\"Self\"},\"csr\":\"MIIBVTCB3AIBADASMRAwDgYDVQQDEwdkZWZhdWx0MHYwEAYHKoZIzj0CAQYFK4EEACIDYgAEhaS9lL2vmfSwdJosqx/rg8c81rMbFf9XR2N6KUs/mvVlKAPG6Oum8cRq/EupaP8d5nKlYmM5Id48JG4NbFfoXHBXoMNb+AGb2Xa+pbtpF++11LOhvhMJeawzn0vCmdmloEswSQYJKoZIhvcNAQkOMTwwOjAOBgNVHQ8BAf8EBAMCAgwwHQYDVR0lBBYwFAYIKwYBBQUHAwEGCCsGAQUFBwMCMAkGA1UdEwQCMAAwCgYIKoZIzj0EAwMDaAAwZQIxAIJKFsCJcLJ9ayrIBDDDB4SnKNJoOsKh0GVvRUnz5JNoKTMtKCeUk0RT5N/RK7ha2QIwTNJhh5yp/UyoJNyGrQ09osKA/Vci9e2CDAbwJNrEeTbByrjcASbiLw5UcxlejcWP\",\"cancellation_requested\":false,\"status\":\"inProgress\",\"status_details\":\"Pending certificate created. Certificate request is in progress. This may take some time based on the issuer provider. Please check again later.\",\"request_id\":\"30772809046d492fb0930f8c466fb19e\"}",
+      "X-Powered-By" : "ASP.NET",
+      "Content-Type" : "application/json; charset=utf-8"
+    },
+    "Exception" : null
+  }, {
+    "Method" : "GET",
+    "Uri" : "https://REDACTED.vault.azure.net/certificates/testCertificate4/pending?api-version=7.1",
+    "Headers" : {
+      "User-Agent" : "azsdk-java-client_name/client_version (11.0.6; Windows 10; 10.0)",
+      "Content-Type" : "application/json"
+    },
+    "Response" : {
+      "X-Content-Type-Options" : "nosniff",
+      "Pragma" : "no-cache",
+      "StatusCode" : "200",
+      "Date" : "Tue, 04 Aug 2020 00:49:45 GMT",
+      "Strict-Transport-Security" : "max-age=31536000;includeSubDomains",
+      "Retry-After" : "0",
+      "Cache-Control" : "no-cache",
+      "X-AspNet-Version" : "4.0.30319",
+      "x-ms-keyvault-region" : "westus",
+      "x-ms-keyvault-network-info" : "conn_type=Ipv4;addr=174.127.169.154;act_addr_fam=InterNetwork;",
+      "Expires" : "-1",
+      "Content-Length" : "845",
+      "x-ms-request-id" : "60beb0b6-4dfd-4a76-aba6-cca12ecb1052",
+      "x-ms-keyvault-service-version" : "1.1.10.0",
+      "Body" : "{\"id\":\"https://azure-kv-tests2.vault.azure.net/certificates/testCertificate4/pending\",\"issuer\":{\"name\":\"Self\"},\"csr\":\"MIIBVTCB3AIBADASMRAwDgYDVQQDEwdkZWZhdWx0MHYwEAYHKoZIzj0CAQYFK4EEACIDYgAEhaS9lL2vmfSwdJosqx/rg8c81rMbFf9XR2N6KUs/mvVlKAPG6Oum8cRq/EupaP8d5nKlYmM5Id48JG4NbFfoXHBXoMNb+AGb2Xa+pbtpF++11LOhvhMJeawzn0vCmdmloEswSQYJKoZIhvcNAQkOMTwwOjAOBgNVHQ8BAf8EBAMCAgwwHQYDVR0lBBYwFAYIKwYBBQUHAwEGCCsGAQUFBwMCMAkGA1UdEwQCMAAwCgYIKoZIzj0EAwMDaAAwZQIxAIJKFsCJcLJ9ayrIBDDDB4SnKNJoOsKh0GVvRUnz5JNoKTMtKCeUk0RT5N/RK7ha2QIwTNJhh5yp/UyoJNyGrQ09osKA/Vci9e2CDAbwJNrEeTbByrjcASbiLw5UcxlejcWP\",\"cancellation_requested\":false,\"status\":\"inProgress\",\"status_details\":\"Pending certificate created. Certificate request is in progress. This may take some time based on the issuer provider. Please check again later.\",\"request_id\":\"30772809046d492fb0930f8c466fb19e\"}",
+      "X-Powered-By" : "ASP.NET",
+      "Content-Type" : "application/json; charset=utf-8"
+    },
+    "Exception" : null
+  }, {
+    "Method" : "GET",
+    "Uri" : "https://REDACTED.vault.azure.net/certificates/testCertificate4/pending?api-version=7.1",
+    "Headers" : {
+      "User-Agent" : "azsdk-java-client_name/client_version (11.0.6; Windows 10; 10.0)",
+      "Content-Type" : "application/json"
+    },
+    "Response" : {
+      "X-Content-Type-Options" : "nosniff",
+      "Pragma" : "no-cache",
+      "StatusCode" : "200",
+      "Date" : "Tue, 04 Aug 2020 00:49:46 GMT",
+      "Strict-Transport-Security" : "max-age=31536000;includeSubDomains",
+      "Retry-After" : "0",
+      "Cache-Control" : "no-cache",
+      "X-AspNet-Version" : "4.0.30319",
+      "x-ms-keyvault-region" : "westus",
+      "x-ms-keyvault-network-info" : "conn_type=Ipv4;addr=174.127.169.154;act_addr_fam=InterNetwork;",
+      "Expires" : "-1",
+      "Content-Length" : "845",
+      "x-ms-request-id" : "6542a59d-6efd-44d2-8440-3beb08e246cc",
+      "x-ms-keyvault-service-version" : "1.1.10.0",
+      "Body" : "{\"id\":\"https://azure-kv-tests2.vault.azure.net/certificates/testCertificate4/pending\",\"issuer\":{\"name\":\"Self\"},\"csr\":\"MIIBVTCB3AIBADASMRAwDgYDVQQDEwdkZWZhdWx0MHYwEAYHKoZIzj0CAQYFK4EEACIDYgAEhaS9lL2vmfSwdJosqx/rg8c81rMbFf9XR2N6KUs/mvVlKAPG6Oum8cRq/EupaP8d5nKlYmM5Id48JG4NbFfoXHBXoMNb+AGb2Xa+pbtpF++11LOhvhMJeawzn0vCmdmloEswSQYJKoZIhvcNAQkOMTwwOjAOBgNVHQ8BAf8EBAMCAgwwHQYDVR0lBBYwFAYIKwYBBQUHAwEGCCsGAQUFBwMCMAkGA1UdEwQCMAAwCgYIKoZIzj0EAwMDaAAwZQIxAIJKFsCJcLJ9ayrIBDDDB4SnKNJoOsKh0GVvRUnz5JNoKTMtKCeUk0RT5N/RK7ha2QIwTNJhh5yp/UyoJNyGrQ09osKA/Vci9e2CDAbwJNrEeTbByrjcASbiLw5UcxlejcWP\",\"cancellation_requested\":false,\"status\":\"inProgress\",\"status_details\":\"Pending certificate created. Certificate request is in progress. This may take some time based on the issuer provider. Please check again later.\",\"request_id\":\"30772809046d492fb0930f8c466fb19e\"}",
+      "X-Powered-By" : "ASP.NET",
+      "Content-Type" : "application/json; charset=utf-8"
+    },
+    "Exception" : null
+  }, {
+    "Method" : "GET",
+    "Uri" : "https://REDACTED.vault.azure.net/certificates/testCertificate4/pending?api-version=7.1",
+    "Headers" : {
+      "User-Agent" : "azsdk-java-client_name/client_version (11.0.6; Windows 10; 10.0)",
+      "Content-Type" : "application/json"
+    },
+    "Response" : {
+      "X-Content-Type-Options" : "nosniff",
+      "Pragma" : "no-cache",
+      "StatusCode" : "200",
+      "Date" : "Tue, 04 Aug 2020 00:49:47 GMT",
+      "Strict-Transport-Security" : "max-age=31536000;includeSubDomains",
+      "Retry-After" : "0",
+      "Cache-Control" : "no-cache",
+      "X-AspNet-Version" : "4.0.30319",
+      "x-ms-keyvault-region" : "westus",
+      "x-ms-keyvault-network-info" : "conn_type=Ipv4;addr=174.127.169.154;act_addr_fam=InterNetwork;",
+      "Expires" : "-1",
+      "Content-Length" : "845",
+      "x-ms-request-id" : "0286f1fc-9eef-46e4-9012-3d02895b3de8",
+      "x-ms-keyvault-service-version" : "1.1.10.0",
+      "Body" : "{\"id\":\"https://azure-kv-tests2.vault.azure.net/certificates/testCertificate4/pending\",\"issuer\":{\"name\":\"Self\"},\"csr\":\"MIIBVTCB3AIBADASMRAwDgYDVQQDEwdkZWZhdWx0MHYwEAYHKoZIzj0CAQYFK4EEACIDYgAEhaS9lL2vmfSwdJosqx/rg8c81rMbFf9XR2N6KUs/mvVlKAPG6Oum8cRq/EupaP8d5nKlYmM5Id48JG4NbFfoXHBXoMNb+AGb2Xa+pbtpF++11LOhvhMJeawzn0vCmdmloEswSQYJKoZIhvcNAQkOMTwwOjAOBgNVHQ8BAf8EBAMCAgwwHQYDVR0lBBYwFAYIKwYBBQUHAwEGCCsGAQUFBwMCMAkGA1UdEwQCMAAwCgYIKoZIzj0EAwMDaAAwZQIxAIJKFsCJcLJ9ayrIBDDDB4SnKNJoOsKh0GVvRUnz5JNoKTMtKCeUk0RT5N/RK7ha2QIwTNJhh5yp/UyoJNyGrQ09osKA/Vci9e2CDAbwJNrEeTbByrjcASbiLw5UcxlejcWP\",\"cancellation_requested\":false,\"status\":\"inProgress\",\"status_details\":\"Pending certificate created. Certificate request is in progress. This may take some time based on the issuer provider. Please check again later.\",\"request_id\":\"30772809046d492fb0930f8c466fb19e\"}",
+      "X-Powered-By" : "ASP.NET",
+      "Content-Type" : "application/json; charset=utf-8"
+    },
+    "Exception" : null
+  }, {
+    "Method" : "GET",
+    "Uri" : "https://REDACTED.vault.azure.net/certificates/testCertificate4/pending?api-version=7.1",
+    "Headers" : {
+      "User-Agent" : "azsdk-java-client_name/client_version (11.0.6; Windows 10; 10.0)",
+      "Content-Type" : "application/json"
+    },
+    "Response" : {
+      "X-Content-Type-Options" : "nosniff",
+      "Pragma" : "no-cache",
+      "StatusCode" : "200",
+      "Date" : "Tue, 04 Aug 2020 00:49:47 GMT",
+      "Strict-Transport-Security" : "max-age=31536000;includeSubDomains",
+      "Retry-After" : "0",
+      "Cache-Control" : "no-cache",
+      "X-AspNet-Version" : "4.0.30319",
+      "x-ms-keyvault-region" : "westus",
+      "x-ms-keyvault-network-info" : "conn_type=Ipv4;addr=174.127.169.154;act_addr_fam=InterNetwork;",
+      "Expires" : "-1",
+      "Content-Length" : "845",
+      "x-ms-request-id" : "f8ee4b8d-9d3f-4d0d-b2a3-83e5ff66411a",
+      "x-ms-keyvault-service-version" : "1.1.10.0",
+      "Body" : "{\"id\":\"https://azure-kv-tests2.vault.azure.net/certificates/testCertificate4/pending\",\"issuer\":{\"name\":\"Self\"},\"csr\":\"MIIBVTCB3AIBADASMRAwDgYDVQQDEwdkZWZhdWx0MHYwEAYHKoZIzj0CAQYFK4EEACIDYgAEhaS9lL2vmfSwdJosqx/rg8c81rMbFf9XR2N6KUs/mvVlKAPG6Oum8cRq/EupaP8d5nKlYmM5Id48JG4NbFfoXHBXoMNb+AGb2Xa+pbtpF++11LOhvhMJeawzn0vCmdmloEswSQYJKoZIhvcNAQkOMTwwOjAOBgNVHQ8BAf8EBAMCAgwwHQYDVR0lBBYwFAYIKwYBBQUHAwEGCCsGAQUFBwMCMAkGA1UdEwQCMAAwCgYIKoZIzj0EAwMDaAAwZQIxAIJKFsCJcLJ9ayrIBDDDB4SnKNJoOsKh0GVvRUnz5JNoKTMtKCeUk0RT5N/RK7ha2QIwTNJhh5yp/UyoJNyGrQ09osKA/Vci9e2CDAbwJNrEeTbByrjcASbiLw5UcxlejcWP\",\"cancellation_requested\":false,\"status\":\"inProgress\",\"status_details\":\"Pending certificate created. Certificate request is in progress. This may take some time based on the issuer provider. Please check again later.\",\"request_id\":\"30772809046d492fb0930f8c466fb19e\"}",
+      "X-Powered-By" : "ASP.NET",
+      "Content-Type" : "application/json; charset=utf-8"
+    },
+    "Exception" : null
+  }, {
+    "Method" : "GET",
+    "Uri" : "https://REDACTED.vault.azure.net/certificates/testCertificate4/pending?api-version=7.1",
+    "Headers" : {
+      "User-Agent" : "azsdk-java-client_name/client_version (11.0.6; Windows 10; 10.0)",
+      "Content-Type" : "application/json"
+    },
+    "Response" : {
+      "X-Content-Type-Options" : "nosniff",
+      "Pragma" : "no-cache",
+      "StatusCode" : "200",
+      "Date" : "Tue, 04 Aug 2020 00:49:49 GMT",
+      "Strict-Transport-Security" : "max-age=31536000;includeSubDomains",
+      "Retry-After" : "0",
+      "Cache-Control" : "no-cache",
+      "X-AspNet-Version" : "4.0.30319",
+      "x-ms-keyvault-region" : "westus",
+      "x-ms-keyvault-network-info" : "conn_type=Ipv4;addr=174.127.169.154;act_addr_fam=InterNetwork;",
+      "Expires" : "-1",
+      "Content-Length" : "845",
+      "x-ms-request-id" : "66766325-9eef-4cd7-86f3-3941cd66105e",
+      "x-ms-keyvault-service-version" : "1.1.10.0",
+      "Body" : "{\"id\":\"https://azure-kv-tests2.vault.azure.net/certificates/testCertificate4/pending\",\"issuer\":{\"name\":\"Self\"},\"csr\":\"MIIBVTCB3AIBADASMRAwDgYDVQQDEwdkZWZhdWx0MHYwEAYHKoZIzj0CAQYFK4EEACIDYgAEhaS9lL2vmfSwdJosqx/rg8c81rMbFf9XR2N6KUs/mvVlKAPG6Oum8cRq/EupaP8d5nKlYmM5Id48JG4NbFfoXHBXoMNb+AGb2Xa+pbtpF++11LOhvhMJeawzn0vCmdmloEswSQYJKoZIhvcNAQkOMTwwOjAOBgNVHQ8BAf8EBAMCAgwwHQYDVR0lBBYwFAYIKwYBBQUHAwEGCCsGAQUFBwMCMAkGA1UdEwQCMAAwCgYIKoZIzj0EAwMDaAAwZQIxAIJKFsCJcLJ9ayrIBDDDB4SnKNJoOsKh0GVvRUnz5JNoKTMtKCeUk0RT5N/RK7ha2QIwTNJhh5yp/UyoJNyGrQ09osKA/Vci9e2CDAbwJNrEeTbByrjcASbiLw5UcxlejcWP\",\"cancellation_requested\":false,\"status\":\"inProgress\",\"status_details\":\"Pending certificate created. Certificate request is in progress. This may take some time based on the issuer provider. Please check again later.\",\"request_id\":\"30772809046d492fb0930f8c466fb19e\"}",
+      "X-Powered-By" : "ASP.NET",
+      "Content-Type" : "application/json; charset=utf-8"
+    },
+    "Exception" : null
+  }, {
+    "Method" : "GET",
+    "Uri" : "https://REDACTED.vault.azure.net/certificates/testCertificate4/pending?api-version=7.1",
+    "Headers" : {
+      "User-Agent" : "azsdk-java-client_name/client_version (11.0.6; Windows 10; 10.0)",
+      "Content-Type" : "application/json"
+    },
+    "Response" : {
+      "X-Content-Type-Options" : "nosniff",
+      "Pragma" : "no-cache",
+      "StatusCode" : "200",
+      "Date" : "Tue, 04 Aug 2020 00:49:50 GMT",
+      "Strict-Transport-Security" : "max-age=31536000;includeSubDomains",
+      "Retry-After" : "0",
+      "Cache-Control" : "no-cache",
+      "X-AspNet-Version" : "4.0.30319",
+      "x-ms-keyvault-region" : "westus",
+      "x-ms-keyvault-network-info" : "conn_type=Ipv4;addr=174.127.169.154;act_addr_fam=InterNetwork;",
+      "Expires" : "-1",
+      "Content-Length" : "845",
+      "x-ms-request-id" : "79c4e6ad-9641-47dc-b8d9-b1f2facf274e",
+      "x-ms-keyvault-service-version" : "1.1.10.0",
+      "Body" : "{\"id\":\"https://azure-kv-tests2.vault.azure.net/certificates/testCertificate4/pending\",\"issuer\":{\"name\":\"Self\"},\"csr\":\"MIIBVTCB3AIBADASMRAwDgYDVQQDEwdkZWZhdWx0MHYwEAYHKoZIzj0CAQYFK4EEACIDYgAEhaS9lL2vmfSwdJosqx/rg8c81rMbFf9XR2N6KUs/mvVlKAPG6Oum8cRq/EupaP8d5nKlYmM5Id48JG4NbFfoXHBXoMNb+AGb2Xa+pbtpF++11LOhvhMJeawzn0vCmdmloEswSQYJKoZIhvcNAQkOMTwwOjAOBgNVHQ8BAf8EBAMCAgwwHQYDVR0lBBYwFAYIKwYBBQUHAwEGCCsGAQUFBwMCMAkGA1UdEwQCMAAwCgYIKoZIzj0EAwMDaAAwZQIxAIJKFsCJcLJ9ayrIBDDDB4SnKNJoOsKh0GVvRUnz5JNoKTMtKCeUk0RT5N/RK7ha2QIwTNJhh5yp/UyoJNyGrQ09osKA/Vci9e2CDAbwJNrEeTbByrjcASbiLw5UcxlejcWP\",\"cancellation_requested\":false,\"status\":\"inProgress\",\"status_details\":\"Pending certificate created. Certificate request is in progress. This may take some time based on the issuer provider. Please check again later.\",\"request_id\":\"30772809046d492fb0930f8c466fb19e\"}",
+      "X-Powered-By" : "ASP.NET",
+      "Content-Type" : "application/json; charset=utf-8"
+    },
+    "Exception" : null
+  }, {
+    "Method" : "GET",
+    "Uri" : "https://REDACTED.vault.azure.net/certificates/testCertificate4/pending?api-version=7.1",
+    "Headers" : {
+      "User-Agent" : "azsdk-java-client_name/client_version (11.0.6; Windows 10; 10.0)",
+      "Content-Type" : "application/json"
+    },
+    "Response" : {
+      "X-Content-Type-Options" : "nosniff",
+      "Pragma" : "no-cache",
+      "StatusCode" : "200",
+      "Date" : "Tue, 04 Aug 2020 00:49:51 GMT",
+      "Strict-Transport-Security" : "max-age=31536000;includeSubDomains",
+      "Retry-After" : "0",
+      "Cache-Control" : "no-cache",
+      "X-AspNet-Version" : "4.0.30319",
+      "x-ms-keyvault-region" : "westus",
+      "x-ms-keyvault-network-info" : "conn_type=Ipv4;addr=174.127.169.154;act_addr_fam=InterNetwork;",
+      "Expires" : "-1",
+      "Content-Length" : "845",
+      "x-ms-request-id" : "f0a812ce-5935-4be4-880b-3d0ce9008b34",
+      "x-ms-keyvault-service-version" : "1.1.10.0",
+      "Body" : "{\"id\":\"https://azure-kv-tests2.vault.azure.net/certificates/testCertificate4/pending\",\"issuer\":{\"name\":\"Self\"},\"csr\":\"MIIBVTCB3AIBADASMRAwDgYDVQQDEwdkZWZhdWx0MHYwEAYHKoZIzj0CAQYFK4EEACIDYgAEhaS9lL2vmfSwdJosqx/rg8c81rMbFf9XR2N6KUs/mvVlKAPG6Oum8cRq/EupaP8d5nKlYmM5Id48JG4NbFfoXHBXoMNb+AGb2Xa+pbtpF++11LOhvhMJeawzn0vCmdmloEswSQYJKoZIhvcNAQkOMTwwOjAOBgNVHQ8BAf8EBAMCAgwwHQYDVR0lBBYwFAYIKwYBBQUHAwEGCCsGAQUFBwMCMAkGA1UdEwQCMAAwCgYIKoZIzj0EAwMDaAAwZQIxAIJKFsCJcLJ9ayrIBDDDB4SnKNJoOsKh0GVvRUnz5JNoKTMtKCeUk0RT5N/RK7ha2QIwTNJhh5yp/UyoJNyGrQ09osKA/Vci9e2CDAbwJNrEeTbByrjcASbiLw5UcxlejcWP\",\"cancellation_requested\":false,\"status\":\"inProgress\",\"status_details\":\"Pending certificate created. Certificate request is in progress. This may take some time based on the issuer provider. Please check again later.\",\"request_id\":\"30772809046d492fb0930f8c466fb19e\"}",
+      "X-Powered-By" : "ASP.NET",
+      "Content-Type" : "application/json; charset=utf-8"
+    },
+    "Exception" : null
+  }, {
+    "Method" : "GET",
+    "Uri" : "https://REDACTED.vault.azure.net/certificates/testCertificate4/pending?api-version=7.1",
+    "Headers" : {
+      "User-Agent" : "azsdk-java-client_name/client_version (11.0.6; Windows 10; 10.0)",
+      "Content-Type" : "application/json"
+    },
+    "Response" : {
+      "X-Content-Type-Options" : "nosniff",
+      "Pragma" : "no-cache",
+      "StatusCode" : "200",
+      "Date" : "Tue, 04 Aug 2020 00:49:52 GMT",
+      "Strict-Transport-Security" : "max-age=31536000;includeSubDomains",
+      "Retry-After" : "0",
+      "Cache-Control" : "no-cache",
+      "X-AspNet-Version" : "4.0.30319",
+      "x-ms-keyvault-region" : "westus",
+      "x-ms-keyvault-network-info" : "conn_type=Ipv4;addr=174.127.169.154;act_addr_fam=InterNetwork;",
+      "Expires" : "-1",
+      "Content-Length" : "845",
+      "x-ms-request-id" : "7193239c-5444-407c-aaa1-08c8137cbde3",
+      "x-ms-keyvault-service-version" : "1.1.10.0",
+      "Body" : "{\"id\":\"https://azure-kv-tests2.vault.azure.net/certificates/testCertificate4/pending\",\"issuer\":{\"name\":\"Self\"},\"csr\":\"MIIBVTCB3AIBADASMRAwDgYDVQQDEwdkZWZhdWx0MHYwEAYHKoZIzj0CAQYFK4EEACIDYgAEhaS9lL2vmfSwdJosqx/rg8c81rMbFf9XR2N6KUs/mvVlKAPG6Oum8cRq/EupaP8d5nKlYmM5Id48JG4NbFfoXHBXoMNb+AGb2Xa+pbtpF++11LOhvhMJeawzn0vCmdmloEswSQYJKoZIhvcNAQkOMTwwOjAOBgNVHQ8BAf8EBAMCAgwwHQYDVR0lBBYwFAYIKwYBBQUHAwEGCCsGAQUFBwMCMAkGA1UdEwQCMAAwCgYIKoZIzj0EAwMDaAAwZQIxAIJKFsCJcLJ9ayrIBDDDB4SnKNJoOsKh0GVvRUnz5JNoKTMtKCeUk0RT5N/RK7ha2QIwTNJhh5yp/UyoJNyGrQ09osKA/Vci9e2CDAbwJNrEeTbByrjcASbiLw5UcxlejcWP\",\"cancellation_requested\":false,\"status\":\"inProgress\",\"status_details\":\"Pending certificate created. Certificate request is in progress. This may take some time based on the issuer provider. Please check again later.\",\"request_id\":\"30772809046d492fb0930f8c466fb19e\"}",
+      "X-Powered-By" : "ASP.NET",
+      "Content-Type" : "application/json; charset=utf-8"
+    },
+    "Exception" : null
+  }, {
+    "Method" : "GET",
+    "Uri" : "https://REDACTED.vault.azure.net/certificates/testCertificate4/pending?api-version=7.1",
+    "Headers" : {
+      "User-Agent" : "azsdk-java-client_name/client_version (11.0.6; Windows 10; 10.0)",
+      "Content-Type" : "application/json"
+    },
+    "Response" : {
+      "X-Content-Type-Options" : "nosniff",
+      "Pragma" : "no-cache",
+      "StatusCode" : "200",
+      "Date" : "Tue, 04 Aug 2020 00:49:53 GMT",
+      "Strict-Transport-Security" : "max-age=31536000;includeSubDomains",
+      "Retry-After" : "0",
+      "Cache-Control" : "no-cache",
+      "X-AspNet-Version" : "4.0.30319",
+      "x-ms-keyvault-region" : "westus",
+      "x-ms-keyvault-network-info" : "conn_type=Ipv4;addr=174.127.169.154;act_addr_fam=InterNetwork;",
+      "Expires" : "-1",
+      "Content-Length" : "845",
+      "x-ms-request-id" : "be9f1eeb-970f-4291-a903-7c9631c6f743",
+      "x-ms-keyvault-service-version" : "1.1.10.0",
+      "Body" : "{\"id\":\"https://azure-kv-tests2.vault.azure.net/certificates/testCertificate4/pending\",\"issuer\":{\"name\":\"Self\"},\"csr\":\"MIIBVTCB3AIBADASMRAwDgYDVQQDEwdkZWZhdWx0MHYwEAYHKoZIzj0CAQYFK4EEACIDYgAEhaS9lL2vmfSwdJosqx/rg8c81rMbFf9XR2N6KUs/mvVlKAPG6Oum8cRq/EupaP8d5nKlYmM5Id48JG4NbFfoXHBXoMNb+AGb2Xa+pbtpF++11LOhvhMJeawzn0vCmdmloEswSQYJKoZIhvcNAQkOMTwwOjAOBgNVHQ8BAf8EBAMCAgwwHQYDVR0lBBYwFAYIKwYBBQUHAwEGCCsGAQUFBwMCMAkGA1UdEwQCMAAwCgYIKoZIzj0EAwMDaAAwZQIxAIJKFsCJcLJ9ayrIBDDDB4SnKNJoOsKh0GVvRUnz5JNoKTMtKCeUk0RT5N/RK7ha2QIwTNJhh5yp/UyoJNyGrQ09osKA/Vci9e2CDAbwJNrEeTbByrjcASbiLw5UcxlejcWP\",\"cancellation_requested\":false,\"status\":\"inProgress\",\"status_details\":\"Pending certificate created. Certificate request is in progress. This may take some time based on the issuer provider. Please check again later.\",\"request_id\":\"30772809046d492fb0930f8c466fb19e\"}",
+      "X-Powered-By" : "ASP.NET",
+      "Content-Type" : "application/json; charset=utf-8"
+    },
+    "Exception" : null
+  }, {
+    "Method" : "GET",
+    "Uri" : "https://REDACTED.vault.azure.net/certificates/testCertificate4/pending?api-version=7.1",
+    "Headers" : {
+      "User-Agent" : "azsdk-java-client_name/client_version (11.0.6; Windows 10; 10.0)",
+      "Content-Type" : "application/json"
+    },
+    "Response" : {
+      "X-Content-Type-Options" : "nosniff",
+      "Pragma" : "no-cache",
+      "StatusCode" : "200",
+      "Date" : "Tue, 04 Aug 2020 00:49:54 GMT",
+      "Strict-Transport-Security" : "max-age=31536000;includeSubDomains",
+      "Retry-After" : "0",
+      "Cache-Control" : "no-cache",
+      "X-AspNet-Version" : "4.0.30319",
+      "x-ms-keyvault-region" : "westus",
+      "x-ms-keyvault-network-info" : "conn_type=Ipv4;addr=174.127.169.154;act_addr_fam=InterNetwork;",
+      "Expires" : "-1",
+      "Content-Length" : "845",
+      "x-ms-request-id" : "02795c4a-05f3-4eeb-b6b2-aaf6cccb50af",
+      "x-ms-keyvault-service-version" : "1.1.10.0",
+      "Body" : "{\"id\":\"https://azure-kv-tests2.vault.azure.net/certificates/testCertificate4/pending\",\"issuer\":{\"name\":\"Self\"},\"csr\":\"MIIBVTCB3AIBADASMRAwDgYDVQQDEwdkZWZhdWx0MHYwEAYHKoZIzj0CAQYFK4EEACIDYgAEhaS9lL2vmfSwdJosqx/rg8c81rMbFf9XR2N6KUs/mvVlKAPG6Oum8cRq/EupaP8d5nKlYmM5Id48JG4NbFfoXHBXoMNb+AGb2Xa+pbtpF++11LOhvhMJeawzn0vCmdmloEswSQYJKoZIhvcNAQkOMTwwOjAOBgNVHQ8BAf8EBAMCAgwwHQYDVR0lBBYwFAYIKwYBBQUHAwEGCCsGAQUFBwMCMAkGA1UdEwQCMAAwCgYIKoZIzj0EAwMDaAAwZQIxAIJKFsCJcLJ9ayrIBDDDB4SnKNJoOsKh0GVvRUnz5JNoKTMtKCeUk0RT5N/RK7ha2QIwTNJhh5yp/UyoJNyGrQ09osKA/Vci9e2CDAbwJNrEeTbByrjcASbiLw5UcxlejcWP\",\"cancellation_requested\":false,\"status\":\"inProgress\",\"status_details\":\"Pending certificate created. Certificate request is in progress. This may take some time based on the issuer provider. Please check again later.\",\"request_id\":\"30772809046d492fb0930f8c466fb19e\"}",
+      "X-Powered-By" : "ASP.NET",
+      "Content-Type" : "application/json; charset=utf-8"
+    },
+    "Exception" : null
+  }, {
+    "Method" : "GET",
+    "Uri" : "https://REDACTED.vault.azure.net/certificates/testCertificate4/pending?api-version=7.1",
+    "Headers" : {
+      "User-Agent" : "azsdk-java-client_name/client_version (11.0.6; Windows 10; 10.0)",
+      "Content-Type" : "application/json"
+    },
+    "Response" : {
+      "X-Content-Type-Options" : "nosniff",
+      "Pragma" : "no-cache",
+      "StatusCode" : "200",
+      "Date" : "Tue, 04 Aug 2020 00:49:55 GMT",
+      "Strict-Transport-Security" : "max-age=31536000;includeSubDomains",
+      "Retry-After" : "0",
+      "Cache-Control" : "no-cache",
+      "X-AspNet-Version" : "4.0.30319",
+      "x-ms-keyvault-region" : "westus",
+      "x-ms-keyvault-network-info" : "conn_type=Ipv4;addr=174.127.169.154;act_addr_fam=InterNetwork;",
+      "Expires" : "-1",
+      "Content-Length" : "845",
+      "x-ms-request-id" : "81d4edb0-9c94-4bc7-9848-d1cf6906b960",
+      "x-ms-keyvault-service-version" : "1.1.10.0",
+      "Body" : "{\"id\":\"https://azure-kv-tests2.vault.azure.net/certificates/testCertificate4/pending\",\"issuer\":{\"name\":\"Self\"},\"csr\":\"MIIBVTCB3AIBADASMRAwDgYDVQQDEwdkZWZhdWx0MHYwEAYHKoZIzj0CAQYFK4EEACIDYgAEhaS9lL2vmfSwdJosqx/rg8c81rMbFf9XR2N6KUs/mvVlKAPG6Oum8cRq/EupaP8d5nKlYmM5Id48JG4NbFfoXHBXoMNb+AGb2Xa+pbtpF++11LOhvhMJeawzn0vCmdmloEswSQYJKoZIhvcNAQkOMTwwOjAOBgNVHQ8BAf8EBAMCAgwwHQYDVR0lBBYwFAYIKwYBBQUHAwEGCCsGAQUFBwMCMAkGA1UdEwQCMAAwCgYIKoZIzj0EAwMDaAAwZQIxAIJKFsCJcLJ9ayrIBDDDB4SnKNJoOsKh0GVvRUnz5JNoKTMtKCeUk0RT5N/RK7ha2QIwTNJhh5yp/UyoJNyGrQ09osKA/Vci9e2CDAbwJNrEeTbByrjcASbiLw5UcxlejcWP\",\"cancellation_requested\":false,\"status\":\"inProgress\",\"status_details\":\"Pending certificate created. Certificate request is in progress. This may take some time based on the issuer provider. Please check again later.\",\"request_id\":\"30772809046d492fb0930f8c466fb19e\"}",
+      "X-Powered-By" : "ASP.NET",
+      "Content-Type" : "application/json; charset=utf-8"
+    },
+    "Exception" : null
+  }, {
+    "Method" : "GET",
+    "Uri" : "https://REDACTED.vault.azure.net/certificates/testCertificate4/pending?api-version=7.1",
+    "Headers" : {
+      "User-Agent" : "azsdk-java-client_name/client_version (11.0.6; Windows 10; 10.0)",
+      "Content-Type" : "application/json"
+    },
+    "Response" : {
+      "X-Content-Type-Options" : "nosniff",
+      "Pragma" : "no-cache",
+      "StatusCode" : "200",
+      "Date" : "Tue, 04 Aug 2020 00:49:56 GMT",
+      "Strict-Transport-Security" : "max-age=31536000;includeSubDomains",
+      "Retry-After" : "0",
+      "Cache-Control" : "no-cache",
+      "X-AspNet-Version" : "4.0.30319",
+      "x-ms-keyvault-region" : "westus",
+      "x-ms-keyvault-network-info" : "conn_type=Ipv4;addr=174.127.169.154;act_addr_fam=InterNetwork;",
+      "Expires" : "-1",
+      "Content-Length" : "845",
+      "x-ms-request-id" : "5864c676-01d6-4836-be15-190b5e5eb0f7",
+      "x-ms-keyvault-service-version" : "1.1.10.0",
+      "Body" : "{\"id\":\"https://azure-kv-tests2.vault.azure.net/certificates/testCertificate4/pending\",\"issuer\":{\"name\":\"Self\"},\"csr\":\"MIIBVTCB3AIBADASMRAwDgYDVQQDEwdkZWZhdWx0MHYwEAYHKoZIzj0CAQYFK4EEACIDYgAEhaS9lL2vmfSwdJosqx/rg8c81rMbFf9XR2N6KUs/mvVlKAPG6Oum8cRq/EupaP8d5nKlYmM5Id48JG4NbFfoXHBXoMNb+AGb2Xa+pbtpF++11LOhvhMJeawzn0vCmdmloEswSQYJKoZIhvcNAQkOMTwwOjAOBgNVHQ8BAf8EBAMCAgwwHQYDVR0lBBYwFAYIKwYBBQUHAwEGCCsGAQUFBwMCMAkGA1UdEwQCMAAwCgYIKoZIzj0EAwMDaAAwZQIxAIJKFsCJcLJ9ayrIBDDDB4SnKNJoOsKh0GVvRUnz5JNoKTMtKCeUk0RT5N/RK7ha2QIwTNJhh5yp/UyoJNyGrQ09osKA/Vci9e2CDAbwJNrEeTbByrjcASbiLw5UcxlejcWP\",\"cancellation_requested\":false,\"status\":\"inProgress\",\"status_details\":\"Pending certificate created. Certificate request is in progress. This may take some time based on the issuer provider. Please check again later.\",\"request_id\":\"30772809046d492fb0930f8c466fb19e\"}",
+      "X-Powered-By" : "ASP.NET",
+      "Content-Type" : "application/json; charset=utf-8"
+    },
+    "Exception" : null
+  }, {
+    "Method" : "GET",
+    "Uri" : "https://REDACTED.vault.azure.net/certificates/testCertificate4/pending?api-version=7.1",
+    "Headers" : {
+      "User-Agent" : "azsdk-java-client_name/client_version (11.0.6; Windows 10; 10.0)",
+      "Content-Type" : "application/json"
+    },
+    "Response" : {
+      "X-Content-Type-Options" : "nosniff",
+      "Pragma" : "no-cache",
+      "StatusCode" : "200",
+      "Date" : "Tue, 04 Aug 2020 00:49:57 GMT",
+      "Strict-Transport-Security" : "max-age=31536000;includeSubDomains",
+      "Retry-After" : "0",
+      "Cache-Control" : "no-cache",
+      "X-AspNet-Version" : "4.0.30319",
+      "x-ms-keyvault-region" : "westus",
+      "x-ms-keyvault-network-info" : "conn_type=Ipv4;addr=174.127.169.154;act_addr_fam=InterNetwork;",
+      "Expires" : "-1",
+      "Content-Length" : "845",
+      "x-ms-request-id" : "bd6e1a21-2ece-4d65-80c4-cc0a6cfb7b10",
+      "x-ms-keyvault-service-version" : "1.1.10.0",
+      "Body" : "{\"id\":\"https://azure-kv-tests2.vault.azure.net/certificates/testCertificate4/pending\",\"issuer\":{\"name\":\"Self\"},\"csr\":\"MIIBVTCB3AIBADASMRAwDgYDVQQDEwdkZWZhdWx0MHYwEAYHKoZIzj0CAQYFK4EEACIDYgAEhaS9lL2vmfSwdJosqx/rg8c81rMbFf9XR2N6KUs/mvVlKAPG6Oum8cRq/EupaP8d5nKlYmM5Id48JG4NbFfoXHBXoMNb+AGb2Xa+pbtpF++11LOhvhMJeawzn0vCmdmloEswSQYJKoZIhvcNAQkOMTwwOjAOBgNVHQ8BAf8EBAMCAgwwHQYDVR0lBBYwFAYIKwYBBQUHAwEGCCsGAQUFBwMCMAkGA1UdEwQCMAAwCgYIKoZIzj0EAwMDaAAwZQIxAIJKFsCJcLJ9ayrIBDDDB4SnKNJoOsKh0GVvRUnz5JNoKTMtKCeUk0RT5N/RK7ha2QIwTNJhh5yp/UyoJNyGrQ09osKA/Vci9e2CDAbwJNrEeTbByrjcASbiLw5UcxlejcWP\",\"cancellation_requested\":false,\"status\":\"inProgress\",\"status_details\":\"Pending certificate created. Certificate request is in progress. This may take some time based on the issuer provider. Please check again later.\",\"request_id\":\"30772809046d492fb0930f8c466fb19e\"}",
+      "X-Powered-By" : "ASP.NET",
+      "Content-Type" : "application/json; charset=utf-8"
+    },
+    "Exception" : null
+  }, {
+    "Method" : "GET",
+    "Uri" : "https://REDACTED.vault.azure.net/certificates/testCertificate4/pending?api-version=7.1",
+    "Headers" : {
+      "User-Agent" : "azsdk-java-client_name/client_version (11.0.6; Windows 10; 10.0)",
+      "Content-Type" : "application/json"
+    },
+    "Response" : {
+      "X-Content-Type-Options" : "nosniff",
+      "Pragma" : "no-cache",
+      "StatusCode" : "200",
+      "Date" : "Tue, 04 Aug 2020 00:49:59 GMT",
+      "Strict-Transport-Security" : "max-age=31536000;includeSubDomains",
+      "Retry-After" : "0",
+      "Cache-Control" : "no-cache",
+      "X-AspNet-Version" : "4.0.30319",
+      "x-ms-keyvault-region" : "westus",
+      "x-ms-keyvault-network-info" : "conn_type=Ipv4;addr=174.127.169.154;act_addr_fam=InterNetwork;",
+      "Expires" : "-1",
+      "Content-Length" : "845",
+      "x-ms-request-id" : "7d88ae61-60ba-4531-8431-12831d60577f",
+      "x-ms-keyvault-service-version" : "1.1.10.0",
+      "Body" : "{\"id\":\"https://azure-kv-tests2.vault.azure.net/certificates/testCertificate4/pending\",\"issuer\":{\"name\":\"Self\"},\"csr\":\"MIIBVTCB3AIBADASMRAwDgYDVQQDEwdkZWZhdWx0MHYwEAYHKoZIzj0CAQYFK4EEACIDYgAEhaS9lL2vmfSwdJosqx/rg8c81rMbFf9XR2N6KUs/mvVlKAPG6Oum8cRq/EupaP8d5nKlYmM5Id48JG4NbFfoXHBXoMNb+AGb2Xa+pbtpF++11LOhvhMJeawzn0vCmdmloEswSQYJKoZIhvcNAQkOMTwwOjAOBgNVHQ8BAf8EBAMCAgwwHQYDVR0lBBYwFAYIKwYBBQUHAwEGCCsGAQUFBwMCMAkGA1UdEwQCMAAwCgYIKoZIzj0EAwMDaAAwZQIxAIJKFsCJcLJ9ayrIBDDDB4SnKNJoOsKh0GVvRUnz5JNoKTMtKCeUk0RT5N/RK7ha2QIwTNJhh5yp/UyoJNyGrQ09osKA/Vci9e2CDAbwJNrEeTbByrjcASbiLw5UcxlejcWP\",\"cancellation_requested\":false,\"status\":\"inProgress\",\"status_details\":\"Pending certificate created. Certificate request is in progress. This may take some time based on the issuer provider. Please check again later.\",\"request_id\":\"30772809046d492fb0930f8c466fb19e\"}",
+      "X-Powered-By" : "ASP.NET",
+      "Content-Type" : "application/json; charset=utf-8"
+    },
+    "Exception" : null
+  }, {
+    "Method" : "GET",
+    "Uri" : "https://REDACTED.vault.azure.net/certificates/testCertificate4/pending?api-version=7.1",
+    "Headers" : {
+      "User-Agent" : "azsdk-java-client_name/client_version (11.0.6; Windows 10; 10.0)",
+      "Content-Type" : "application/json"
+    },
+    "Response" : {
+      "X-Content-Type-Options" : "nosniff",
+      "Pragma" : "no-cache",
+      "StatusCode" : "200",
+      "Date" : "Tue, 04 Aug 2020 00:50:00 GMT",
+      "Strict-Transport-Security" : "max-age=31536000;includeSubDomains",
+      "Retry-After" : "0",
+      "Cache-Control" : "no-cache",
+      "X-AspNet-Version" : "4.0.30319",
+      "x-ms-keyvault-region" : "westus",
+      "x-ms-keyvault-network-info" : "conn_type=Ipv4;addr=174.127.169.154;act_addr_fam=InterNetwork;",
+      "Expires" : "-1",
+      "Content-Length" : "845",
+      "x-ms-request-id" : "8011b023-8e6d-4f0c-ad03-f0d47c45e138",
+      "x-ms-keyvault-service-version" : "1.1.10.0",
+      "Body" : "{\"id\":\"https://azure-kv-tests2.vault.azure.net/certificates/testCertificate4/pending\",\"issuer\":{\"name\":\"Self\"},\"csr\":\"MIIBVTCB3AIBADASMRAwDgYDVQQDEwdkZWZhdWx0MHYwEAYHKoZIzj0CAQYFK4EEACIDYgAEhaS9lL2vmfSwdJosqx/rg8c81rMbFf9XR2N6KUs/mvVlKAPG6Oum8cRq/EupaP8d5nKlYmM5Id48JG4NbFfoXHBXoMNb+AGb2Xa+pbtpF++11LOhvhMJeawzn0vCmdmloEswSQYJKoZIhvcNAQkOMTwwOjAOBgNVHQ8BAf8EBAMCAgwwHQYDVR0lBBYwFAYIKwYBBQUHAwEGCCsGAQUFBwMCMAkGA1UdEwQCMAAwCgYIKoZIzj0EAwMDaAAwZQIxAIJKFsCJcLJ9ayrIBDDDB4SnKNJoOsKh0GVvRUnz5JNoKTMtKCeUk0RT5N/RK7ha2QIwTNJhh5yp/UyoJNyGrQ09osKA/Vci9e2CDAbwJNrEeTbByrjcASbiLw5UcxlejcWP\",\"cancellation_requested\":false,\"status\":\"inProgress\",\"status_details\":\"Pending certificate created. Certificate request is in progress. This may take some time based on the issuer provider. Please check again later.\",\"request_id\":\"30772809046d492fb0930f8c466fb19e\"}",
+      "X-Powered-By" : "ASP.NET",
+      "Content-Type" : "application/json; charset=utf-8"
+    },
+    "Exception" : null
+  }, {
+    "Method" : "GET",
+    "Uri" : "https://REDACTED.vault.azure.net/certificates/testCertificate4/pending?api-version=7.1",
+    "Headers" : {
+      "User-Agent" : "azsdk-java-client_name/client_version (11.0.6; Windows 10; 10.0)",
+      "Content-Type" : "application/json"
+    },
+    "Response" : {
+      "X-Content-Type-Options" : "nosniff",
+      "Pragma" : "no-cache",
+      "StatusCode" : "200",
+      "Date" : "Tue, 04 Aug 2020 00:50:00 GMT",
+      "Strict-Transport-Security" : "max-age=31536000;includeSubDomains",
+      "Retry-After" : "0",
+      "Cache-Control" : "no-cache",
+      "X-AspNet-Version" : "4.0.30319",
+      "x-ms-keyvault-region" : "westus",
+      "x-ms-keyvault-network-info" : "conn_type=Ipv4;addr=174.127.169.154;act_addr_fam=InterNetwork;",
+      "Expires" : "-1",
+      "Content-Length" : "845",
+      "x-ms-request-id" : "033913d1-4a86-4344-b68c-7c99f39c9b26",
+      "x-ms-keyvault-service-version" : "1.1.10.0",
+      "Body" : "{\"id\":\"https://azure-kv-tests2.vault.azure.net/certificates/testCertificate4/pending\",\"issuer\":{\"name\":\"Self\"},\"csr\":\"MIIBVTCB3AIBADASMRAwDgYDVQQDEwdkZWZhdWx0MHYwEAYHKoZIzj0CAQYFK4EEACIDYgAEhaS9lL2vmfSwdJosqx/rg8c81rMbFf9XR2N6KUs/mvVlKAPG6Oum8cRq/EupaP8d5nKlYmM5Id48JG4NbFfoXHBXoMNb+AGb2Xa+pbtpF++11LOhvhMJeawzn0vCmdmloEswSQYJKoZIhvcNAQkOMTwwOjAOBgNVHQ8BAf8EBAMCAgwwHQYDVR0lBBYwFAYIKwYBBQUHAwEGCCsGAQUFBwMCMAkGA1UdEwQCMAAwCgYIKoZIzj0EAwMDaAAwZQIxAIJKFsCJcLJ9ayrIBDDDB4SnKNJoOsKh0GVvRUnz5JNoKTMtKCeUk0RT5N/RK7ha2QIwTNJhh5yp/UyoJNyGrQ09osKA/Vci9e2CDAbwJNrEeTbByrjcASbiLw5UcxlejcWP\",\"cancellation_requested\":false,\"status\":\"inProgress\",\"status_details\":\"Pending certificate created. Certificate request is in progress. This may take some time based on the issuer provider. Please check again later.\",\"request_id\":\"30772809046d492fb0930f8c466fb19e\"}",
+      "X-Powered-By" : "ASP.NET",
+      "Content-Type" : "application/json; charset=utf-8"
+    },
+    "Exception" : null
+  }, {
+    "Method" : "GET",
+    "Uri" : "https://REDACTED.vault.azure.net/certificates/testCertificate4/pending?api-version=7.1",
+    "Headers" : {
+      "User-Agent" : "azsdk-java-client_name/client_version (11.0.6; Windows 10; 10.0)",
+      "Content-Type" : "application/json"
+    },
+    "Response" : {
+      "X-Content-Type-Options" : "nosniff",
+      "Pragma" : "no-cache",
+      "StatusCode" : "200",
+      "Date" : "Tue, 04 Aug 2020 00:50:02 GMT",
+      "Strict-Transport-Security" : "max-age=31536000;includeSubDomains",
+      "Retry-After" : "0",
+      "Cache-Control" : "no-cache",
+      "X-AspNet-Version" : "4.0.30319",
+      "x-ms-keyvault-region" : "westus",
+      "x-ms-keyvault-network-info" : "conn_type=Ipv4;addr=174.127.169.154;act_addr_fam=InterNetwork;",
+      "Expires" : "-1",
+      "Content-Length" : "845",
+      "x-ms-request-id" : "7adcd06f-4bbd-4d0b-94d1-f5158475528a",
+      "x-ms-keyvault-service-version" : "1.1.10.0",
+      "Body" : "{\"id\":\"https://azure-kv-tests2.vault.azure.net/certificates/testCertificate4/pending\",\"issuer\":{\"name\":\"Self\"},\"csr\":\"MIIBVTCB3AIBADASMRAwDgYDVQQDEwdkZWZhdWx0MHYwEAYHKoZIzj0CAQYFK4EEACIDYgAEhaS9lL2vmfSwdJosqx/rg8c81rMbFf9XR2N6KUs/mvVlKAPG6Oum8cRq/EupaP8d5nKlYmM5Id48JG4NbFfoXHBXoMNb+AGb2Xa+pbtpF++11LOhvhMJeawzn0vCmdmloEswSQYJKoZIhvcNAQkOMTwwOjAOBgNVHQ8BAf8EBAMCAgwwHQYDVR0lBBYwFAYIKwYBBQUHAwEGCCsGAQUFBwMCMAkGA1UdEwQCMAAwCgYIKoZIzj0EAwMDaAAwZQIxAIJKFsCJcLJ9ayrIBDDDB4SnKNJoOsKh0GVvRUnz5JNoKTMtKCeUk0RT5N/RK7ha2QIwTNJhh5yp/UyoJNyGrQ09osKA/Vci9e2CDAbwJNrEeTbByrjcASbiLw5UcxlejcWP\",\"cancellation_requested\":false,\"status\":\"inProgress\",\"status_details\":\"Pending certificate created. Certificate request is in progress. This may take some time based on the issuer provider. Please check again later.\",\"request_id\":\"30772809046d492fb0930f8c466fb19e\"}",
+      "X-Powered-By" : "ASP.NET",
+      "Content-Type" : "application/json; charset=utf-8"
+    },
+    "Exception" : null
+  }, {
+    "Method" : "GET",
+    "Uri" : "https://REDACTED.vault.azure.net/certificates/testCertificate4/pending?api-version=7.1",
+    "Headers" : {
+      "User-Agent" : "azsdk-java-client_name/client_version (11.0.6; Windows 10; 10.0)",
+      "Content-Type" : "application/json"
+    },
+    "Response" : {
+      "X-Content-Type-Options" : "nosniff",
+      "Pragma" : "no-cache",
+      "StatusCode" : "200",
+      "Date" : "Tue, 04 Aug 2020 00:50:03 GMT",
+      "Strict-Transport-Security" : "max-age=31536000;includeSubDomains",
+      "Retry-After" : "0",
+      "Cache-Control" : "no-cache",
+      "X-AspNet-Version" : "4.0.30319",
+      "x-ms-keyvault-region" : "westus",
+      "x-ms-keyvault-network-info" : "conn_type=Ipv4;addr=174.127.169.154;act_addr_fam=InterNetwork;",
+      "Expires" : "-1",
+      "Content-Length" : "845",
+      "x-ms-request-id" : "43d6d3eb-23ae-4bfc-9c4d-0a36e4353371",
+      "x-ms-keyvault-service-version" : "1.1.10.0",
+      "Body" : "{\"id\":\"https://azure-kv-tests2.vault.azure.net/certificates/testCertificate4/pending\",\"issuer\":{\"name\":\"Self\"},\"csr\":\"MIIBVTCB3AIBADASMRAwDgYDVQQDEwdkZWZhdWx0MHYwEAYHKoZIzj0CAQYFK4EEACIDYgAEhaS9lL2vmfSwdJosqx/rg8c81rMbFf9XR2N6KUs/mvVlKAPG6Oum8cRq/EupaP8d5nKlYmM5Id48JG4NbFfoXHBXoMNb+AGb2Xa+pbtpF++11LOhvhMJeawzn0vCmdmloEswSQYJKoZIhvcNAQkOMTwwOjAOBgNVHQ8BAf8EBAMCAgwwHQYDVR0lBBYwFAYIKwYBBQUHAwEGCCsGAQUFBwMCMAkGA1UdEwQCMAAwCgYIKoZIzj0EAwMDaAAwZQIxAIJKFsCJcLJ9ayrIBDDDB4SnKNJoOsKh0GVvRUnz5JNoKTMtKCeUk0RT5N/RK7ha2QIwTNJhh5yp/UyoJNyGrQ09osKA/Vci9e2CDAbwJNrEeTbByrjcASbiLw5UcxlejcWP\",\"cancellation_requested\":false,\"status\":\"inProgress\",\"status_details\":\"Pending certificate created. Certificate request is in progress. This may take some time based on the issuer provider. Please check again later.\",\"request_id\":\"30772809046d492fb0930f8c466fb19e\"}",
+      "X-Powered-By" : "ASP.NET",
+      "Content-Type" : "application/json; charset=utf-8"
+    },
+    "Exception" : null
+  }, {
+    "Method" : "GET",
+    "Uri" : "https://REDACTED.vault.azure.net/certificates/testCertificate4/pending?api-version=7.1",
+    "Headers" : {
+      "User-Agent" : "azsdk-java-client_name/client_version (11.0.6; Windows 10; 10.0)",
+      "Content-Type" : "application/json"
+    },
+    "Response" : {
+      "X-Content-Type-Options" : "nosniff",
+      "Pragma" : "no-cache",
+      "StatusCode" : "200",
+      "Date" : "Tue, 04 Aug 2020 00:50:03 GMT",
+      "Strict-Transport-Security" : "max-age=31536000;includeSubDomains",
+      "Retry-After" : "0",
+      "Cache-Control" : "no-cache",
+      "X-AspNet-Version" : "4.0.30319",
+      "x-ms-keyvault-region" : "westus",
+      "x-ms-keyvault-network-info" : "conn_type=Ipv4;addr=174.127.169.154;act_addr_fam=InterNetwork;",
+      "Expires" : "-1",
+      "Content-Length" : "845",
+      "x-ms-request-id" : "ac1846b4-6870-4e6f-b7e0-48e14b36d15b",
+      "x-ms-keyvault-service-version" : "1.1.10.0",
+      "Body" : "{\"id\":\"https://azure-kv-tests2.vault.azure.net/certificates/testCertificate4/pending\",\"issuer\":{\"name\":\"Self\"},\"csr\":\"MIIBVTCB3AIBADASMRAwDgYDVQQDEwdkZWZhdWx0MHYwEAYHKoZIzj0CAQYFK4EEACIDYgAEhaS9lL2vmfSwdJosqx/rg8c81rMbFf9XR2N6KUs/mvVlKAPG6Oum8cRq/EupaP8d5nKlYmM5Id48JG4NbFfoXHBXoMNb+AGb2Xa+pbtpF++11LOhvhMJeawzn0vCmdmloEswSQYJKoZIhvcNAQkOMTwwOjAOBgNVHQ8BAf8EBAMCAgwwHQYDVR0lBBYwFAYIKwYBBQUHAwEGCCsGAQUFBwMCMAkGA1UdEwQCMAAwCgYIKoZIzj0EAwMDaAAwZQIxAIJKFsCJcLJ9ayrIBDDDB4SnKNJoOsKh0GVvRUnz5JNoKTMtKCeUk0RT5N/RK7ha2QIwTNJhh5yp/UyoJNyGrQ09osKA/Vci9e2CDAbwJNrEeTbByrjcASbiLw5UcxlejcWP\",\"cancellation_requested\":false,\"status\":\"inProgress\",\"status_details\":\"Pending certificate created. Certificate request is in progress. This may take some time based on the issuer provider. Please check again later.\",\"request_id\":\"30772809046d492fb0930f8c466fb19e\"}",
+      "X-Powered-By" : "ASP.NET",
+      "Content-Type" : "application/json; charset=utf-8"
+    },
+    "Exception" : null
+  }, {
+    "Method" : "GET",
+    "Uri" : "https://REDACTED.vault.azure.net/certificates/testCertificate4/pending?api-version=7.1",
+    "Headers" : {
+      "User-Agent" : "azsdk-java-client_name/client_version (11.0.6; Windows 10; 10.0)",
+      "Content-Type" : "application/json"
+    },
+    "Response" : {
+      "X-Content-Type-Options" : "nosniff",
+      "Pragma" : "no-cache",
       "retry-after" : "0",
-      "StatusCode" : "404",
-      "Date" : "Tue, 03 Dec 2019 13:10:56 GMT",
-=======
-      "StatusCode" : "200",
-      "Date" : "Tue, 04 Aug 2020 00:49:33 GMT",
->>>>>>> d795fdaf
-      "Strict-Transport-Security" : "max-age=31536000;includeSubDomains",
-      "Retry-After" : "0",
-      "Cache-Control" : "no-cache",
-      "X-AspNet-Version" : "4.0.30319",
-<<<<<<< HEAD
-      "x-ms-keyvault-region" : "centralus",
-      "x-ms-keyvault-network-info" : "addr=182.68.240.118;act_addr_fam=InterNetwork;",
-      "Expires" : "-1",
-      "Content-Length" : "100",
-      "x-ms-request-id" : "97caf507-bfa0-417d-8ea5-aa8b767bef4e",
-      "x-ms-keyvault-service-version" : "1.1.0.883",
-      "Body" : "{\"error\":{\"code\":\"CertificateNotFound\",\"message\":\"Deleted Certificate not found: testCertificate4\"}}",
-=======
-      "x-ms-keyvault-region" : "westus",
-      "x-ms-keyvault-network-info" : "conn_type=Ipv4;addr=174.127.169.154;act_addr_fam=InterNetwork;",
-      "Expires" : "-1",
-      "Content-Length" : "845",
-      "x-ms-request-id" : "40255604-75f0-4e76-b856-27943ff4a237",
-      "x-ms-keyvault-service-version" : "1.1.10.0",
-      "Body" : "{\"id\":\"https://azure-kv-tests2.vault.azure.net/certificates/testCertificate4/pending\",\"issuer\":{\"name\":\"Self\"},\"csr\":\"MIIBVTCB3AIBADASMRAwDgYDVQQDEwdkZWZhdWx0MHYwEAYHKoZIzj0CAQYFK4EEACIDYgAEhaS9lL2vmfSwdJosqx/rg8c81rMbFf9XR2N6KUs/mvVlKAPG6Oum8cRq/EupaP8d5nKlYmM5Id48JG4NbFfoXHBXoMNb+AGb2Xa+pbtpF++11LOhvhMJeawzn0vCmdmloEswSQYJKoZIhvcNAQkOMTwwOjAOBgNVHQ8BAf8EBAMCAgwwHQYDVR0lBBYwFAYIKwYBBQUHAwEGCCsGAQUFBwMCMAkGA1UdEwQCMAAwCgYIKoZIzj0EAwMDaAAwZQIxAIJKFsCJcLJ9ayrIBDDDB4SnKNJoOsKh0GVvRUnz5JNoKTMtKCeUk0RT5N/RK7ha2QIwTNJhh5yp/UyoJNyGrQ09osKA/Vci9e2CDAbwJNrEeTbByrjcASbiLw5UcxlejcWP\",\"cancellation_requested\":false,\"status\":\"inProgress\",\"status_details\":\"Pending certificate created. Certificate request is in progress. This may take some time based on the issuer provider. Please check again later.\",\"request_id\":\"30772809046d492fb0930f8c466fb19e\"}",
->>>>>>> d795fdaf
-      "X-Powered-By" : "ASP.NET",
-      "Content-Type" : "application/json; charset=utf-8"
-    },
-    "Exception" : null
-  }, {
-    "Method" : "GET",
-<<<<<<< HEAD
-    "Uri" : "https://cameravault.vault.azure.net/deletedcertificates/testCertificate4?api-version=7.0",
-    "Headers" : {
-      "User-Agent" : "azsdk-java-Azure-Keyvault/4.0.0-beta.6 (11.0.5; Mac OS X 10.14.3)",
-=======
-    "Uri" : "https://REDACTED.vault.azure.net/certificates/testCertificate4/pending?api-version=7.1",
-    "Headers" : {
-      "User-Agent" : "azsdk-java-client_name/client_version (11.0.6; Windows 10; 10.0)",
->>>>>>> d795fdaf
-      "Content-Type" : "application/json"
-    },
-    "Response" : {
-      "X-Content-Type-Options" : "nosniff",
-      "Pragma" : "no-cache",
-<<<<<<< HEAD
-      "retry-after" : "0",
-      "StatusCode" : "404",
-      "Date" : "Tue, 03 Dec 2019 13:10:57 GMT",
-=======
-      "StatusCode" : "200",
-      "Date" : "Tue, 04 Aug 2020 00:49:34 GMT",
->>>>>>> d795fdaf
-      "Strict-Transport-Security" : "max-age=31536000;includeSubDomains",
-      "Retry-After" : "0",
-      "Cache-Control" : "no-cache",
-      "X-AspNet-Version" : "4.0.30319",
-<<<<<<< HEAD
-      "x-ms-keyvault-region" : "centralus",
-      "x-ms-keyvault-network-info" : "addr=182.68.240.118;act_addr_fam=InterNetwork;",
-      "Expires" : "-1",
-      "Content-Length" : "100",
-      "x-ms-request-id" : "95424dee-bf92-4337-96b9-bf63f32a02d6",
-      "x-ms-keyvault-service-version" : "1.1.0.883",
-      "Body" : "{\"error\":{\"code\":\"CertificateNotFound\",\"message\":\"Deleted Certificate not found: testCertificate4\"}}",
-=======
-      "x-ms-keyvault-region" : "westus",
-      "x-ms-keyvault-network-info" : "conn_type=Ipv4;addr=174.127.169.154;act_addr_fam=InterNetwork;",
-      "Expires" : "-1",
-      "Content-Length" : "845",
-      "x-ms-request-id" : "1ffbc789-a069-4c9c-bb07-090d516bf48e",
-      "x-ms-keyvault-service-version" : "1.1.10.0",
-      "Body" : "{\"id\":\"https://azure-kv-tests2.vault.azure.net/certificates/testCertificate4/pending\",\"issuer\":{\"name\":\"Self\"},\"csr\":\"MIIBVTCB3AIBADASMRAwDgYDVQQDEwdkZWZhdWx0MHYwEAYHKoZIzj0CAQYFK4EEACIDYgAEhaS9lL2vmfSwdJosqx/rg8c81rMbFf9XR2N6KUs/mvVlKAPG6Oum8cRq/EupaP8d5nKlYmM5Id48JG4NbFfoXHBXoMNb+AGb2Xa+pbtpF++11LOhvhMJeawzn0vCmdmloEswSQYJKoZIhvcNAQkOMTwwOjAOBgNVHQ8BAf8EBAMCAgwwHQYDVR0lBBYwFAYIKwYBBQUHAwEGCCsGAQUFBwMCMAkGA1UdEwQCMAAwCgYIKoZIzj0EAwMDaAAwZQIxAIJKFsCJcLJ9ayrIBDDDB4SnKNJoOsKh0GVvRUnz5JNoKTMtKCeUk0RT5N/RK7ha2QIwTNJhh5yp/UyoJNyGrQ09osKA/Vci9e2CDAbwJNrEeTbByrjcASbiLw5UcxlejcWP\",\"cancellation_requested\":false,\"status\":\"inProgress\",\"status_details\":\"Pending certificate created. Certificate request is in progress. This may take some time based on the issuer provider. Please check again later.\",\"request_id\":\"30772809046d492fb0930f8c466fb19e\"}",
->>>>>>> d795fdaf
-      "X-Powered-By" : "ASP.NET",
-      "Content-Type" : "application/json; charset=utf-8"
-    },
-    "Exception" : null
-  }, {
-    "Method" : "GET",
-<<<<<<< HEAD
-    "Uri" : "https://cameravault.vault.azure.net/deletedcertificates/testCertificate4?api-version=7.0",
-    "Headers" : {
-      "User-Agent" : "azsdk-java-Azure-Keyvault/4.0.0-beta.6 (11.0.5; Mac OS X 10.14.3)",
-=======
-    "Uri" : "https://REDACTED.vault.azure.net/certificates/testCertificate4/pending?api-version=7.1",
-    "Headers" : {
-      "User-Agent" : "azsdk-java-client_name/client_version (11.0.6; Windows 10; 10.0)",
->>>>>>> d795fdaf
-      "Content-Type" : "application/json"
-    },
-    "Response" : {
-      "X-Content-Type-Options" : "nosniff",
-      "Pragma" : "no-cache",
-<<<<<<< HEAD
-      "retry-after" : "0",
-      "StatusCode" : "404",
-      "Date" : "Tue, 03 Dec 2019 13:10:58 GMT",
-=======
-      "StatusCode" : "200",
-      "Date" : "Tue, 04 Aug 2020 00:49:35 GMT",
->>>>>>> d795fdaf
-      "Strict-Transport-Security" : "max-age=31536000;includeSubDomains",
-      "Retry-After" : "0",
-      "Cache-Control" : "no-cache",
-      "X-AspNet-Version" : "4.0.30319",
-<<<<<<< HEAD
-      "x-ms-keyvault-region" : "centralus",
-      "x-ms-keyvault-network-info" : "addr=182.68.240.118;act_addr_fam=InterNetwork;",
-      "Expires" : "-1",
-      "Content-Length" : "100",
-      "x-ms-request-id" : "dc60bf4e-0e1a-4888-a5c2-70da19a9e394",
-      "x-ms-keyvault-service-version" : "1.1.0.883",
-      "Body" : "{\"error\":{\"code\":\"CertificateNotFound\",\"message\":\"Deleted Certificate not found: testCertificate4\"}}",
-=======
-      "x-ms-keyvault-region" : "westus",
-      "x-ms-keyvault-network-info" : "conn_type=Ipv4;addr=174.127.169.154;act_addr_fam=InterNetwork;",
-      "Expires" : "-1",
-      "Content-Length" : "845",
-      "x-ms-request-id" : "391abe66-29e0-4364-911e-cae135186a54",
-      "x-ms-keyvault-service-version" : "1.1.10.0",
-      "Body" : "{\"id\":\"https://azure-kv-tests2.vault.azure.net/certificates/testCertificate4/pending\",\"issuer\":{\"name\":\"Self\"},\"csr\":\"MIIBVTCB3AIBADASMRAwDgYDVQQDEwdkZWZhdWx0MHYwEAYHKoZIzj0CAQYFK4EEACIDYgAEhaS9lL2vmfSwdJosqx/rg8c81rMbFf9XR2N6KUs/mvVlKAPG6Oum8cRq/EupaP8d5nKlYmM5Id48JG4NbFfoXHBXoMNb+AGb2Xa+pbtpF++11LOhvhMJeawzn0vCmdmloEswSQYJKoZIhvcNAQkOMTwwOjAOBgNVHQ8BAf8EBAMCAgwwHQYDVR0lBBYwFAYIKwYBBQUHAwEGCCsGAQUFBwMCMAkGA1UdEwQCMAAwCgYIKoZIzj0EAwMDaAAwZQIxAIJKFsCJcLJ9ayrIBDDDB4SnKNJoOsKh0GVvRUnz5JNoKTMtKCeUk0RT5N/RK7ha2QIwTNJhh5yp/UyoJNyGrQ09osKA/Vci9e2CDAbwJNrEeTbByrjcASbiLw5UcxlejcWP\",\"cancellation_requested\":false,\"status\":\"inProgress\",\"status_details\":\"Pending certificate created. Certificate request is in progress. This may take some time based on the issuer provider. Please check again later.\",\"request_id\":\"30772809046d492fb0930f8c466fb19e\"}",
->>>>>>> d795fdaf
-      "X-Powered-By" : "ASP.NET",
-      "Content-Type" : "application/json; charset=utf-8"
-    },
-    "Exception" : null
-  }, {
-    "Method" : "GET",
-<<<<<<< HEAD
-    "Uri" : "https://cameravault.vault.azure.net/deletedcertificates/testCertificate4?api-version=7.0",
-    "Headers" : {
-      "User-Agent" : "azsdk-java-Azure-Keyvault/4.0.0-beta.6 (11.0.5; Mac OS X 10.14.3)",
-=======
-    "Uri" : "https://REDACTED.vault.azure.net/certificates/testCertificate4/pending?api-version=7.1",
-    "Headers" : {
-      "User-Agent" : "azsdk-java-client_name/client_version (11.0.6; Windows 10; 10.0)",
->>>>>>> d795fdaf
-      "Content-Type" : "application/json"
-    },
-    "Response" : {
-      "X-Content-Type-Options" : "nosniff",
-      "Pragma" : "no-cache",
-<<<<<<< HEAD
-      "retry-after" : "0",
-      "StatusCode" : "404",
-      "Date" : "Tue, 03 Dec 2019 13:11:00 GMT",
-=======
-      "StatusCode" : "200",
-      "Date" : "Tue, 04 Aug 2020 00:49:36 GMT",
->>>>>>> d795fdaf
-      "Strict-Transport-Security" : "max-age=31536000;includeSubDomains",
-      "Retry-After" : "0",
-      "Cache-Control" : "no-cache",
-      "X-AspNet-Version" : "4.0.30319",
-<<<<<<< HEAD
-      "x-ms-keyvault-region" : "centralus",
-      "x-ms-keyvault-network-info" : "addr=182.68.240.118;act_addr_fam=InterNetwork;",
-      "Expires" : "-1",
-      "Content-Length" : "100",
-      "x-ms-request-id" : "eaf084f2-1318-48e1-8708-dbcbf6e3d05f",
-      "x-ms-keyvault-service-version" : "1.1.0.883",
-      "Body" : "{\"error\":{\"code\":\"CertificateNotFound\",\"message\":\"Deleted Certificate not found: testCertificate4\"}}",
-=======
-      "x-ms-keyvault-region" : "westus",
-      "x-ms-keyvault-network-info" : "conn_type=Ipv4;addr=174.127.169.154;act_addr_fam=InterNetwork;",
-      "Expires" : "-1",
-      "Content-Length" : "845",
-      "x-ms-request-id" : "d696baea-6f68-4bc1-bf64-e1834c8c2603",
-      "x-ms-keyvault-service-version" : "1.1.10.0",
-      "Body" : "{\"id\":\"https://azure-kv-tests2.vault.azure.net/certificates/testCertificate4/pending\",\"issuer\":{\"name\":\"Self\"},\"csr\":\"MIIBVTCB3AIBADASMRAwDgYDVQQDEwdkZWZhdWx0MHYwEAYHKoZIzj0CAQYFK4EEACIDYgAEhaS9lL2vmfSwdJosqx/rg8c81rMbFf9XR2N6KUs/mvVlKAPG6Oum8cRq/EupaP8d5nKlYmM5Id48JG4NbFfoXHBXoMNb+AGb2Xa+pbtpF++11LOhvhMJeawzn0vCmdmloEswSQYJKoZIhvcNAQkOMTwwOjAOBgNVHQ8BAf8EBAMCAgwwHQYDVR0lBBYwFAYIKwYBBQUHAwEGCCsGAQUFBwMCMAkGA1UdEwQCMAAwCgYIKoZIzj0EAwMDaAAwZQIxAIJKFsCJcLJ9ayrIBDDDB4SnKNJoOsKh0GVvRUnz5JNoKTMtKCeUk0RT5N/RK7ha2QIwTNJhh5yp/UyoJNyGrQ09osKA/Vci9e2CDAbwJNrEeTbByrjcASbiLw5UcxlejcWP\",\"cancellation_requested\":false,\"status\":\"inProgress\",\"status_details\":\"Pending certificate created. Certificate request is in progress. This may take some time based on the issuer provider. Please check again later.\",\"request_id\":\"30772809046d492fb0930f8c466fb19e\"}",
->>>>>>> d795fdaf
-      "X-Powered-By" : "ASP.NET",
-      "Content-Type" : "application/json; charset=utf-8"
-    },
-    "Exception" : null
-  }, {
-    "Method" : "GET",
-<<<<<<< HEAD
-    "Uri" : "https://cameravault.vault.azure.net/deletedcertificates/testCertificate4?api-version=7.0",
-    "Headers" : {
-      "User-Agent" : "azsdk-java-Azure-Keyvault/4.0.0-beta.6 (11.0.5; Mac OS X 10.14.3)",
-=======
-    "Uri" : "https://REDACTED.vault.azure.net/certificates/testCertificate4/pending?api-version=7.1",
-    "Headers" : {
-      "User-Agent" : "azsdk-java-client_name/client_version (11.0.6; Windows 10; 10.0)",
->>>>>>> d795fdaf
-      "Content-Type" : "application/json"
-    },
-    "Response" : {
-      "X-Content-Type-Options" : "nosniff",
-      "Pragma" : "no-cache",
-<<<<<<< HEAD
-      "retry-after" : "0",
-      "StatusCode" : "404",
-      "Date" : "Tue, 03 Dec 2019 13:11:01 GMT",
-=======
-      "StatusCode" : "200",
-      "Date" : "Tue, 04 Aug 2020 00:49:37 GMT",
->>>>>>> d795fdaf
-      "Strict-Transport-Security" : "max-age=31536000;includeSubDomains",
-      "Retry-After" : "0",
-      "Cache-Control" : "no-cache",
-      "X-AspNet-Version" : "4.0.30319",
-<<<<<<< HEAD
-      "x-ms-keyvault-region" : "centralus",
-      "x-ms-keyvault-network-info" : "addr=182.68.240.118;act_addr_fam=InterNetwork;",
-      "Expires" : "-1",
-      "Content-Length" : "100",
-      "x-ms-request-id" : "1aea4e13-e6b0-4365-8eb8-b7cfd6614edf",
-      "x-ms-keyvault-service-version" : "1.1.0.883",
-      "Body" : "{\"error\":{\"code\":\"CertificateNotFound\",\"message\":\"Deleted Certificate not found: testCertificate4\"}}",
-=======
-      "x-ms-keyvault-region" : "westus",
-      "x-ms-keyvault-network-info" : "conn_type=Ipv4;addr=174.127.169.154;act_addr_fam=InterNetwork;",
-      "Expires" : "-1",
-      "Content-Length" : "845",
-      "x-ms-request-id" : "59191914-1f3c-432e-a54d-3570802f138b",
-      "x-ms-keyvault-service-version" : "1.1.10.0",
-      "Body" : "{\"id\":\"https://azure-kv-tests2.vault.azure.net/certificates/testCertificate4/pending\",\"issuer\":{\"name\":\"Self\"},\"csr\":\"MIIBVTCB3AIBADASMRAwDgYDVQQDEwdkZWZhdWx0MHYwEAYHKoZIzj0CAQYFK4EEACIDYgAEhaS9lL2vmfSwdJosqx/rg8c81rMbFf9XR2N6KUs/mvVlKAPG6Oum8cRq/EupaP8d5nKlYmM5Id48JG4NbFfoXHBXoMNb+AGb2Xa+pbtpF++11LOhvhMJeawzn0vCmdmloEswSQYJKoZIhvcNAQkOMTwwOjAOBgNVHQ8BAf8EBAMCAgwwHQYDVR0lBBYwFAYIKwYBBQUHAwEGCCsGAQUFBwMCMAkGA1UdEwQCMAAwCgYIKoZIzj0EAwMDaAAwZQIxAIJKFsCJcLJ9ayrIBDDDB4SnKNJoOsKh0GVvRUnz5JNoKTMtKCeUk0RT5N/RK7ha2QIwTNJhh5yp/UyoJNyGrQ09osKA/Vci9e2CDAbwJNrEeTbByrjcASbiLw5UcxlejcWP\",\"cancellation_requested\":false,\"status\":\"inProgress\",\"status_details\":\"Pending certificate created. Certificate request is in progress. This may take some time based on the issuer provider. Please check again later.\",\"request_id\":\"30772809046d492fb0930f8c466fb19e\"}",
->>>>>>> d795fdaf
-      "X-Powered-By" : "ASP.NET",
-      "Content-Type" : "application/json; charset=utf-8"
-    },
-    "Exception" : null
-  }, {
-    "Method" : "GET",
-<<<<<<< HEAD
-    "Uri" : "https://cameravault.vault.azure.net/deletedcertificates/testCertificate4?api-version=7.0",
-    "Headers" : {
-      "User-Agent" : "azsdk-java-Azure-Keyvault/4.0.0-beta.6 (11.0.5; Mac OS X 10.14.3)",
-=======
-    "Uri" : "https://REDACTED.vault.azure.net/certificates/testCertificate4/pending?api-version=7.1",
-    "Headers" : {
-      "User-Agent" : "azsdk-java-client_name/client_version (11.0.6; Windows 10; 10.0)",
->>>>>>> d795fdaf
-      "Content-Type" : "application/json"
-    },
-    "Response" : {
-      "X-Content-Type-Options" : "nosniff",
-      "Pragma" : "no-cache",
-<<<<<<< HEAD
-      "retry-after" : "0",
-      "StatusCode" : "404",
-      "Date" : "Tue, 03 Dec 2019 13:11:02 GMT",
-=======
-      "StatusCode" : "200",
-      "Date" : "Tue, 04 Aug 2020 00:49:38 GMT",
->>>>>>> d795fdaf
-      "Strict-Transport-Security" : "max-age=31536000;includeSubDomains",
-      "Retry-After" : "0",
-      "Cache-Control" : "no-cache",
-      "X-AspNet-Version" : "4.0.30319",
-<<<<<<< HEAD
-      "x-ms-keyvault-region" : "centralus",
-      "x-ms-keyvault-network-info" : "addr=182.68.240.118;act_addr_fam=InterNetwork;",
-      "Expires" : "-1",
-      "Content-Length" : "100",
-      "x-ms-request-id" : "c4b66032-2886-44f4-a8c5-309bf162b5ca",
-      "x-ms-keyvault-service-version" : "1.1.0.883",
-      "Body" : "{\"error\":{\"code\":\"CertificateNotFound\",\"message\":\"Deleted Certificate not found: testCertificate4\"}}",
-=======
-      "x-ms-keyvault-region" : "westus",
-      "x-ms-keyvault-network-info" : "conn_type=Ipv4;addr=174.127.169.154;act_addr_fam=InterNetwork;",
-      "Expires" : "-1",
-      "Content-Length" : "845",
-      "x-ms-request-id" : "289d3373-2325-456b-acd7-22bb48017521",
-      "x-ms-keyvault-service-version" : "1.1.10.0",
-      "Body" : "{\"id\":\"https://azure-kv-tests2.vault.azure.net/certificates/testCertificate4/pending\",\"issuer\":{\"name\":\"Self\"},\"csr\":\"MIIBVTCB3AIBADASMRAwDgYDVQQDEwdkZWZhdWx0MHYwEAYHKoZIzj0CAQYFK4EEACIDYgAEhaS9lL2vmfSwdJosqx/rg8c81rMbFf9XR2N6KUs/mvVlKAPG6Oum8cRq/EupaP8d5nKlYmM5Id48JG4NbFfoXHBXoMNb+AGb2Xa+pbtpF++11LOhvhMJeawzn0vCmdmloEswSQYJKoZIhvcNAQkOMTwwOjAOBgNVHQ8BAf8EBAMCAgwwHQYDVR0lBBYwFAYIKwYBBQUHAwEGCCsGAQUFBwMCMAkGA1UdEwQCMAAwCgYIKoZIzj0EAwMDaAAwZQIxAIJKFsCJcLJ9ayrIBDDDB4SnKNJoOsKh0GVvRUnz5JNoKTMtKCeUk0RT5N/RK7ha2QIwTNJhh5yp/UyoJNyGrQ09osKA/Vci9e2CDAbwJNrEeTbByrjcASbiLw5UcxlejcWP\",\"cancellation_requested\":false,\"status\":\"inProgress\",\"status_details\":\"Pending certificate created. Certificate request is in progress. This may take some time based on the issuer provider. Please check again later.\",\"request_id\":\"30772809046d492fb0930f8c466fb19e\"}",
->>>>>>> d795fdaf
-      "X-Powered-By" : "ASP.NET",
-      "Content-Type" : "application/json; charset=utf-8"
-    },
-    "Exception" : null
-  }, {
-    "Method" : "GET",
-<<<<<<< HEAD
-    "Uri" : "https://cameravault.vault.azure.net/deletedcertificates/testCertificate4?api-version=7.0",
-    "Headers" : {
-      "User-Agent" : "azsdk-java-Azure-Keyvault/4.0.0-beta.6 (11.0.5; Mac OS X 10.14.3)",
-=======
-    "Uri" : "https://REDACTED.vault.azure.net/certificates/testCertificate4/pending?api-version=7.1",
-    "Headers" : {
-      "User-Agent" : "azsdk-java-client_name/client_version (11.0.6; Windows 10; 10.0)",
->>>>>>> d795fdaf
-      "Content-Type" : "application/json"
-    },
-    "Response" : {
-      "X-Content-Type-Options" : "nosniff",
-      "Pragma" : "no-cache",
-<<<<<<< HEAD
-      "retry-after" : "0",
-      "StatusCode" : "404",
-      "Date" : "Tue, 03 Dec 2019 13:11:04 GMT",
-=======
-      "StatusCode" : "200",
-      "Date" : "Tue, 04 Aug 2020 00:49:39 GMT",
->>>>>>> d795fdaf
-      "Strict-Transport-Security" : "max-age=31536000;includeSubDomains",
-      "Retry-After" : "0",
-      "Cache-Control" : "no-cache",
-      "X-AspNet-Version" : "4.0.30319",
-<<<<<<< HEAD
-      "x-ms-keyvault-region" : "centralus",
-      "x-ms-keyvault-network-info" : "addr=182.68.240.118;act_addr_fam=InterNetwork;",
-      "Expires" : "-1",
-      "Content-Length" : "100",
-      "x-ms-request-id" : "a87f7d64-5ca4-46fb-a7b5-e2041cf2eaef",
-      "x-ms-keyvault-service-version" : "1.1.0.883",
-      "Body" : "{\"error\":{\"code\":\"CertificateNotFound\",\"message\":\"Deleted Certificate not found: testCertificate4\"}}",
-=======
-      "x-ms-keyvault-region" : "westus",
-      "x-ms-keyvault-network-info" : "conn_type=Ipv4;addr=174.127.169.154;act_addr_fam=InterNetwork;",
-      "Expires" : "-1",
-      "Content-Length" : "845",
-      "x-ms-request-id" : "45748277-73f8-4f5d-9ac7-ef0fc06450bf",
-      "x-ms-keyvault-service-version" : "1.1.10.0",
-      "Body" : "{\"id\":\"https://azure-kv-tests2.vault.azure.net/certificates/testCertificate4/pending\",\"issuer\":{\"name\":\"Self\"},\"csr\":\"MIIBVTCB3AIBADASMRAwDgYDVQQDEwdkZWZhdWx0MHYwEAYHKoZIzj0CAQYFK4EEACIDYgAEhaS9lL2vmfSwdJosqx/rg8c81rMbFf9XR2N6KUs/mvVlKAPG6Oum8cRq/EupaP8d5nKlYmM5Id48JG4NbFfoXHBXoMNb+AGb2Xa+pbtpF++11LOhvhMJeawzn0vCmdmloEswSQYJKoZIhvcNAQkOMTwwOjAOBgNVHQ8BAf8EBAMCAgwwHQYDVR0lBBYwFAYIKwYBBQUHAwEGCCsGAQUFBwMCMAkGA1UdEwQCMAAwCgYIKoZIzj0EAwMDaAAwZQIxAIJKFsCJcLJ9ayrIBDDDB4SnKNJoOsKh0GVvRUnz5JNoKTMtKCeUk0RT5N/RK7ha2QIwTNJhh5yp/UyoJNyGrQ09osKA/Vci9e2CDAbwJNrEeTbByrjcASbiLw5UcxlejcWP\",\"cancellation_requested\":false,\"status\":\"inProgress\",\"status_details\":\"Pending certificate created. Certificate request is in progress. This may take some time based on the issuer provider. Please check again later.\",\"request_id\":\"30772809046d492fb0930f8c466fb19e\"}",
->>>>>>> d795fdaf
-      "X-Powered-By" : "ASP.NET",
-      "Content-Type" : "application/json; charset=utf-8"
-    },
-    "Exception" : null
-  }, {
-    "Method" : "GET",
-<<<<<<< HEAD
-    "Uri" : "https://cameravault.vault.azure.net/deletedcertificates/testCertificate4?api-version=7.0",
-    "Headers" : {
-      "User-Agent" : "azsdk-java-Azure-Keyvault/4.0.0-beta.6 (11.0.5; Mac OS X 10.14.3)",
-=======
-    "Uri" : "https://REDACTED.vault.azure.net/certificates/testCertificate4/pending?api-version=7.1",
-    "Headers" : {
-      "User-Agent" : "azsdk-java-client_name/client_version (11.0.6; Windows 10; 10.0)",
->>>>>>> d795fdaf
-      "Content-Type" : "application/json"
-    },
-    "Response" : {
-      "X-Content-Type-Options" : "nosniff",
-      "Pragma" : "no-cache",
-<<<<<<< HEAD
-      "retry-after" : "0",
-      "StatusCode" : "404",
-      "Date" : "Tue, 03 Dec 2019 13:11:05 GMT",
-=======
-      "StatusCode" : "200",
-      "Date" : "Tue, 04 Aug 2020 00:49:40 GMT",
->>>>>>> d795fdaf
-      "Strict-Transport-Security" : "max-age=31536000;includeSubDomains",
-      "Retry-After" : "0",
-      "Cache-Control" : "no-cache",
-      "X-AspNet-Version" : "4.0.30319",
-<<<<<<< HEAD
-      "x-ms-keyvault-region" : "centralus",
-      "x-ms-keyvault-network-info" : "addr=182.68.240.118;act_addr_fam=InterNetwork;",
-      "Expires" : "-1",
-      "Content-Length" : "100",
-      "x-ms-request-id" : "04d4c643-a495-41f4-b2f7-ccddf8e530ed",
-      "x-ms-keyvault-service-version" : "1.1.0.883",
-      "Body" : "{\"error\":{\"code\":\"CertificateNotFound\",\"message\":\"Deleted Certificate not found: testCertificate4\"}}",
-=======
-      "x-ms-keyvault-region" : "westus",
-      "x-ms-keyvault-network-info" : "conn_type=Ipv4;addr=174.127.169.154;act_addr_fam=InterNetwork;",
-      "Expires" : "-1",
-      "Content-Length" : "845",
-      "x-ms-request-id" : "67e0f32a-ecb9-4bac-a5f6-49b5d3a136be",
-      "x-ms-keyvault-service-version" : "1.1.10.0",
-      "Body" : "{\"id\":\"https://azure-kv-tests2.vault.azure.net/certificates/testCertificate4/pending\",\"issuer\":{\"name\":\"Self\"},\"csr\":\"MIIBVTCB3AIBADASMRAwDgYDVQQDEwdkZWZhdWx0MHYwEAYHKoZIzj0CAQYFK4EEACIDYgAEhaS9lL2vmfSwdJosqx/rg8c81rMbFf9XR2N6KUs/mvVlKAPG6Oum8cRq/EupaP8d5nKlYmM5Id48JG4NbFfoXHBXoMNb+AGb2Xa+pbtpF++11LOhvhMJeawzn0vCmdmloEswSQYJKoZIhvcNAQkOMTwwOjAOBgNVHQ8BAf8EBAMCAgwwHQYDVR0lBBYwFAYIKwYBBQUHAwEGCCsGAQUFBwMCMAkGA1UdEwQCMAAwCgYIKoZIzj0EAwMDaAAwZQIxAIJKFsCJcLJ9ayrIBDDDB4SnKNJoOsKh0GVvRUnz5JNoKTMtKCeUk0RT5N/RK7ha2QIwTNJhh5yp/UyoJNyGrQ09osKA/Vci9e2CDAbwJNrEeTbByrjcASbiLw5UcxlejcWP\",\"cancellation_requested\":false,\"status\":\"inProgress\",\"status_details\":\"Pending certificate created. Certificate request is in progress. This may take some time based on the issuer provider. Please check again later.\",\"request_id\":\"30772809046d492fb0930f8c466fb19e\"}",
->>>>>>> d795fdaf
-      "X-Powered-By" : "ASP.NET",
-      "Content-Type" : "application/json; charset=utf-8"
-    },
-    "Exception" : null
-  }, {
-    "Method" : "GET",
-<<<<<<< HEAD
-    "Uri" : "https://cameravault.vault.azure.net/deletedcertificates/testCertificate4?api-version=7.0",
-    "Headers" : {
-      "User-Agent" : "azsdk-java-Azure-Keyvault/4.0.0-beta.6 (11.0.5; Mac OS X 10.14.3)",
-=======
-    "Uri" : "https://REDACTED.vault.azure.net/certificates/testCertificate4/pending?api-version=7.1",
-    "Headers" : {
-      "User-Agent" : "azsdk-java-client_name/client_version (11.0.6; Windows 10; 10.0)",
->>>>>>> d795fdaf
-      "Content-Type" : "application/json"
-    },
-    "Response" : {
-      "X-Content-Type-Options" : "nosniff",
-      "Pragma" : "no-cache",
-<<<<<<< HEAD
-      "retry-after" : "0",
-      "StatusCode" : "404",
-      "Date" : "Tue, 03 Dec 2019 13:11:06 GMT",
-=======
-      "StatusCode" : "200",
-      "Date" : "Tue, 04 Aug 2020 00:49:42 GMT",
->>>>>>> d795fdaf
-      "Strict-Transport-Security" : "max-age=31536000;includeSubDomains",
-      "Retry-After" : "0",
-      "Cache-Control" : "no-cache",
-      "X-AspNet-Version" : "4.0.30319",
-<<<<<<< HEAD
-      "x-ms-keyvault-region" : "centralus",
-      "x-ms-keyvault-network-info" : "addr=182.68.240.118;act_addr_fam=InterNetwork;",
-      "Expires" : "-1",
-      "Content-Length" : "100",
-      "x-ms-request-id" : "d4bde957-4dfa-4ec2-88ba-bffd0e342caf",
-      "x-ms-keyvault-service-version" : "1.1.0.883",
-      "Body" : "{\"error\":{\"code\":\"CertificateNotFound\",\"message\":\"Deleted Certificate not found: testCertificate4\"}}",
-=======
-      "x-ms-keyvault-region" : "westus",
-      "x-ms-keyvault-network-info" : "conn_type=Ipv4;addr=174.127.169.154;act_addr_fam=InterNetwork;",
-      "Expires" : "-1",
-      "Content-Length" : "845",
-      "x-ms-request-id" : "bf9927eb-3564-4f88-8c0d-e6e3f958afcf",
-      "x-ms-keyvault-service-version" : "1.1.10.0",
-      "Body" : "{\"id\":\"https://azure-kv-tests2.vault.azure.net/certificates/testCertificate4/pending\",\"issuer\":{\"name\":\"Self\"},\"csr\":\"MIIBVTCB3AIBADASMRAwDgYDVQQDEwdkZWZhdWx0MHYwEAYHKoZIzj0CAQYFK4EEACIDYgAEhaS9lL2vmfSwdJosqx/rg8c81rMbFf9XR2N6KUs/mvVlKAPG6Oum8cRq/EupaP8d5nKlYmM5Id48JG4NbFfoXHBXoMNb+AGb2Xa+pbtpF++11LOhvhMJeawzn0vCmdmloEswSQYJKoZIhvcNAQkOMTwwOjAOBgNVHQ8BAf8EBAMCAgwwHQYDVR0lBBYwFAYIKwYBBQUHAwEGCCsGAQUFBwMCMAkGA1UdEwQCMAAwCgYIKoZIzj0EAwMDaAAwZQIxAIJKFsCJcLJ9ayrIBDDDB4SnKNJoOsKh0GVvRUnz5JNoKTMtKCeUk0RT5N/RK7ha2QIwTNJhh5yp/UyoJNyGrQ09osKA/Vci9e2CDAbwJNrEeTbByrjcASbiLw5UcxlejcWP\",\"cancellation_requested\":false,\"status\":\"inProgress\",\"status_details\":\"Pending certificate created. Certificate request is in progress. This may take some time based on the issuer provider. Please check again later.\",\"request_id\":\"30772809046d492fb0930f8c466fb19e\"}",
->>>>>>> d795fdaf
-      "X-Powered-By" : "ASP.NET",
-      "Content-Type" : "application/json; charset=utf-8"
-    },
-    "Exception" : null
-  }, {
-    "Method" : "GET",
-<<<<<<< HEAD
-    "Uri" : "https://cameravault.vault.azure.net/deletedcertificates/testCertificate4?api-version=7.0",
-    "Headers" : {
-      "User-Agent" : "azsdk-java-Azure-Keyvault/4.0.0-beta.6 (11.0.5; Mac OS X 10.14.3)",
-=======
-    "Uri" : "https://REDACTED.vault.azure.net/certificates/testCertificate4/pending?api-version=7.1",
-    "Headers" : {
-      "User-Agent" : "azsdk-java-client_name/client_version (11.0.6; Windows 10; 10.0)",
->>>>>>> d795fdaf
-      "Content-Type" : "application/json"
-    },
-    "Response" : {
-      "X-Content-Type-Options" : "nosniff",
-      "Pragma" : "no-cache",
-<<<<<<< HEAD
-      "retry-after" : "0",
-      "StatusCode" : "404",
-      "Date" : "Tue, 03 Dec 2019 13:11:08 GMT",
-=======
-      "StatusCode" : "200",
-      "Date" : "Tue, 04 Aug 2020 00:49:42 GMT",
->>>>>>> d795fdaf
-      "Strict-Transport-Security" : "max-age=31536000;includeSubDomains",
-      "Retry-After" : "0",
-      "Cache-Control" : "no-cache",
-      "X-AspNet-Version" : "4.0.30319",
-<<<<<<< HEAD
-      "x-ms-keyvault-region" : "centralus",
-      "x-ms-keyvault-network-info" : "addr=182.68.240.118;act_addr_fam=InterNetwork;",
-      "Expires" : "-1",
-      "Content-Length" : "100",
-      "x-ms-request-id" : "6f8fa749-985b-4b0f-8f0a-6a9dc4017f7b",
-      "x-ms-keyvault-service-version" : "1.1.0.883",
-      "Body" : "{\"error\":{\"code\":\"CertificateNotFound\",\"message\":\"Deleted Certificate not found: testCertificate4\"}}",
-=======
-      "x-ms-keyvault-region" : "westus",
-      "x-ms-keyvault-network-info" : "conn_type=Ipv4;addr=174.127.169.154;act_addr_fam=InterNetwork;",
-      "Expires" : "-1",
-      "Content-Length" : "845",
-      "x-ms-request-id" : "ab8faeb4-3e2e-4642-bfd1-2498debc0984",
-      "x-ms-keyvault-service-version" : "1.1.10.0",
-      "Body" : "{\"id\":\"https://azure-kv-tests2.vault.azure.net/certificates/testCertificate4/pending\",\"issuer\":{\"name\":\"Self\"},\"csr\":\"MIIBVTCB3AIBADASMRAwDgYDVQQDEwdkZWZhdWx0MHYwEAYHKoZIzj0CAQYFK4EEACIDYgAEhaS9lL2vmfSwdJosqx/rg8c81rMbFf9XR2N6KUs/mvVlKAPG6Oum8cRq/EupaP8d5nKlYmM5Id48JG4NbFfoXHBXoMNb+AGb2Xa+pbtpF++11LOhvhMJeawzn0vCmdmloEswSQYJKoZIhvcNAQkOMTwwOjAOBgNVHQ8BAf8EBAMCAgwwHQYDVR0lBBYwFAYIKwYBBQUHAwEGCCsGAQUFBwMCMAkGA1UdEwQCMAAwCgYIKoZIzj0EAwMDaAAwZQIxAIJKFsCJcLJ9ayrIBDDDB4SnKNJoOsKh0GVvRUnz5JNoKTMtKCeUk0RT5N/RK7ha2QIwTNJhh5yp/UyoJNyGrQ09osKA/Vci9e2CDAbwJNrEeTbByrjcASbiLw5UcxlejcWP\",\"cancellation_requested\":false,\"status\":\"inProgress\",\"status_details\":\"Pending certificate created. Certificate request is in progress. This may take some time based on the issuer provider. Please check again later.\",\"request_id\":\"30772809046d492fb0930f8c466fb19e\"}",
->>>>>>> d795fdaf
-      "X-Powered-By" : "ASP.NET",
-      "Content-Type" : "application/json; charset=utf-8"
-    },
-    "Exception" : null
-  }, {
-    "Method" : "GET",
-<<<<<<< HEAD
-    "Uri" : "https://cameravault.vault.azure.net/deletedcertificates/testCertificate4?api-version=7.0",
-    "Headers" : {
-      "User-Agent" : "azsdk-java-Azure-Keyvault/4.0.0-beta.6 (11.0.5; Mac OS X 10.14.3)",
-=======
-    "Uri" : "https://REDACTED.vault.azure.net/certificates/testCertificate4/pending?api-version=7.1",
-    "Headers" : {
-      "User-Agent" : "azsdk-java-client_name/client_version (11.0.6; Windows 10; 10.0)",
->>>>>>> d795fdaf
-      "Content-Type" : "application/json"
-    },
-    "Response" : {
-      "X-Content-Type-Options" : "nosniff",
-      "Pragma" : "no-cache",
-<<<<<<< HEAD
-      "retry-after" : "0",
-      "StatusCode" : "404",
-      "Date" : "Tue, 03 Dec 2019 13:11:09 GMT",
-=======
-      "StatusCode" : "200",
-      "Date" : "Tue, 04 Aug 2020 00:49:43 GMT",
-      "Strict-Transport-Security" : "max-age=31536000;includeSubDomains",
-      "Retry-After" : "0",
-      "Cache-Control" : "no-cache",
-      "X-AspNet-Version" : "4.0.30319",
-      "x-ms-keyvault-region" : "westus",
-      "x-ms-keyvault-network-info" : "conn_type=Ipv4;addr=174.127.169.154;act_addr_fam=InterNetwork;",
-      "Expires" : "-1",
-      "Content-Length" : "845",
-      "x-ms-request-id" : "2fffeaf2-05ae-40c9-bdf9-6793647311d9",
-      "x-ms-keyvault-service-version" : "1.1.10.0",
-      "Body" : "{\"id\":\"https://azure-kv-tests2.vault.azure.net/certificates/testCertificate4/pending\",\"issuer\":{\"name\":\"Self\"},\"csr\":\"MIIBVTCB3AIBADASMRAwDgYDVQQDEwdkZWZhdWx0MHYwEAYHKoZIzj0CAQYFK4EEACIDYgAEhaS9lL2vmfSwdJosqx/rg8c81rMbFf9XR2N6KUs/mvVlKAPG6Oum8cRq/EupaP8d5nKlYmM5Id48JG4NbFfoXHBXoMNb+AGb2Xa+pbtpF++11LOhvhMJeawzn0vCmdmloEswSQYJKoZIhvcNAQkOMTwwOjAOBgNVHQ8BAf8EBAMCAgwwHQYDVR0lBBYwFAYIKwYBBQUHAwEGCCsGAQUFBwMCMAkGA1UdEwQCMAAwCgYIKoZIzj0EAwMDaAAwZQIxAIJKFsCJcLJ9ayrIBDDDB4SnKNJoOsKh0GVvRUnz5JNoKTMtKCeUk0RT5N/RK7ha2QIwTNJhh5yp/UyoJNyGrQ09osKA/Vci9e2CDAbwJNrEeTbByrjcASbiLw5UcxlejcWP\",\"cancellation_requested\":false,\"status\":\"inProgress\",\"status_details\":\"Pending certificate created. Certificate request is in progress. This may take some time based on the issuer provider. Please check again later.\",\"request_id\":\"30772809046d492fb0930f8c466fb19e\"}",
-      "X-Powered-By" : "ASP.NET",
-      "Content-Type" : "application/json; charset=utf-8"
-    },
-    "Exception" : null
-  }, {
-    "Method" : "GET",
-    "Uri" : "https://REDACTED.vault.azure.net/certificates/testCertificate4/pending?api-version=7.1",
-    "Headers" : {
-      "User-Agent" : "azsdk-java-client_name/client_version (11.0.6; Windows 10; 10.0)",
-      "Content-Type" : "application/json"
-    },
-    "Response" : {
-      "X-Content-Type-Options" : "nosniff",
-      "Pragma" : "no-cache",
-      "StatusCode" : "200",
-      "Date" : "Tue, 04 Aug 2020 00:49:45 GMT",
-      "Strict-Transport-Security" : "max-age=31536000;includeSubDomains",
-      "Retry-After" : "0",
-      "Cache-Control" : "no-cache",
-      "X-AspNet-Version" : "4.0.30319",
-      "x-ms-keyvault-region" : "westus",
-      "x-ms-keyvault-network-info" : "conn_type=Ipv4;addr=174.127.169.154;act_addr_fam=InterNetwork;",
-      "Expires" : "-1",
-      "Content-Length" : "845",
-      "x-ms-request-id" : "60beb0b6-4dfd-4a76-aba6-cca12ecb1052",
-      "x-ms-keyvault-service-version" : "1.1.10.0",
-      "Body" : "{\"id\":\"https://azure-kv-tests2.vault.azure.net/certificates/testCertificate4/pending\",\"issuer\":{\"name\":\"Self\"},\"csr\":\"MIIBVTCB3AIBADASMRAwDgYDVQQDEwdkZWZhdWx0MHYwEAYHKoZIzj0CAQYFK4EEACIDYgAEhaS9lL2vmfSwdJosqx/rg8c81rMbFf9XR2N6KUs/mvVlKAPG6Oum8cRq/EupaP8d5nKlYmM5Id48JG4NbFfoXHBXoMNb+AGb2Xa+pbtpF++11LOhvhMJeawzn0vCmdmloEswSQYJKoZIhvcNAQkOMTwwOjAOBgNVHQ8BAf8EBAMCAgwwHQYDVR0lBBYwFAYIKwYBBQUHAwEGCCsGAQUFBwMCMAkGA1UdEwQCMAAwCgYIKoZIzj0EAwMDaAAwZQIxAIJKFsCJcLJ9ayrIBDDDB4SnKNJoOsKh0GVvRUnz5JNoKTMtKCeUk0RT5N/RK7ha2QIwTNJhh5yp/UyoJNyGrQ09osKA/Vci9e2CDAbwJNrEeTbByrjcASbiLw5UcxlejcWP\",\"cancellation_requested\":false,\"status\":\"inProgress\",\"status_details\":\"Pending certificate created. Certificate request is in progress. This may take some time based on the issuer provider. Please check again later.\",\"request_id\":\"30772809046d492fb0930f8c466fb19e\"}",
-      "X-Powered-By" : "ASP.NET",
-      "Content-Type" : "application/json; charset=utf-8"
-    },
-    "Exception" : null
-  }, {
-    "Method" : "GET",
-    "Uri" : "https://REDACTED.vault.azure.net/certificates/testCertificate4/pending?api-version=7.1",
-    "Headers" : {
-      "User-Agent" : "azsdk-java-client_name/client_version (11.0.6; Windows 10; 10.0)",
-      "Content-Type" : "application/json"
-    },
-    "Response" : {
-      "X-Content-Type-Options" : "nosniff",
-      "Pragma" : "no-cache",
-      "StatusCode" : "200",
-      "Date" : "Tue, 04 Aug 2020 00:49:46 GMT",
-      "Strict-Transport-Security" : "max-age=31536000;includeSubDomains",
-      "Retry-After" : "0",
-      "Cache-Control" : "no-cache",
-      "X-AspNet-Version" : "4.0.30319",
-      "x-ms-keyvault-region" : "westus",
-      "x-ms-keyvault-network-info" : "conn_type=Ipv4;addr=174.127.169.154;act_addr_fam=InterNetwork;",
-      "Expires" : "-1",
-      "Content-Length" : "845",
-      "x-ms-request-id" : "6542a59d-6efd-44d2-8440-3beb08e246cc",
-      "x-ms-keyvault-service-version" : "1.1.10.0",
-      "Body" : "{\"id\":\"https://azure-kv-tests2.vault.azure.net/certificates/testCertificate4/pending\",\"issuer\":{\"name\":\"Self\"},\"csr\":\"MIIBVTCB3AIBADASMRAwDgYDVQQDEwdkZWZhdWx0MHYwEAYHKoZIzj0CAQYFK4EEACIDYgAEhaS9lL2vmfSwdJosqx/rg8c81rMbFf9XR2N6KUs/mvVlKAPG6Oum8cRq/EupaP8d5nKlYmM5Id48JG4NbFfoXHBXoMNb+AGb2Xa+pbtpF++11LOhvhMJeawzn0vCmdmloEswSQYJKoZIhvcNAQkOMTwwOjAOBgNVHQ8BAf8EBAMCAgwwHQYDVR0lBBYwFAYIKwYBBQUHAwEGCCsGAQUFBwMCMAkGA1UdEwQCMAAwCgYIKoZIzj0EAwMDaAAwZQIxAIJKFsCJcLJ9ayrIBDDDB4SnKNJoOsKh0GVvRUnz5JNoKTMtKCeUk0RT5N/RK7ha2QIwTNJhh5yp/UyoJNyGrQ09osKA/Vci9e2CDAbwJNrEeTbByrjcASbiLw5UcxlejcWP\",\"cancellation_requested\":false,\"status\":\"inProgress\",\"status_details\":\"Pending certificate created. Certificate request is in progress. This may take some time based on the issuer provider. Please check again later.\",\"request_id\":\"30772809046d492fb0930f8c466fb19e\"}",
-      "X-Powered-By" : "ASP.NET",
-      "Content-Type" : "application/json; charset=utf-8"
-    },
-    "Exception" : null
-  }, {
-    "Method" : "GET",
-    "Uri" : "https://REDACTED.vault.azure.net/certificates/testCertificate4/pending?api-version=7.1",
-    "Headers" : {
-      "User-Agent" : "azsdk-java-client_name/client_version (11.0.6; Windows 10; 10.0)",
-      "Content-Type" : "application/json"
-    },
-    "Response" : {
-      "X-Content-Type-Options" : "nosniff",
-      "Pragma" : "no-cache",
-      "StatusCode" : "200",
-      "Date" : "Tue, 04 Aug 2020 00:49:47 GMT",
-      "Strict-Transport-Security" : "max-age=31536000;includeSubDomains",
-      "Retry-After" : "0",
-      "Cache-Control" : "no-cache",
-      "X-AspNet-Version" : "4.0.30319",
-      "x-ms-keyvault-region" : "westus",
-      "x-ms-keyvault-network-info" : "conn_type=Ipv4;addr=174.127.169.154;act_addr_fam=InterNetwork;",
-      "Expires" : "-1",
-      "Content-Length" : "845",
-      "x-ms-request-id" : "0286f1fc-9eef-46e4-9012-3d02895b3de8",
-      "x-ms-keyvault-service-version" : "1.1.10.0",
-      "Body" : "{\"id\":\"https://azure-kv-tests2.vault.azure.net/certificates/testCertificate4/pending\",\"issuer\":{\"name\":\"Self\"},\"csr\":\"MIIBVTCB3AIBADASMRAwDgYDVQQDEwdkZWZhdWx0MHYwEAYHKoZIzj0CAQYFK4EEACIDYgAEhaS9lL2vmfSwdJosqx/rg8c81rMbFf9XR2N6KUs/mvVlKAPG6Oum8cRq/EupaP8d5nKlYmM5Id48JG4NbFfoXHBXoMNb+AGb2Xa+pbtpF++11LOhvhMJeawzn0vCmdmloEswSQYJKoZIhvcNAQkOMTwwOjAOBgNVHQ8BAf8EBAMCAgwwHQYDVR0lBBYwFAYIKwYBBQUHAwEGCCsGAQUFBwMCMAkGA1UdEwQCMAAwCgYIKoZIzj0EAwMDaAAwZQIxAIJKFsCJcLJ9ayrIBDDDB4SnKNJoOsKh0GVvRUnz5JNoKTMtKCeUk0RT5N/RK7ha2QIwTNJhh5yp/UyoJNyGrQ09osKA/Vci9e2CDAbwJNrEeTbByrjcASbiLw5UcxlejcWP\",\"cancellation_requested\":false,\"status\":\"inProgress\",\"status_details\":\"Pending certificate created. Certificate request is in progress. This may take some time based on the issuer provider. Please check again later.\",\"request_id\":\"30772809046d492fb0930f8c466fb19e\"}",
-      "X-Powered-By" : "ASP.NET",
-      "Content-Type" : "application/json; charset=utf-8"
-    },
-    "Exception" : null
-  }, {
-    "Method" : "GET",
-    "Uri" : "https://REDACTED.vault.azure.net/certificates/testCertificate4/pending?api-version=7.1",
-    "Headers" : {
-      "User-Agent" : "azsdk-java-client_name/client_version (11.0.6; Windows 10; 10.0)",
-      "Content-Type" : "application/json"
-    },
-    "Response" : {
-      "X-Content-Type-Options" : "nosniff",
-      "Pragma" : "no-cache",
-      "StatusCode" : "200",
-      "Date" : "Tue, 04 Aug 2020 00:49:47 GMT",
-      "Strict-Transport-Security" : "max-age=31536000;includeSubDomains",
-      "Retry-After" : "0",
-      "Cache-Control" : "no-cache",
-      "X-AspNet-Version" : "4.0.30319",
-      "x-ms-keyvault-region" : "westus",
-      "x-ms-keyvault-network-info" : "conn_type=Ipv4;addr=174.127.169.154;act_addr_fam=InterNetwork;",
-      "Expires" : "-1",
-      "Content-Length" : "845",
-      "x-ms-request-id" : "f8ee4b8d-9d3f-4d0d-b2a3-83e5ff66411a",
-      "x-ms-keyvault-service-version" : "1.1.10.0",
-      "Body" : "{\"id\":\"https://azure-kv-tests2.vault.azure.net/certificates/testCertificate4/pending\",\"issuer\":{\"name\":\"Self\"},\"csr\":\"MIIBVTCB3AIBADASMRAwDgYDVQQDEwdkZWZhdWx0MHYwEAYHKoZIzj0CAQYFK4EEACIDYgAEhaS9lL2vmfSwdJosqx/rg8c81rMbFf9XR2N6KUs/mvVlKAPG6Oum8cRq/EupaP8d5nKlYmM5Id48JG4NbFfoXHBXoMNb+AGb2Xa+pbtpF++11LOhvhMJeawzn0vCmdmloEswSQYJKoZIhvcNAQkOMTwwOjAOBgNVHQ8BAf8EBAMCAgwwHQYDVR0lBBYwFAYIKwYBBQUHAwEGCCsGAQUFBwMCMAkGA1UdEwQCMAAwCgYIKoZIzj0EAwMDaAAwZQIxAIJKFsCJcLJ9ayrIBDDDB4SnKNJoOsKh0GVvRUnz5JNoKTMtKCeUk0RT5N/RK7ha2QIwTNJhh5yp/UyoJNyGrQ09osKA/Vci9e2CDAbwJNrEeTbByrjcASbiLw5UcxlejcWP\",\"cancellation_requested\":false,\"status\":\"inProgress\",\"status_details\":\"Pending certificate created. Certificate request is in progress. This may take some time based on the issuer provider. Please check again later.\",\"request_id\":\"30772809046d492fb0930f8c466fb19e\"}",
-      "X-Powered-By" : "ASP.NET",
-      "Content-Type" : "application/json; charset=utf-8"
-    },
-    "Exception" : null
-  }, {
-    "Method" : "GET",
-    "Uri" : "https://REDACTED.vault.azure.net/certificates/testCertificate4/pending?api-version=7.1",
-    "Headers" : {
-      "User-Agent" : "azsdk-java-client_name/client_version (11.0.6; Windows 10; 10.0)",
-      "Content-Type" : "application/json"
-    },
-    "Response" : {
-      "X-Content-Type-Options" : "nosniff",
-      "Pragma" : "no-cache",
-      "StatusCode" : "200",
-      "Date" : "Tue, 04 Aug 2020 00:49:49 GMT",
-      "Strict-Transport-Security" : "max-age=31536000;includeSubDomains",
-      "Retry-After" : "0",
-      "Cache-Control" : "no-cache",
-      "X-AspNet-Version" : "4.0.30319",
-      "x-ms-keyvault-region" : "westus",
-      "x-ms-keyvault-network-info" : "conn_type=Ipv4;addr=174.127.169.154;act_addr_fam=InterNetwork;",
-      "Expires" : "-1",
-      "Content-Length" : "845",
-      "x-ms-request-id" : "66766325-9eef-4cd7-86f3-3941cd66105e",
-      "x-ms-keyvault-service-version" : "1.1.10.0",
-      "Body" : "{\"id\":\"https://azure-kv-tests2.vault.azure.net/certificates/testCertificate4/pending\",\"issuer\":{\"name\":\"Self\"},\"csr\":\"MIIBVTCB3AIBADASMRAwDgYDVQQDEwdkZWZhdWx0MHYwEAYHKoZIzj0CAQYFK4EEACIDYgAEhaS9lL2vmfSwdJosqx/rg8c81rMbFf9XR2N6KUs/mvVlKAPG6Oum8cRq/EupaP8d5nKlYmM5Id48JG4NbFfoXHBXoMNb+AGb2Xa+pbtpF++11LOhvhMJeawzn0vCmdmloEswSQYJKoZIhvcNAQkOMTwwOjAOBgNVHQ8BAf8EBAMCAgwwHQYDVR0lBBYwFAYIKwYBBQUHAwEGCCsGAQUFBwMCMAkGA1UdEwQCMAAwCgYIKoZIzj0EAwMDaAAwZQIxAIJKFsCJcLJ9ayrIBDDDB4SnKNJoOsKh0GVvRUnz5JNoKTMtKCeUk0RT5N/RK7ha2QIwTNJhh5yp/UyoJNyGrQ09osKA/Vci9e2CDAbwJNrEeTbByrjcASbiLw5UcxlejcWP\",\"cancellation_requested\":false,\"status\":\"inProgress\",\"status_details\":\"Pending certificate created. Certificate request is in progress. This may take some time based on the issuer provider. Please check again later.\",\"request_id\":\"30772809046d492fb0930f8c466fb19e\"}",
-      "X-Powered-By" : "ASP.NET",
-      "Content-Type" : "application/json; charset=utf-8"
-    },
-    "Exception" : null
-  }, {
-    "Method" : "GET",
-    "Uri" : "https://REDACTED.vault.azure.net/certificates/testCertificate4/pending?api-version=7.1",
-    "Headers" : {
-      "User-Agent" : "azsdk-java-client_name/client_version (11.0.6; Windows 10; 10.0)",
-      "Content-Type" : "application/json"
-    },
-    "Response" : {
-      "X-Content-Type-Options" : "nosniff",
-      "Pragma" : "no-cache",
-      "StatusCode" : "200",
-      "Date" : "Tue, 04 Aug 2020 00:49:50 GMT",
-      "Strict-Transport-Security" : "max-age=31536000;includeSubDomains",
-      "Retry-After" : "0",
-      "Cache-Control" : "no-cache",
-      "X-AspNet-Version" : "4.0.30319",
-      "x-ms-keyvault-region" : "westus",
-      "x-ms-keyvault-network-info" : "conn_type=Ipv4;addr=174.127.169.154;act_addr_fam=InterNetwork;",
-      "Expires" : "-1",
-      "Content-Length" : "845",
-      "x-ms-request-id" : "79c4e6ad-9641-47dc-b8d9-b1f2facf274e",
-      "x-ms-keyvault-service-version" : "1.1.10.0",
-      "Body" : "{\"id\":\"https://azure-kv-tests2.vault.azure.net/certificates/testCertificate4/pending\",\"issuer\":{\"name\":\"Self\"},\"csr\":\"MIIBVTCB3AIBADASMRAwDgYDVQQDEwdkZWZhdWx0MHYwEAYHKoZIzj0CAQYFK4EEACIDYgAEhaS9lL2vmfSwdJosqx/rg8c81rMbFf9XR2N6KUs/mvVlKAPG6Oum8cRq/EupaP8d5nKlYmM5Id48JG4NbFfoXHBXoMNb+AGb2Xa+pbtpF++11LOhvhMJeawzn0vCmdmloEswSQYJKoZIhvcNAQkOMTwwOjAOBgNVHQ8BAf8EBAMCAgwwHQYDVR0lBBYwFAYIKwYBBQUHAwEGCCsGAQUFBwMCMAkGA1UdEwQCMAAwCgYIKoZIzj0EAwMDaAAwZQIxAIJKFsCJcLJ9ayrIBDDDB4SnKNJoOsKh0GVvRUnz5JNoKTMtKCeUk0RT5N/RK7ha2QIwTNJhh5yp/UyoJNyGrQ09osKA/Vci9e2CDAbwJNrEeTbByrjcASbiLw5UcxlejcWP\",\"cancellation_requested\":false,\"status\":\"inProgress\",\"status_details\":\"Pending certificate created. Certificate request is in progress. This may take some time based on the issuer provider. Please check again later.\",\"request_id\":\"30772809046d492fb0930f8c466fb19e\"}",
-      "X-Powered-By" : "ASP.NET",
-      "Content-Type" : "application/json; charset=utf-8"
-    },
-    "Exception" : null
-  }, {
-    "Method" : "GET",
-    "Uri" : "https://REDACTED.vault.azure.net/certificates/testCertificate4/pending?api-version=7.1",
-    "Headers" : {
-      "User-Agent" : "azsdk-java-client_name/client_version (11.0.6; Windows 10; 10.0)",
-      "Content-Type" : "application/json"
-    },
-    "Response" : {
-      "X-Content-Type-Options" : "nosniff",
-      "Pragma" : "no-cache",
-      "StatusCode" : "200",
-      "Date" : "Tue, 04 Aug 2020 00:49:51 GMT",
-      "Strict-Transport-Security" : "max-age=31536000;includeSubDomains",
-      "Retry-After" : "0",
-      "Cache-Control" : "no-cache",
-      "X-AspNet-Version" : "4.0.30319",
-      "x-ms-keyvault-region" : "westus",
-      "x-ms-keyvault-network-info" : "conn_type=Ipv4;addr=174.127.169.154;act_addr_fam=InterNetwork;",
-      "Expires" : "-1",
-      "Content-Length" : "845",
-      "x-ms-request-id" : "f0a812ce-5935-4be4-880b-3d0ce9008b34",
-      "x-ms-keyvault-service-version" : "1.1.10.0",
-      "Body" : "{\"id\":\"https://azure-kv-tests2.vault.azure.net/certificates/testCertificate4/pending\",\"issuer\":{\"name\":\"Self\"},\"csr\":\"MIIBVTCB3AIBADASMRAwDgYDVQQDEwdkZWZhdWx0MHYwEAYHKoZIzj0CAQYFK4EEACIDYgAEhaS9lL2vmfSwdJosqx/rg8c81rMbFf9XR2N6KUs/mvVlKAPG6Oum8cRq/EupaP8d5nKlYmM5Id48JG4NbFfoXHBXoMNb+AGb2Xa+pbtpF++11LOhvhMJeawzn0vCmdmloEswSQYJKoZIhvcNAQkOMTwwOjAOBgNVHQ8BAf8EBAMCAgwwHQYDVR0lBBYwFAYIKwYBBQUHAwEGCCsGAQUFBwMCMAkGA1UdEwQCMAAwCgYIKoZIzj0EAwMDaAAwZQIxAIJKFsCJcLJ9ayrIBDDDB4SnKNJoOsKh0GVvRUnz5JNoKTMtKCeUk0RT5N/RK7ha2QIwTNJhh5yp/UyoJNyGrQ09osKA/Vci9e2CDAbwJNrEeTbByrjcASbiLw5UcxlejcWP\",\"cancellation_requested\":false,\"status\":\"inProgress\",\"status_details\":\"Pending certificate created. Certificate request is in progress. This may take some time based on the issuer provider. Please check again later.\",\"request_id\":\"30772809046d492fb0930f8c466fb19e\"}",
-      "X-Powered-By" : "ASP.NET",
-      "Content-Type" : "application/json; charset=utf-8"
-    },
-    "Exception" : null
-  }, {
-    "Method" : "GET",
-    "Uri" : "https://REDACTED.vault.azure.net/certificates/testCertificate4/pending?api-version=7.1",
-    "Headers" : {
-      "User-Agent" : "azsdk-java-client_name/client_version (11.0.6; Windows 10; 10.0)",
-      "Content-Type" : "application/json"
-    },
-    "Response" : {
-      "X-Content-Type-Options" : "nosniff",
-      "Pragma" : "no-cache",
-      "StatusCode" : "200",
-      "Date" : "Tue, 04 Aug 2020 00:49:52 GMT",
-      "Strict-Transport-Security" : "max-age=31536000;includeSubDomains",
-      "Retry-After" : "0",
-      "Cache-Control" : "no-cache",
-      "X-AspNet-Version" : "4.0.30319",
-      "x-ms-keyvault-region" : "westus",
-      "x-ms-keyvault-network-info" : "conn_type=Ipv4;addr=174.127.169.154;act_addr_fam=InterNetwork;",
-      "Expires" : "-1",
-      "Content-Length" : "845",
-      "x-ms-request-id" : "7193239c-5444-407c-aaa1-08c8137cbde3",
-      "x-ms-keyvault-service-version" : "1.1.10.0",
-      "Body" : "{\"id\":\"https://azure-kv-tests2.vault.azure.net/certificates/testCertificate4/pending\",\"issuer\":{\"name\":\"Self\"},\"csr\":\"MIIBVTCB3AIBADASMRAwDgYDVQQDEwdkZWZhdWx0MHYwEAYHKoZIzj0CAQYFK4EEACIDYgAEhaS9lL2vmfSwdJosqx/rg8c81rMbFf9XR2N6KUs/mvVlKAPG6Oum8cRq/EupaP8d5nKlYmM5Id48JG4NbFfoXHBXoMNb+AGb2Xa+pbtpF++11LOhvhMJeawzn0vCmdmloEswSQYJKoZIhvcNAQkOMTwwOjAOBgNVHQ8BAf8EBAMCAgwwHQYDVR0lBBYwFAYIKwYBBQUHAwEGCCsGAQUFBwMCMAkGA1UdEwQCMAAwCgYIKoZIzj0EAwMDaAAwZQIxAIJKFsCJcLJ9ayrIBDDDB4SnKNJoOsKh0GVvRUnz5JNoKTMtKCeUk0RT5N/RK7ha2QIwTNJhh5yp/UyoJNyGrQ09osKA/Vci9e2CDAbwJNrEeTbByrjcASbiLw5UcxlejcWP\",\"cancellation_requested\":false,\"status\":\"inProgress\",\"status_details\":\"Pending certificate created. Certificate request is in progress. This may take some time based on the issuer provider. Please check again later.\",\"request_id\":\"30772809046d492fb0930f8c466fb19e\"}",
-      "X-Powered-By" : "ASP.NET",
-      "Content-Type" : "application/json; charset=utf-8"
-    },
-    "Exception" : null
-  }, {
-    "Method" : "GET",
-    "Uri" : "https://REDACTED.vault.azure.net/certificates/testCertificate4/pending?api-version=7.1",
-    "Headers" : {
-      "User-Agent" : "azsdk-java-client_name/client_version (11.0.6; Windows 10; 10.0)",
-      "Content-Type" : "application/json"
-    },
-    "Response" : {
-      "X-Content-Type-Options" : "nosniff",
-      "Pragma" : "no-cache",
-      "StatusCode" : "200",
-      "Date" : "Tue, 04 Aug 2020 00:49:53 GMT",
-      "Strict-Transport-Security" : "max-age=31536000;includeSubDomains",
-      "Retry-After" : "0",
-      "Cache-Control" : "no-cache",
-      "X-AspNet-Version" : "4.0.30319",
-      "x-ms-keyvault-region" : "westus",
-      "x-ms-keyvault-network-info" : "conn_type=Ipv4;addr=174.127.169.154;act_addr_fam=InterNetwork;",
-      "Expires" : "-1",
-      "Content-Length" : "845",
-      "x-ms-request-id" : "be9f1eeb-970f-4291-a903-7c9631c6f743",
-      "x-ms-keyvault-service-version" : "1.1.10.0",
-      "Body" : "{\"id\":\"https://azure-kv-tests2.vault.azure.net/certificates/testCertificate4/pending\",\"issuer\":{\"name\":\"Self\"},\"csr\":\"MIIBVTCB3AIBADASMRAwDgYDVQQDEwdkZWZhdWx0MHYwEAYHKoZIzj0CAQYFK4EEACIDYgAEhaS9lL2vmfSwdJosqx/rg8c81rMbFf9XR2N6KUs/mvVlKAPG6Oum8cRq/EupaP8d5nKlYmM5Id48JG4NbFfoXHBXoMNb+AGb2Xa+pbtpF++11LOhvhMJeawzn0vCmdmloEswSQYJKoZIhvcNAQkOMTwwOjAOBgNVHQ8BAf8EBAMCAgwwHQYDVR0lBBYwFAYIKwYBBQUHAwEGCCsGAQUFBwMCMAkGA1UdEwQCMAAwCgYIKoZIzj0EAwMDaAAwZQIxAIJKFsCJcLJ9ayrIBDDDB4SnKNJoOsKh0GVvRUnz5JNoKTMtKCeUk0RT5N/RK7ha2QIwTNJhh5yp/UyoJNyGrQ09osKA/Vci9e2CDAbwJNrEeTbByrjcASbiLw5UcxlejcWP\",\"cancellation_requested\":false,\"status\":\"inProgress\",\"status_details\":\"Pending certificate created. Certificate request is in progress. This may take some time based on the issuer provider. Please check again later.\",\"request_id\":\"30772809046d492fb0930f8c466fb19e\"}",
-      "X-Powered-By" : "ASP.NET",
-      "Content-Type" : "application/json; charset=utf-8"
-    },
-    "Exception" : null
-  }, {
-    "Method" : "GET",
-    "Uri" : "https://REDACTED.vault.azure.net/certificates/testCertificate4/pending?api-version=7.1",
-    "Headers" : {
-      "User-Agent" : "azsdk-java-client_name/client_version (11.0.6; Windows 10; 10.0)",
-      "Content-Type" : "application/json"
-    },
-    "Response" : {
-      "X-Content-Type-Options" : "nosniff",
-      "Pragma" : "no-cache",
-      "StatusCode" : "200",
-      "Date" : "Tue, 04 Aug 2020 00:49:54 GMT",
-      "Strict-Transport-Security" : "max-age=31536000;includeSubDomains",
-      "Retry-After" : "0",
-      "Cache-Control" : "no-cache",
-      "X-AspNet-Version" : "4.0.30319",
-      "x-ms-keyvault-region" : "westus",
-      "x-ms-keyvault-network-info" : "conn_type=Ipv4;addr=174.127.169.154;act_addr_fam=InterNetwork;",
-      "Expires" : "-1",
-      "Content-Length" : "845",
-      "x-ms-request-id" : "02795c4a-05f3-4eeb-b6b2-aaf6cccb50af",
-      "x-ms-keyvault-service-version" : "1.1.10.0",
-      "Body" : "{\"id\":\"https://azure-kv-tests2.vault.azure.net/certificates/testCertificate4/pending\",\"issuer\":{\"name\":\"Self\"},\"csr\":\"MIIBVTCB3AIBADASMRAwDgYDVQQDEwdkZWZhdWx0MHYwEAYHKoZIzj0CAQYFK4EEACIDYgAEhaS9lL2vmfSwdJosqx/rg8c81rMbFf9XR2N6KUs/mvVlKAPG6Oum8cRq/EupaP8d5nKlYmM5Id48JG4NbFfoXHBXoMNb+AGb2Xa+pbtpF++11LOhvhMJeawzn0vCmdmloEswSQYJKoZIhvcNAQkOMTwwOjAOBgNVHQ8BAf8EBAMCAgwwHQYDVR0lBBYwFAYIKwYBBQUHAwEGCCsGAQUFBwMCMAkGA1UdEwQCMAAwCgYIKoZIzj0EAwMDaAAwZQIxAIJKFsCJcLJ9ayrIBDDDB4SnKNJoOsKh0GVvRUnz5JNoKTMtKCeUk0RT5N/RK7ha2QIwTNJhh5yp/UyoJNyGrQ09osKA/Vci9e2CDAbwJNrEeTbByrjcASbiLw5UcxlejcWP\",\"cancellation_requested\":false,\"status\":\"inProgress\",\"status_details\":\"Pending certificate created. Certificate request is in progress. This may take some time based on the issuer provider. Please check again later.\",\"request_id\":\"30772809046d492fb0930f8c466fb19e\"}",
-      "X-Powered-By" : "ASP.NET",
-      "Content-Type" : "application/json; charset=utf-8"
-    },
-    "Exception" : null
-  }, {
-    "Method" : "GET",
-    "Uri" : "https://REDACTED.vault.azure.net/certificates/testCertificate4/pending?api-version=7.1",
-    "Headers" : {
-      "User-Agent" : "azsdk-java-client_name/client_version (11.0.6; Windows 10; 10.0)",
-      "Content-Type" : "application/json"
-    },
-    "Response" : {
-      "X-Content-Type-Options" : "nosniff",
-      "Pragma" : "no-cache",
-      "StatusCode" : "200",
-      "Date" : "Tue, 04 Aug 2020 00:49:55 GMT",
-      "Strict-Transport-Security" : "max-age=31536000;includeSubDomains",
-      "Retry-After" : "0",
-      "Cache-Control" : "no-cache",
-      "X-AspNet-Version" : "4.0.30319",
-      "x-ms-keyvault-region" : "westus",
-      "x-ms-keyvault-network-info" : "conn_type=Ipv4;addr=174.127.169.154;act_addr_fam=InterNetwork;",
-      "Expires" : "-1",
-      "Content-Length" : "845",
-      "x-ms-request-id" : "81d4edb0-9c94-4bc7-9848-d1cf6906b960",
-      "x-ms-keyvault-service-version" : "1.1.10.0",
-      "Body" : "{\"id\":\"https://azure-kv-tests2.vault.azure.net/certificates/testCertificate4/pending\",\"issuer\":{\"name\":\"Self\"},\"csr\":\"MIIBVTCB3AIBADASMRAwDgYDVQQDEwdkZWZhdWx0MHYwEAYHKoZIzj0CAQYFK4EEACIDYgAEhaS9lL2vmfSwdJosqx/rg8c81rMbFf9XR2N6KUs/mvVlKAPG6Oum8cRq/EupaP8d5nKlYmM5Id48JG4NbFfoXHBXoMNb+AGb2Xa+pbtpF++11LOhvhMJeawzn0vCmdmloEswSQYJKoZIhvcNAQkOMTwwOjAOBgNVHQ8BAf8EBAMCAgwwHQYDVR0lBBYwFAYIKwYBBQUHAwEGCCsGAQUFBwMCMAkGA1UdEwQCMAAwCgYIKoZIzj0EAwMDaAAwZQIxAIJKFsCJcLJ9ayrIBDDDB4SnKNJoOsKh0GVvRUnz5JNoKTMtKCeUk0RT5N/RK7ha2QIwTNJhh5yp/UyoJNyGrQ09osKA/Vci9e2CDAbwJNrEeTbByrjcASbiLw5UcxlejcWP\",\"cancellation_requested\":false,\"status\":\"inProgress\",\"status_details\":\"Pending certificate created. Certificate request is in progress. This may take some time based on the issuer provider. Please check again later.\",\"request_id\":\"30772809046d492fb0930f8c466fb19e\"}",
-      "X-Powered-By" : "ASP.NET",
-      "Content-Type" : "application/json; charset=utf-8"
-    },
-    "Exception" : null
-  }, {
-    "Method" : "GET",
-    "Uri" : "https://REDACTED.vault.azure.net/certificates/testCertificate4/pending?api-version=7.1",
-    "Headers" : {
-      "User-Agent" : "azsdk-java-client_name/client_version (11.0.6; Windows 10; 10.0)",
-      "Content-Type" : "application/json"
-    },
-    "Response" : {
-      "X-Content-Type-Options" : "nosniff",
-      "Pragma" : "no-cache",
-      "StatusCode" : "200",
-      "Date" : "Tue, 04 Aug 2020 00:49:56 GMT",
-      "Strict-Transport-Security" : "max-age=31536000;includeSubDomains",
-      "Retry-After" : "0",
-      "Cache-Control" : "no-cache",
-      "X-AspNet-Version" : "4.0.30319",
-      "x-ms-keyvault-region" : "westus",
-      "x-ms-keyvault-network-info" : "conn_type=Ipv4;addr=174.127.169.154;act_addr_fam=InterNetwork;",
-      "Expires" : "-1",
-      "Content-Length" : "845",
-      "x-ms-request-id" : "5864c676-01d6-4836-be15-190b5e5eb0f7",
-      "x-ms-keyvault-service-version" : "1.1.10.0",
-      "Body" : "{\"id\":\"https://azure-kv-tests2.vault.azure.net/certificates/testCertificate4/pending\",\"issuer\":{\"name\":\"Self\"},\"csr\":\"MIIBVTCB3AIBADASMRAwDgYDVQQDEwdkZWZhdWx0MHYwEAYHKoZIzj0CAQYFK4EEACIDYgAEhaS9lL2vmfSwdJosqx/rg8c81rMbFf9XR2N6KUs/mvVlKAPG6Oum8cRq/EupaP8d5nKlYmM5Id48JG4NbFfoXHBXoMNb+AGb2Xa+pbtpF++11LOhvhMJeawzn0vCmdmloEswSQYJKoZIhvcNAQkOMTwwOjAOBgNVHQ8BAf8EBAMCAgwwHQYDVR0lBBYwFAYIKwYBBQUHAwEGCCsGAQUFBwMCMAkGA1UdEwQCMAAwCgYIKoZIzj0EAwMDaAAwZQIxAIJKFsCJcLJ9ayrIBDDDB4SnKNJoOsKh0GVvRUnz5JNoKTMtKCeUk0RT5N/RK7ha2QIwTNJhh5yp/UyoJNyGrQ09osKA/Vci9e2CDAbwJNrEeTbByrjcASbiLw5UcxlejcWP\",\"cancellation_requested\":false,\"status\":\"inProgress\",\"status_details\":\"Pending certificate created. Certificate request is in progress. This may take some time based on the issuer provider. Please check again later.\",\"request_id\":\"30772809046d492fb0930f8c466fb19e\"}",
-      "X-Powered-By" : "ASP.NET",
-      "Content-Type" : "application/json; charset=utf-8"
-    },
-    "Exception" : null
-  }, {
-    "Method" : "GET",
-    "Uri" : "https://REDACTED.vault.azure.net/certificates/testCertificate4/pending?api-version=7.1",
-    "Headers" : {
-      "User-Agent" : "azsdk-java-client_name/client_version (11.0.6; Windows 10; 10.0)",
-      "Content-Type" : "application/json"
-    },
-    "Response" : {
-      "X-Content-Type-Options" : "nosniff",
-      "Pragma" : "no-cache",
-      "StatusCode" : "200",
-      "Date" : "Tue, 04 Aug 2020 00:49:57 GMT",
-      "Strict-Transport-Security" : "max-age=31536000;includeSubDomains",
-      "Retry-After" : "0",
-      "Cache-Control" : "no-cache",
-      "X-AspNet-Version" : "4.0.30319",
-      "x-ms-keyvault-region" : "westus",
-      "x-ms-keyvault-network-info" : "conn_type=Ipv4;addr=174.127.169.154;act_addr_fam=InterNetwork;",
-      "Expires" : "-1",
-      "Content-Length" : "845",
-      "x-ms-request-id" : "bd6e1a21-2ece-4d65-80c4-cc0a6cfb7b10",
-      "x-ms-keyvault-service-version" : "1.1.10.0",
-      "Body" : "{\"id\":\"https://azure-kv-tests2.vault.azure.net/certificates/testCertificate4/pending\",\"issuer\":{\"name\":\"Self\"},\"csr\":\"MIIBVTCB3AIBADASMRAwDgYDVQQDEwdkZWZhdWx0MHYwEAYHKoZIzj0CAQYFK4EEACIDYgAEhaS9lL2vmfSwdJosqx/rg8c81rMbFf9XR2N6KUs/mvVlKAPG6Oum8cRq/EupaP8d5nKlYmM5Id48JG4NbFfoXHBXoMNb+AGb2Xa+pbtpF++11LOhvhMJeawzn0vCmdmloEswSQYJKoZIhvcNAQkOMTwwOjAOBgNVHQ8BAf8EBAMCAgwwHQYDVR0lBBYwFAYIKwYBBQUHAwEGCCsGAQUFBwMCMAkGA1UdEwQCMAAwCgYIKoZIzj0EAwMDaAAwZQIxAIJKFsCJcLJ9ayrIBDDDB4SnKNJoOsKh0GVvRUnz5JNoKTMtKCeUk0RT5N/RK7ha2QIwTNJhh5yp/UyoJNyGrQ09osKA/Vci9e2CDAbwJNrEeTbByrjcASbiLw5UcxlejcWP\",\"cancellation_requested\":false,\"status\":\"inProgress\",\"status_details\":\"Pending certificate created. Certificate request is in progress. This may take some time based on the issuer provider. Please check again later.\",\"request_id\":\"30772809046d492fb0930f8c466fb19e\"}",
-      "X-Powered-By" : "ASP.NET",
-      "Content-Type" : "application/json; charset=utf-8"
-    },
-    "Exception" : null
-  }, {
-    "Method" : "GET",
-    "Uri" : "https://REDACTED.vault.azure.net/certificates/testCertificate4/pending?api-version=7.1",
-    "Headers" : {
-      "User-Agent" : "azsdk-java-client_name/client_version (11.0.6; Windows 10; 10.0)",
-      "Content-Type" : "application/json"
-    },
-    "Response" : {
-      "X-Content-Type-Options" : "nosniff",
-      "Pragma" : "no-cache",
-      "StatusCode" : "200",
-      "Date" : "Tue, 04 Aug 2020 00:49:59 GMT",
-      "Strict-Transport-Security" : "max-age=31536000;includeSubDomains",
-      "Retry-After" : "0",
-      "Cache-Control" : "no-cache",
-      "X-AspNet-Version" : "4.0.30319",
-      "x-ms-keyvault-region" : "westus",
-      "x-ms-keyvault-network-info" : "conn_type=Ipv4;addr=174.127.169.154;act_addr_fam=InterNetwork;",
-      "Expires" : "-1",
-      "Content-Length" : "845",
-      "x-ms-request-id" : "7d88ae61-60ba-4531-8431-12831d60577f",
-      "x-ms-keyvault-service-version" : "1.1.10.0",
-      "Body" : "{\"id\":\"https://azure-kv-tests2.vault.azure.net/certificates/testCertificate4/pending\",\"issuer\":{\"name\":\"Self\"},\"csr\":\"MIIBVTCB3AIBADASMRAwDgYDVQQDEwdkZWZhdWx0MHYwEAYHKoZIzj0CAQYFK4EEACIDYgAEhaS9lL2vmfSwdJosqx/rg8c81rMbFf9XR2N6KUs/mvVlKAPG6Oum8cRq/EupaP8d5nKlYmM5Id48JG4NbFfoXHBXoMNb+AGb2Xa+pbtpF++11LOhvhMJeawzn0vCmdmloEswSQYJKoZIhvcNAQkOMTwwOjAOBgNVHQ8BAf8EBAMCAgwwHQYDVR0lBBYwFAYIKwYBBQUHAwEGCCsGAQUFBwMCMAkGA1UdEwQCMAAwCgYIKoZIzj0EAwMDaAAwZQIxAIJKFsCJcLJ9ayrIBDDDB4SnKNJoOsKh0GVvRUnz5JNoKTMtKCeUk0RT5N/RK7ha2QIwTNJhh5yp/UyoJNyGrQ09osKA/Vci9e2CDAbwJNrEeTbByrjcASbiLw5UcxlejcWP\",\"cancellation_requested\":false,\"status\":\"inProgress\",\"status_details\":\"Pending certificate created. Certificate request is in progress. This may take some time based on the issuer provider. Please check again later.\",\"request_id\":\"30772809046d492fb0930f8c466fb19e\"}",
-      "X-Powered-By" : "ASP.NET",
-      "Content-Type" : "application/json; charset=utf-8"
-    },
-    "Exception" : null
-  }, {
-    "Method" : "GET",
-    "Uri" : "https://REDACTED.vault.azure.net/certificates/testCertificate4/pending?api-version=7.1",
-    "Headers" : {
-      "User-Agent" : "azsdk-java-client_name/client_version (11.0.6; Windows 10; 10.0)",
-      "Content-Type" : "application/json"
-    },
-    "Response" : {
-      "X-Content-Type-Options" : "nosniff",
-      "Pragma" : "no-cache",
-      "StatusCode" : "200",
-      "Date" : "Tue, 04 Aug 2020 00:50:00 GMT",
-      "Strict-Transport-Security" : "max-age=31536000;includeSubDomains",
-      "Retry-After" : "0",
-      "Cache-Control" : "no-cache",
-      "X-AspNet-Version" : "4.0.30319",
-      "x-ms-keyvault-region" : "westus",
-      "x-ms-keyvault-network-info" : "conn_type=Ipv4;addr=174.127.169.154;act_addr_fam=InterNetwork;",
-      "Expires" : "-1",
-      "Content-Length" : "845",
-      "x-ms-request-id" : "8011b023-8e6d-4f0c-ad03-f0d47c45e138",
-      "x-ms-keyvault-service-version" : "1.1.10.0",
-      "Body" : "{\"id\":\"https://azure-kv-tests2.vault.azure.net/certificates/testCertificate4/pending\",\"issuer\":{\"name\":\"Self\"},\"csr\":\"MIIBVTCB3AIBADASMRAwDgYDVQQDEwdkZWZhdWx0MHYwEAYHKoZIzj0CAQYFK4EEACIDYgAEhaS9lL2vmfSwdJosqx/rg8c81rMbFf9XR2N6KUs/mvVlKAPG6Oum8cRq/EupaP8d5nKlYmM5Id48JG4NbFfoXHBXoMNb+AGb2Xa+pbtpF++11LOhvhMJeawzn0vCmdmloEswSQYJKoZIhvcNAQkOMTwwOjAOBgNVHQ8BAf8EBAMCAgwwHQYDVR0lBBYwFAYIKwYBBQUHAwEGCCsGAQUFBwMCMAkGA1UdEwQCMAAwCgYIKoZIzj0EAwMDaAAwZQIxAIJKFsCJcLJ9ayrIBDDDB4SnKNJoOsKh0GVvRUnz5JNoKTMtKCeUk0RT5N/RK7ha2QIwTNJhh5yp/UyoJNyGrQ09osKA/Vci9e2CDAbwJNrEeTbByrjcASbiLw5UcxlejcWP\",\"cancellation_requested\":false,\"status\":\"inProgress\",\"status_details\":\"Pending certificate created. Certificate request is in progress. This may take some time based on the issuer provider. Please check again later.\",\"request_id\":\"30772809046d492fb0930f8c466fb19e\"}",
-      "X-Powered-By" : "ASP.NET",
-      "Content-Type" : "application/json; charset=utf-8"
-    },
-    "Exception" : null
-  }, {
-    "Method" : "GET",
-    "Uri" : "https://REDACTED.vault.azure.net/certificates/testCertificate4/pending?api-version=7.1",
-    "Headers" : {
-      "User-Agent" : "azsdk-java-client_name/client_version (11.0.6; Windows 10; 10.0)",
-      "Content-Type" : "application/json"
-    },
-    "Response" : {
-      "X-Content-Type-Options" : "nosniff",
-      "Pragma" : "no-cache",
-      "StatusCode" : "200",
-      "Date" : "Tue, 04 Aug 2020 00:50:00 GMT",
-      "Strict-Transport-Security" : "max-age=31536000;includeSubDomains",
-      "Retry-After" : "0",
-      "Cache-Control" : "no-cache",
-      "X-AspNet-Version" : "4.0.30319",
-      "x-ms-keyvault-region" : "westus",
-      "x-ms-keyvault-network-info" : "conn_type=Ipv4;addr=174.127.169.154;act_addr_fam=InterNetwork;",
-      "Expires" : "-1",
-      "Content-Length" : "845",
-      "x-ms-request-id" : "033913d1-4a86-4344-b68c-7c99f39c9b26",
-      "x-ms-keyvault-service-version" : "1.1.10.0",
-      "Body" : "{\"id\":\"https://azure-kv-tests2.vault.azure.net/certificates/testCertificate4/pending\",\"issuer\":{\"name\":\"Self\"},\"csr\":\"MIIBVTCB3AIBADASMRAwDgYDVQQDEwdkZWZhdWx0MHYwEAYHKoZIzj0CAQYFK4EEACIDYgAEhaS9lL2vmfSwdJosqx/rg8c81rMbFf9XR2N6KUs/mvVlKAPG6Oum8cRq/EupaP8d5nKlYmM5Id48JG4NbFfoXHBXoMNb+AGb2Xa+pbtpF++11LOhvhMJeawzn0vCmdmloEswSQYJKoZIhvcNAQkOMTwwOjAOBgNVHQ8BAf8EBAMCAgwwHQYDVR0lBBYwFAYIKwYBBQUHAwEGCCsGAQUFBwMCMAkGA1UdEwQCMAAwCgYIKoZIzj0EAwMDaAAwZQIxAIJKFsCJcLJ9ayrIBDDDB4SnKNJoOsKh0GVvRUnz5JNoKTMtKCeUk0RT5N/RK7ha2QIwTNJhh5yp/UyoJNyGrQ09osKA/Vci9e2CDAbwJNrEeTbByrjcASbiLw5UcxlejcWP\",\"cancellation_requested\":false,\"status\":\"inProgress\",\"status_details\":\"Pending certificate created. Certificate request is in progress. This may take some time based on the issuer provider. Please check again later.\",\"request_id\":\"30772809046d492fb0930f8c466fb19e\"}",
-      "X-Powered-By" : "ASP.NET",
-      "Content-Type" : "application/json; charset=utf-8"
-    },
-    "Exception" : null
-  }, {
-    "Method" : "GET",
-    "Uri" : "https://REDACTED.vault.azure.net/certificates/testCertificate4/pending?api-version=7.1",
-    "Headers" : {
-      "User-Agent" : "azsdk-java-client_name/client_version (11.0.6; Windows 10; 10.0)",
-      "Content-Type" : "application/json"
-    },
-    "Response" : {
-      "X-Content-Type-Options" : "nosniff",
-      "Pragma" : "no-cache",
-      "StatusCode" : "200",
-      "Date" : "Tue, 04 Aug 2020 00:50:02 GMT",
->>>>>>> d795fdaf
-      "Strict-Transport-Security" : "max-age=31536000;includeSubDomains",
-      "Retry-After" : "0",
-      "Cache-Control" : "no-cache",
-      "X-AspNet-Version" : "4.0.30319",
-<<<<<<< HEAD
-      "x-ms-keyvault-region" : "centralus",
-      "x-ms-keyvault-network-info" : "addr=182.68.240.118;act_addr_fam=InterNetwork;",
-      "Expires" : "-1",
-      "Content-Length" : "100",
-      "x-ms-request-id" : "2b6ad66c-2d2d-48c9-abd6-af9e7598ae81",
-      "x-ms-keyvault-service-version" : "1.1.0.883",
-      "Body" : "{\"error\":{\"code\":\"CertificateNotFound\",\"message\":\"Deleted Certificate not found: testCertificate4\"}}",
-=======
-      "x-ms-keyvault-region" : "westus",
-      "x-ms-keyvault-network-info" : "conn_type=Ipv4;addr=174.127.169.154;act_addr_fam=InterNetwork;",
-      "Expires" : "-1",
-      "Content-Length" : "845",
-      "x-ms-request-id" : "7adcd06f-4bbd-4d0b-94d1-f5158475528a",
-      "x-ms-keyvault-service-version" : "1.1.10.0",
-      "Body" : "{\"id\":\"https://azure-kv-tests2.vault.azure.net/certificates/testCertificate4/pending\",\"issuer\":{\"name\":\"Self\"},\"csr\":\"MIIBVTCB3AIBADASMRAwDgYDVQQDEwdkZWZhdWx0MHYwEAYHKoZIzj0CAQYFK4EEACIDYgAEhaS9lL2vmfSwdJosqx/rg8c81rMbFf9XR2N6KUs/mvVlKAPG6Oum8cRq/EupaP8d5nKlYmM5Id48JG4NbFfoXHBXoMNb+AGb2Xa+pbtpF++11LOhvhMJeawzn0vCmdmloEswSQYJKoZIhvcNAQkOMTwwOjAOBgNVHQ8BAf8EBAMCAgwwHQYDVR0lBBYwFAYIKwYBBQUHAwEGCCsGAQUFBwMCMAkGA1UdEwQCMAAwCgYIKoZIzj0EAwMDaAAwZQIxAIJKFsCJcLJ9ayrIBDDDB4SnKNJoOsKh0GVvRUnz5JNoKTMtKCeUk0RT5N/RK7ha2QIwTNJhh5yp/UyoJNyGrQ09osKA/Vci9e2CDAbwJNrEeTbByrjcASbiLw5UcxlejcWP\",\"cancellation_requested\":false,\"status\":\"inProgress\",\"status_details\":\"Pending certificate created. Certificate request is in progress. This may take some time based on the issuer provider. Please check again later.\",\"request_id\":\"30772809046d492fb0930f8c466fb19e\"}",
->>>>>>> d795fdaf
-      "X-Powered-By" : "ASP.NET",
-      "Content-Type" : "application/json; charset=utf-8"
-    },
-    "Exception" : null
-  }, {
-    "Method" : "GET",
-<<<<<<< HEAD
-    "Uri" : "https://cameravault.vault.azure.net/deletedcertificates/testCertificate4?api-version=7.0",
-    "Headers" : {
-      "User-Agent" : "azsdk-java-Azure-Keyvault/4.0.0-beta.6 (11.0.5; Mac OS X 10.14.3)",
-=======
-    "Uri" : "https://REDACTED.vault.azure.net/certificates/testCertificate4/pending?api-version=7.1",
-    "Headers" : {
-      "User-Agent" : "azsdk-java-client_name/client_version (11.0.6; Windows 10; 10.0)",
-      "Content-Type" : "application/json"
-    },
-    "Response" : {
-      "X-Content-Type-Options" : "nosniff",
-      "Pragma" : "no-cache",
-      "StatusCode" : "200",
-      "Date" : "Tue, 04 Aug 2020 00:50:03 GMT",
-      "Strict-Transport-Security" : "max-age=31536000;includeSubDomains",
-      "Retry-After" : "0",
-      "Cache-Control" : "no-cache",
-      "X-AspNet-Version" : "4.0.30319",
-      "x-ms-keyvault-region" : "westus",
-      "x-ms-keyvault-network-info" : "conn_type=Ipv4;addr=174.127.169.154;act_addr_fam=InterNetwork;",
-      "Expires" : "-1",
-      "Content-Length" : "845",
-      "x-ms-request-id" : "43d6d3eb-23ae-4bfc-9c4d-0a36e4353371",
-      "x-ms-keyvault-service-version" : "1.1.10.0",
-      "Body" : "{\"id\":\"https://azure-kv-tests2.vault.azure.net/certificates/testCertificate4/pending\",\"issuer\":{\"name\":\"Self\"},\"csr\":\"MIIBVTCB3AIBADASMRAwDgYDVQQDEwdkZWZhdWx0MHYwEAYHKoZIzj0CAQYFK4EEACIDYgAEhaS9lL2vmfSwdJosqx/rg8c81rMbFf9XR2N6KUs/mvVlKAPG6Oum8cRq/EupaP8d5nKlYmM5Id48JG4NbFfoXHBXoMNb+AGb2Xa+pbtpF++11LOhvhMJeawzn0vCmdmloEswSQYJKoZIhvcNAQkOMTwwOjAOBgNVHQ8BAf8EBAMCAgwwHQYDVR0lBBYwFAYIKwYBBQUHAwEGCCsGAQUFBwMCMAkGA1UdEwQCMAAwCgYIKoZIzj0EAwMDaAAwZQIxAIJKFsCJcLJ9ayrIBDDDB4SnKNJoOsKh0GVvRUnz5JNoKTMtKCeUk0RT5N/RK7ha2QIwTNJhh5yp/UyoJNyGrQ09osKA/Vci9e2CDAbwJNrEeTbByrjcASbiLw5UcxlejcWP\",\"cancellation_requested\":false,\"status\":\"inProgress\",\"status_details\":\"Pending certificate created. Certificate request is in progress. This may take some time based on the issuer provider. Please check again later.\",\"request_id\":\"30772809046d492fb0930f8c466fb19e\"}",
-      "X-Powered-By" : "ASP.NET",
-      "Content-Type" : "application/json; charset=utf-8"
-    },
-    "Exception" : null
-  }, {
-    "Method" : "GET",
-    "Uri" : "https://REDACTED.vault.azure.net/certificates/testCertificate4/pending?api-version=7.1",
-    "Headers" : {
-      "User-Agent" : "azsdk-java-client_name/client_version (11.0.6; Windows 10; 10.0)",
-      "Content-Type" : "application/json"
-    },
-    "Response" : {
-      "X-Content-Type-Options" : "nosniff",
-      "Pragma" : "no-cache",
-      "StatusCode" : "200",
-      "Date" : "Tue, 04 Aug 2020 00:50:03 GMT",
-      "Strict-Transport-Security" : "max-age=31536000;includeSubDomains",
-      "Retry-After" : "0",
-      "Cache-Control" : "no-cache",
-      "X-AspNet-Version" : "4.0.30319",
-      "x-ms-keyvault-region" : "westus",
-      "x-ms-keyvault-network-info" : "conn_type=Ipv4;addr=174.127.169.154;act_addr_fam=InterNetwork;",
-      "Expires" : "-1",
-      "Content-Length" : "845",
-      "x-ms-request-id" : "ac1846b4-6870-4e6f-b7e0-48e14b36d15b",
-      "x-ms-keyvault-service-version" : "1.1.10.0",
-      "Body" : "{\"id\":\"https://azure-kv-tests2.vault.azure.net/certificates/testCertificate4/pending\",\"issuer\":{\"name\":\"Self\"},\"csr\":\"MIIBVTCB3AIBADASMRAwDgYDVQQDEwdkZWZhdWx0MHYwEAYHKoZIzj0CAQYFK4EEACIDYgAEhaS9lL2vmfSwdJosqx/rg8c81rMbFf9XR2N6KUs/mvVlKAPG6Oum8cRq/EupaP8d5nKlYmM5Id48JG4NbFfoXHBXoMNb+AGb2Xa+pbtpF++11LOhvhMJeawzn0vCmdmloEswSQYJKoZIhvcNAQkOMTwwOjAOBgNVHQ8BAf8EBAMCAgwwHQYDVR0lBBYwFAYIKwYBBQUHAwEGCCsGAQUFBwMCMAkGA1UdEwQCMAAwCgYIKoZIzj0EAwMDaAAwZQIxAIJKFsCJcLJ9ayrIBDDDB4SnKNJoOsKh0GVvRUnz5JNoKTMtKCeUk0RT5N/RK7ha2QIwTNJhh5yp/UyoJNyGrQ09osKA/Vci9e2CDAbwJNrEeTbByrjcASbiLw5UcxlejcWP\",\"cancellation_requested\":false,\"status\":\"inProgress\",\"status_details\":\"Pending certificate created. Certificate request is in progress. This may take some time based on the issuer provider. Please check again later.\",\"request_id\":\"30772809046d492fb0930f8c466fb19e\"}",
-      "X-Powered-By" : "ASP.NET",
-      "Content-Type" : "application/json; charset=utf-8"
-    },
-    "Exception" : null
-  }, {
-    "Method" : "GET",
-    "Uri" : "https://REDACTED.vault.azure.net/certificates/testCertificate4/pending?api-version=7.1",
-    "Headers" : {
-      "User-Agent" : "azsdk-java-client_name/client_version (11.0.6; Windows 10; 10.0)",
->>>>>>> d795fdaf
-      "Content-Type" : "application/json"
-    },
-    "Response" : {
-      "X-Content-Type-Options" : "nosniff",
-      "Pragma" : "no-cache",
-      "retry-after" : "0",
-      "StatusCode" : "200",
-<<<<<<< HEAD
-      "Date" : "Tue, 03 Dec 2019 13:11:10 GMT",
-      "Strict-Transport-Security" : "max-age=31536000;includeSubDomains",
-      "Cache-Control" : "no-cache",
-      "X-AspNet-Version" : "4.0.30319",
-      "x-ms-keyvault-region" : "centralus",
-      "x-ms-keyvault-network-info" : "addr=182.68.240.118;act_addr_fam=InterNetwork;",
-      "Expires" : "-1",
-      "Content-Length" : "2024",
-      "x-ms-request-id" : "9592d337-cc28-425d-abe7-7b43eadaa4e5",
-      "x-ms-keyvault-service-version" : "1.1.0.883",
-      "Body" : "{\"recoveryId\":\"https://cameravault.vault.azure.net/deletedcertificates/testCertificate4\",\"deletedDate\":1575378656,\"scheduledPurgeDate\":1583154656,\"id\":\"https://cameravault.vault.azure.net/certificates/testCertificate4/4a0427c47841483b8bd6a2d8eb115cad\",\"kid\":\"https://cameravault.vault.azure.net/keys/testCertificate4/4a0427c47841483b8bd6a2d8eb115cad\",\"sid\":\"https://cameravault.vault.azure.net/secrets/testCertificate4/4a0427c47841483b8bd6a2d8eb115cad\",\"x5t\":\"DtKuHbbrFP15goGcJOEYoL-TWwM\",\"cer\":\"MIIB2zCCAWGgAwIBAgIQdHhJhYDHSv+BFUbz4YR9eDAKBggqhkjOPQQDAzASMRAwDgYDVQQDEwdkZWZhdWx0MB4XDTE5MTIwMzEzMDA1NFoXDTIxMTIwMzEzMTA1NFowEjEQMA4GA1UEAxMHZGVmYXVsdDB2MBAGByqGSM49AgEGBSuBBAAiA2IABEKLPxiQM86Uo3PTT1ZNksrB657wGOBNx59xqBKOsIHYo8Fgj2kus2sKiSj6EO3MeMZ3W5GRiKeQl5Z/ZVq0DKkHN2TPVjxs6ADymZtJknctgUza94HCT+fKenNqjEIyk6N8MHowDgYDVR0PAQH/BAQDAgIMMAkGA1UdEwQCMAAwHQYDVR0lBBYwFAYIKwYBBQUHAwEGCCsGAQUFBwMCMB8GA1UdIwQYMBaAFPUGbL5oSXWsF73fhIYnCTM5XKpdMB0GA1UdDgQWBBT1Bmy+aEl1rBe934SGJwkzOVyqXTAKBggqhkjOPQQDAwNoADBlAjEAlUn61iDcr3okfRd3c8e082eNEv4V2ajg9bpo7+bry02iSkzFA7MGuKMrcztbZdUnAjBw1JvIOUqPociyZ/J3bGLp1+Kc2crZhQQUBOiMheKq3IwTXbFOuRQLiT3Bp6Qj9Kg=\",\"attributes\":{\"enabled\":true,\"nbf\":1575378054,\"exp\":1638537054,\"created\":1575378654,\"updated\":1575378654,\"recoveryLevel\":\"Recoverable+Purgeable\"},\"policy\":{\"id\":\"https://cameravault.vault.azure.net/certificates/testCertificate4/policy\",\"key_props\":{\"exportable\":true,\"kty\":\"EC\",\"key_size\":384,\"reuse_key\":true,\"crv\":\"P-384\"},\"secret_props\":{\"contentType\":\"application/x-pkcs12\"},\"x509_props\":{\"subject\":\"CN=default\",\"sans\":{},\"ekus\":[\"1.3.6.1.5.5.7.3.1\",\"1.3.6.1.5.5.7.3.2\"],\"key_usage\":[\"keyAgreement\",\"keyCertSign\"],\"validity_months\":24,\"basic_constraints\":{\"ca\":false}},\"lifetime_actions\":[{\"trigger\":{\"days_before_expiry\":40},\"action\":{\"action_type\":\"AutoRenew\"}}],\"issuer\":{\"name\":\"Self\",\"cert_transparency\":false},\"attributes\":{\"enabled\":true,\"created\":1575378641,\"updated\":1575378641}},\"pending\":{\"id\":\"https://cameravault.vault.azure.net/certificates/testCertificate4/pending\"}}",
-=======
+      "StatusCode" : "200",
       "Date" : "Tue, 04 Aug 2020 00:50:05 GMT",
       "Strict-Transport-Security" : "max-age=31536000;includeSubDomains",
       "Cache-Control" : "no-cache",
@@ -1810,42 +1265,21 @@
       "x-ms-request-id" : "41817981-3c3c-44f4-92e0-5d5536f38a7f",
       "x-ms-keyvault-service-version" : "1.1.10.0",
       "Body" : "{\"id\":\"https://azure-kv-tests2.vault.azure.net/certificates/testCertificate4/pending\",\"issuer\":{\"name\":\"Self\"},\"csr\":\"MIIBVTCB3AIBADASMRAwDgYDVQQDEwdkZWZhdWx0MHYwEAYHKoZIzj0CAQYFK4EEACIDYgAEhaS9lL2vmfSwdJosqx/rg8c81rMbFf9XR2N6KUs/mvVlKAPG6Oum8cRq/EupaP8d5nKlYmM5Id48JG4NbFfoXHBXoMNb+AGb2Xa+pbtpF++11LOhvhMJeawzn0vCmdmloEswSQYJKoZIhvcNAQkOMTwwOjAOBgNVHQ8BAf8EBAMCAgwwHQYDVR0lBBYwFAYIKwYBBQUHAwEGCCsGAQUFBwMCMAkGA1UdEwQCMAAwCgYIKoZIzj0EAwMDaAAwZQIxAIJKFsCJcLJ9ayrIBDDDB4SnKNJoOsKh0GVvRUnz5JNoKTMtKCeUk0RT5N/RK7ha2QIwTNJhh5yp/UyoJNyGrQ09osKA/Vci9e2CDAbwJNrEeTbByrjcASbiLw5UcxlejcWP\",\"cancellation_requested\":false,\"status\":\"completed\",\"target\":\"https://azure-kv-tests2.vault.azure.net/certificates/testCertificate4\",\"request_id\":\"30772809046d492fb0930f8c466fb19e\"}",
->>>>>>> d795fdaf
-      "X-Powered-By" : "ASP.NET",
-      "Content-Type" : "application/json; charset=utf-8"
-    },
-    "Exception" : null
-  }, {
-<<<<<<< HEAD
-    "Method" : "DELETE",
-    "Uri" : "https://cameravault.vault.azure.net/deletedcertificates/testCertificate4?api-version=7.0",
-    "Headers" : {
-      "User-Agent" : "azsdk-java-Azure-Keyvault/4.0.0-beta.6 (11.0.5; Mac OS X 10.14.3)",
-=======
+      "X-Powered-By" : "ASP.NET",
+      "Content-Type" : "application/json; charset=utf-8"
+    },
+    "Exception" : null
+  }, {
     "Method" : "GET",
     "Uri" : "https://REDACTED.vault.azure.net/certificates/testCertificate4/?api-version=7.1",
     "Headers" : {
       "User-Agent" : "azsdk-java-client_name/client_version (11.0.6; Windows 10; 10.0)",
->>>>>>> d795fdaf
       "Content-Type" : "application/json"
     },
     "Response" : {
       "X-Content-Type-Options" : "nosniff",
       "Pragma" : "no-cache",
       "retry-after" : "0",
-<<<<<<< HEAD
-      "StatusCode" : "204",
-      "Date" : "Tue, 03 Dec 2019 13:11:11 GMT",
-      "Strict-Transport-Security" : "max-age=31536000;includeSubDomains",
-      "Cache-Control" : "no-cache",
-      "X-AspNet-Version" : "4.0.30319",
-      "x-ms-keyvault-region" : "centralus",
-      "x-ms-keyvault-network-info" : "addr=182.68.240.118;act_addr_fam=InterNetwork;",
-      "Expires" : "-1",
-      "x-ms-request-id" : "821f46cd-6059-4daa-8bca-5fe22ecb56dc",
-      "x-ms-keyvault-service-version" : "1.1.0.883",
-      "X-Powered-By" : "ASP.NET"
-=======
       "StatusCode" : "200",
       "Date" : "Tue, 04 Aug 2020 00:50:04 GMT",
       "Strict-Transport-Security" : "max-age=31536000;includeSubDomains",
@@ -1860,40 +1294,19 @@
       "Body" : "{\"id\":\"https://azure-kv-tests2.vault.azure.net/certificates/testCertificate4/0a11aa606a9f47cbb04c1f6215d95865\",\"kid\":\"https://azure-kv-tests2.vault.azure.net/keys/testCertificate4/0a11aa606a9f47cbb04c1f6215d95865\",\"sid\":\"https://azure-kv-tests2.vault.azure.net/secrets/testCertificate4/0a11aa606a9f47cbb04c1f6215d95865\",\"x5t\":\"YEqvYBevKQwZT06T3DEaLGu8AJE\",\"cer\":\"MIIB2zCCAWGgAwIBAgIQS8PlnHJrQQinYTzCVCm1ADAKBggqhkjOPQQDAzASMRAwDgYDVQQDEwdkZWZhdWx0MB4XDTIwMDgwNDAwNDAwNFoXDTIyMDgwNDAwNTAwNFowEjEQMA4GA1UEAxMHZGVmYXVsdDB2MBAGByqGSM49AgEGBSuBBAAiA2IABIWkvZS9r5n0sHSaLKsf64PHPNazGxX/V0djeilLP5r1ZSgDxujrpvHEavxLqWj/HeZypWJjOSHePCRuDWxX6FxwV6DDW/gBm9l2vqW7aRfvtdSzob4TCXmsM59LwpnZpaN8MHowDgYDVR0PAQH/BAQDAgIMMAkGA1UdEwQCMAAwHQYDVR0lBBYwFAYIKwYBBQUHAwEGCCsGAQUFBwMCMB8GA1UdIwQYMBaAFCWAe6ESF73QJIzJFCkLiObkHfcjMB0GA1UdDgQWBBQlgHuhEhe90CSMyRQpC4jm5B33IzAKBggqhkjOPQQDAwNoADBlAjEAvdMHvcaUAdxaBpDQfWRtnhavd6q73QgJu7IJYoudvMUTNEj+t+yucE5UDwiB/b09AjB6Oih6Io6VdsN3IA05rfqLbV3D79HbboAs7+29eMFAYZ4JvwAGi+sX/kzeSrc4o7o=\",\"attributes\":{\"enabled\":true,\"nbf\":1596501604,\"exp\":1659574204,\"created\":1596502205,\"updated\":1596502205,\"recoveryLevel\":\"Recoverable+Purgeable\",\"recoverableDays\":90},\"policy\":{\"id\":\"https://azure-kv-tests2.vault.azure.net/certificates/testCertificate4/policy\",\"key_props\":{\"exportable\":true,\"kty\":\"EC\",\"key_size\":384,\"reuse_key\":true,\"crv\":\"P-384\"},\"secret_props\":{\"contentType\":\"application/x-pkcs12\"},\"x509_props\":{\"subject\":\"CN=default\",\"sans\":{},\"ekus\":[\"1.3.6.1.5.5.7.3.1\",\"1.3.6.1.5.5.7.3.2\"],\"key_usage\":[\"keyAgreement\",\"keyCertSign\"],\"validity_months\":24,\"basic_constraints\":{\"ca\":false}},\"lifetime_actions\":[{\"trigger\":{\"days_before_expiry\":40},\"action\":{\"action_type\":\"AutoRenew\"}}],\"issuer\":{\"name\":\"Self\",\"cert_transparency\":false},\"attributes\":{\"enabled\":true,\"created\":1596502157,\"updated\":1596502157}},\"pending\":{\"id\":\"https://azure-kv-tests2.vault.azure.net/certificates/testCertificate4/pending\"}}",
       "X-Powered-By" : "ASP.NET",
       "Content-Type" : "application/json; charset=utf-8"
->>>>>>> d795fdaf
-    },
-    "Exception" : null
-  }, {
-    "Method" : "GET",
-<<<<<<< HEAD
-    "Uri" : "https://cameravault.vault.azure.net/deletedcertificates/testCertificate4?api-version=7.0",
-    "Headers" : {
-      "User-Agent" : "azsdk-java-Azure-Keyvault/4.0.0-beta.6 (11.0.5; Mac OS X 10.14.3)",
-=======
+    },
+    "Exception" : null
+  }, {
+    "Method" : "GET",
     "Uri" : "https://REDACTED.vault.azure.net/certificates/testCertificate4/?api-version=7.1",
     "Headers" : {
       "User-Agent" : "azsdk-java-client_name/client_version (11.0.6; Windows 10; 10.0)",
->>>>>>> d795fdaf
       "Content-Type" : "application/json"
     },
     "Response" : {
       "X-Content-Type-Options" : "nosniff",
       "Pragma" : "no-cache",
       "retry-after" : "0",
-<<<<<<< HEAD
-      "StatusCode" : "404",
-      "Date" : "Tue, 03 Dec 2019 13:11:11 GMT",
-      "Strict-Transport-Security" : "max-age=31536000;includeSubDomains",
-      "Cache-Control" : "no-cache",
-      "X-AspNet-Version" : "4.0.30319",
-      "x-ms-keyvault-region" : "centralus",
-      "x-ms-keyvault-network-info" : "addr=182.68.240.118;act_addr_fam=InterNetwork;",
-      "Expires" : "-1",
-      "Content-Length" : "100",
-      "x-ms-request-id" : "d3fdaaba-45a7-4b67-9a07-9ba7ceb8c664",
-      "x-ms-keyvault-service-version" : "1.1.0.883",
-      "Body" : "{\"error\":{\"code\":\"CertificateNotFound\",\"message\":\"Deleted Certificate not found: testCertificate4\"}}",
-=======
       "StatusCode" : "200",
       "Date" : "Tue, 04 Aug 2020 00:50:05 GMT",
       "Strict-Transport-Security" : "max-age=31536000;includeSubDomains",
@@ -1906,7 +1319,6 @@
       "x-ms-request-id" : "090061d1-0eff-4d47-836b-c56306838dce",
       "x-ms-keyvault-service-version" : "1.1.10.0",
       "Body" : "{\"id\":\"https://azure-kv-tests2.vault.azure.net/certificates/testCertificate4/0a11aa606a9f47cbb04c1f6215d95865\",\"kid\":\"https://azure-kv-tests2.vault.azure.net/keys/testCertificate4/0a11aa606a9f47cbb04c1f6215d95865\",\"sid\":\"https://azure-kv-tests2.vault.azure.net/secrets/testCertificate4/0a11aa606a9f47cbb04c1f6215d95865\",\"x5t\":\"YEqvYBevKQwZT06T3DEaLGu8AJE\",\"cer\":\"MIIB2zCCAWGgAwIBAgIQS8PlnHJrQQinYTzCVCm1ADAKBggqhkjOPQQDAzASMRAwDgYDVQQDEwdkZWZhdWx0MB4XDTIwMDgwNDAwNDAwNFoXDTIyMDgwNDAwNTAwNFowEjEQMA4GA1UEAxMHZGVmYXVsdDB2MBAGByqGSM49AgEGBSuBBAAiA2IABIWkvZS9r5n0sHSaLKsf64PHPNazGxX/V0djeilLP5r1ZSgDxujrpvHEavxLqWj/HeZypWJjOSHePCRuDWxX6FxwV6DDW/gBm9l2vqW7aRfvtdSzob4TCXmsM59LwpnZpaN8MHowDgYDVR0PAQH/BAQDAgIMMAkGA1UdEwQCMAAwHQYDVR0lBBYwFAYIKwYBBQUHAwEGCCsGAQUFBwMCMB8GA1UdIwQYMBaAFCWAe6ESF73QJIzJFCkLiObkHfcjMB0GA1UdDgQWBBQlgHuhEhe90CSMyRQpC4jm5B33IzAKBggqhkjOPQQDAwNoADBlAjEAvdMHvcaUAdxaBpDQfWRtnhavd6q73QgJu7IJYoudvMUTNEj+t+yucE5UDwiB/b09AjB6Oih6Io6VdsN3IA05rfqLbV3D79HbboAs7+29eMFAYZ4JvwAGi+sX/kzeSrc4o7o=\",\"attributes\":{\"enabled\":true,\"nbf\":1596501604,\"exp\":1659574204,\"created\":1596502205,\"updated\":1596502205,\"recoveryLevel\":\"Recoverable+Purgeable\",\"recoverableDays\":90},\"policy\":{\"id\":\"https://azure-kv-tests2.vault.azure.net/certificates/testCertificate4/policy\",\"key_props\":{\"exportable\":true,\"kty\":\"EC\",\"key_size\":384,\"reuse_key\":true,\"crv\":\"P-384\"},\"secret_props\":{\"contentType\":\"application/x-pkcs12\"},\"x509_props\":{\"subject\":\"CN=default\",\"sans\":{},\"ekus\":[\"1.3.6.1.5.5.7.3.1\",\"1.3.6.1.5.5.7.3.2\"],\"key_usage\":[\"keyAgreement\",\"keyCertSign\"],\"validity_months\":24,\"basic_constraints\":{\"ca\":false}},\"lifetime_actions\":[{\"trigger\":{\"days_before_expiry\":40},\"action\":{\"action_type\":\"AutoRenew\"}}],\"issuer\":{\"name\":\"Self\",\"cert_transparency\":false},\"attributes\":{\"enabled\":true,\"created\":1596502157,\"updated\":1596502157}},\"pending\":{\"id\":\"https://azure-kv-tests2.vault.azure.net/certificates/testCertificate4/pending\"}}",
->>>>>>> d795fdaf
       "X-Powered-By" : "ASP.NET",
       "Content-Type" : "application/json; charset=utf-8"
     },
