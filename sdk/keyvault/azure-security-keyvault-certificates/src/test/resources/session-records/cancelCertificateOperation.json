{
  "networkCallRecords" : [ {
    "Method" : "POST",
<<<<<<< HEAD
    "Uri" : "https://cameravault.vault.azure.net/certificates/testCertificate11/create?api-version=7.0",
    "Headers" : {
      "User-Agent" : "azsdk-java-Azure-Keyvault/4.0.0-beta.6 (11.0.5; Mac OS X 10.14.3)",
=======
    "Uri" : "https://REDACTED.vault.azure.net/certificates/testCertificate11/create?api-version=7.1",
    "Headers" : {
      "User-Agent" : "azsdk-java-client_name/client_version (11.0.6; Windows 10; 10.0)",
>>>>>>> d795fdaf
      "Content-Type" : "application/json"
    },
    "Response" : {
      "X-Content-Type-Options" : "nosniff",
      "Pragma" : "no-cache",
      "StatusCode" : "202",
<<<<<<< HEAD
      "Date" : "Tue, 03 Dec 2019 13:07:20 GMT",
=======
      "Date" : "Tue, 04 Aug 2020 00:49:16 GMT",
>>>>>>> d795fdaf
      "Strict-Transport-Security" : "max-age=31536000;includeSubDomains",
      "Retry-After" : "0",
      "Cache-Control" : "no-cache",
      "X-AspNet-Version" : "4.0.30319",
<<<<<<< HEAD
      "x-ms-keyvault-region" : "centralus",
      "x-ms-keyvault-network-info" : "addr=182.68.240.118;act_addr_fam=InterNetwork;",
      "Expires" : "-1",
      "Content-Length" : "1294",
      "x-ms-request-id" : "397fb8b6-cf04-42c4-ac0c-860c63aec209",
      "x-ms-keyvault-service-version" : "1.1.0.883",
      "Body" : "{\"id\":\"https://cameravault.vault.azure.net/certificates/testCertificate11/pending\",\"issuer\":{\"name\":\"Self\"},\"csr\":\"MIICqDCCAZACAQAwGDEWMBQGA1UEAxMNRGVmYXVsdFBvbGljeTCCASIwDQYJKoZIhvcNAQEBBQADggEPADCCAQoCggEBAJACZPTHQD9JWfyMTNGLfM21uYQOBnGYgtsSgBjRN8tHz7/2IgUz3wRHVO0wSaeuqChKqsNXnOz8a7lkOGafbefngUn4iE71xsS6sgDjJ+uvsHxK5bb9Uu9gH+byCUQpCx7jUzLe74oluEuCYmA4RA7lP1Imp2gmLmb4UjY6Z6qbXVR31hG1GoYi6jgb2dT3aGL01MTG2RZEFc9ektoBYIxNngp1io5GuB6FshxkPBWgBYFeUq5ncILkFxlTN6MJCMBI7inmWN9IO5ngsbM87xPebWBSLl+e5plu+13UDbRiZEQvwJ7CxI96iBYOMKO5fUmGLdEy5s6RZmMu35Z4vxcCAwEAAaBLMEkGCSqGSIb3DQEJDjE8MDowDgYDVR0PAQH/BAQDAgWgMB0GA1UdJQQWMBQGCCsGAQUFBwMBBggrBgEFBQcDAjAJBgNVHRMEAjAAMA0GCSqGSIb3DQEBCwUAA4IBAQBqWUJZ6I8qTnViihJYbDFzuO93aNtLeI24qwkwbOLxyeNzc8JQ0SeSlOalbMp9fGnN0gjmAVf/hqGPsI7il+9i8Hn6G7znkoamxonH2dZPEKiwjHEsVwFbZw/utAatv0RF1tSIvxMS48TBJc7TwaDcBxoKbSEog9HrzQ8+gzK2IiOPPoUma3kX4YOwWjvWVYOCLIjM+gX2LlFievaAoPZ66Sx0XC7ozZwl8BRENcgkIVgik9ag3XA6q7F25Xp1zjIc/QkL8Pbict83/qj6uQcGDUG0ndii1AIvfzjSMmmLWefE7OkABB8OvonFNYqcNegkeOkn7Mw42Uf/nI4O/Yo4\",\"cancellation_requested\":false,\"status\":\"inProgress\",\"status_details\":\"Pending certificate created. Certificate request is in progress. This may take some time based on the issuer provider. Please check again later.\",\"request_id\":\"e972f415938147faaa3fd85273a230d9\"}",
      "X-Powered-By" : "ASP.NET",
      "Content-Type" : "application/json; charset=utf-8",
      "Location" : "https://cameravault.vault.azure.net/certificates/testCertificate11/pending?api-version=7.0&request_id=e972f415938147faaa3fd85273a230d9"
=======
      "x-ms-keyvault-region" : "westus",
      "x-ms-keyvault-network-info" : "conn_type=Ipv4;addr=174.127.169.154;act_addr_fam=InterNetwork;",
      "Expires" : "-1",
      "Content-Length" : "1298",
      "x-ms-request-id" : "f2a9446c-f6e5-4ea2-ab49-3f6b9b12edaf",
      "x-ms-keyvault-service-version" : "1.1.10.0",
      "Body" : "{\"id\":\"https://azure-kv-tests2.vault.azure.net/certificates/testCertificate11/pending\",\"issuer\":{\"name\":\"Self\"},\"csr\":\"MIICqDCCAZACAQAwGDEWMBQGA1UEAxMNRGVmYXVsdFBvbGljeTCCASIwDQYJKoZIhvcNAQEBBQADggEPADCCAQoCggEBAJy6LwQKH1ixml9lVqdRbyMwGPXf42hOwLvgvyuuxYd7GdZ2iMdq1niQWmagT0wYFih04IKk+NBETUxL/VQNvR0qq+jLUHLAnxbsrmF71232yzEEr3D38a7mt/gSDvqXdcAdAPuNHUV1YFfgKr+dvnHB55GCM4/rbKVkVaZaik4mq0Vtbgv42hizUPJGz40SYV3BJkchTp4qHHFg8fPGfkNtlWWVNphFjzchBCTxhO84leIWhUQEbmgAz973FiDWVUWNULy/R/o0ntReB1MqoSHLf4FK20qqie5niVx9bLE+njwi2hxTtFgMIhI1CPexZq050u/m6zyomZlN/emefPECAwEAAaBLMEkGCSqGSIb3DQEJDjE8MDowDgYDVR0PAQH/BAQDAgWgMB0GA1UdJQQWMBQGCCsGAQUFBwMBBggrBgEFBQcDAjAJBgNVHRMEAjAAMA0GCSqGSIb3DQEBCwUAA4IBAQBGFabNxLrixs3TFKDBLmZM5wOV7KSCQBZofPqtxb5BJOyQZafHPcYB5Z61iBCTLGk8LNlu7VMgw3KCTMgEPVhikoi1huQZvljWRx7B1yNAIFc5gNPriupgCijv9qrUZIGbQz+jzsJPPU14gR8wSslwtJRF2EC1erB+8hvoBhLmDTaWFQOWsv4x2RgYb/Ml7WvWCqanxz491C4p/nNxCbtUyMRnypoRxGi7yAwG9J96dfQ5mnu4kizLg4hDVJQBBcF6HsO0WF7M78x6rK84+NxmJB6gGRxCbpJfZNip4yOLsYfvy/9GiFmYsRLx7upAWhh18jFA8Ju8yHdfoxEsrvpM\",\"cancellation_requested\":false,\"status\":\"inProgress\",\"status_details\":\"Pending certificate created. Certificate request is in progress. This may take some time based on the issuer provider. Please check again later.\",\"request_id\":\"8e08fe0045734127812173d0cacc4630\"}",
      "X-Powered-By" : "ASP.NET",
      "Content-Type" : "application/json; charset=utf-8",
      "Location" : "https://azure-kv-tests2.vault.azure.net/certificates/testCertificate11/pending?api-version=7.1&request_id=8e08fe0045734127812173d0cacc4630"
>>>>>>> d795fdaf
    },
    "Exception" : null
  }, {
    "Method" : "GET",
<<<<<<< HEAD
    "Uri" : "https://cameravault.vault.azure.net/certificates/testCertificate11/pending?api-version=7.0",
    "Headers" : {
      "User-Agent" : "azsdk-java-Azure-Keyvault/4.0.0-beta.6 (11.0.5; Mac OS X 10.14.3)",
=======
    "Uri" : "https://REDACTED.vault.azure.net/certificates/testCertificate11/pending?api-version=7.1",
    "Headers" : {
      "User-Agent" : "azsdk-java-client_name/client_version (11.0.6; Windows 10; 10.0)",
>>>>>>> d795fdaf
      "Content-Type" : "application/json"
    },
    "Response" : {
      "X-Content-Type-Options" : "nosniff",
      "Pragma" : "no-cache",
      "StatusCode" : "200",
<<<<<<< HEAD
      "Date" : "Tue, 03 Dec 2019 13:07:20 GMT",
=======
      "Date" : "Tue, 04 Aug 2020 00:49:16 GMT",
>>>>>>> d795fdaf
      "Strict-Transport-Security" : "max-age=31536000;includeSubDomains",
      "Retry-After" : "0",
      "Cache-Control" : "no-cache",
      "X-AspNet-Version" : "4.0.30319",
<<<<<<< HEAD
      "x-ms-keyvault-region" : "centralus",
      "x-ms-keyvault-network-info" : "addr=182.68.240.118;act_addr_fam=InterNetwork;",
      "Expires" : "-1",
      "Content-Length" : "1294",
      "x-ms-request-id" : "2079cc0b-00f4-44ab-ab15-88c395826743",
      "x-ms-keyvault-service-version" : "1.1.0.883",
      "Body" : "{\"id\":\"https://cameravault.vault.azure.net/certificates/testCertificate11/pending\",\"issuer\":{\"name\":\"Self\"},\"csr\":\"MIICqDCCAZACAQAwGDEWMBQGA1UEAxMNRGVmYXVsdFBvbGljeTCCASIwDQYJKoZIhvcNAQEBBQADggEPADCCAQoCggEBAJACZPTHQD9JWfyMTNGLfM21uYQOBnGYgtsSgBjRN8tHz7/2IgUz3wRHVO0wSaeuqChKqsNXnOz8a7lkOGafbefngUn4iE71xsS6sgDjJ+uvsHxK5bb9Uu9gH+byCUQpCx7jUzLe74oluEuCYmA4RA7lP1Imp2gmLmb4UjY6Z6qbXVR31hG1GoYi6jgb2dT3aGL01MTG2RZEFc9ektoBYIxNngp1io5GuB6FshxkPBWgBYFeUq5ncILkFxlTN6MJCMBI7inmWN9IO5ngsbM87xPebWBSLl+e5plu+13UDbRiZEQvwJ7CxI96iBYOMKO5fUmGLdEy5s6RZmMu35Z4vxcCAwEAAaBLMEkGCSqGSIb3DQEJDjE8MDowDgYDVR0PAQH/BAQDAgWgMB0GA1UdJQQWMBQGCCsGAQUFBwMBBggrBgEFBQcDAjAJBgNVHRMEAjAAMA0GCSqGSIb3DQEBCwUAA4IBAQBqWUJZ6I8qTnViihJYbDFzuO93aNtLeI24qwkwbOLxyeNzc8JQ0SeSlOalbMp9fGnN0gjmAVf/hqGPsI7il+9i8Hn6G7znkoamxonH2dZPEKiwjHEsVwFbZw/utAatv0RF1tSIvxMS48TBJc7TwaDcBxoKbSEog9HrzQ8+gzK2IiOPPoUma3kX4YOwWjvWVYOCLIjM+gX2LlFievaAoPZ66Sx0XC7ozZwl8BRENcgkIVgik9ag3XA6q7F25Xp1zjIc/QkL8Pbict83/qj6uQcGDUG0ndii1AIvfzjSMmmLWefE7OkABB8OvonFNYqcNegkeOkn7Mw42Uf/nI4O/Yo4\",\"cancellation_requested\":false,\"status\":\"inProgress\",\"status_details\":\"Pending certificate created. Certificate request is in progress. This may take some time based on the issuer provider. Please check again later.\",\"request_id\":\"e972f415938147faaa3fd85273a230d9\"}",
=======
      "x-ms-keyvault-region" : "westus",
      "x-ms-keyvault-network-info" : "conn_type=Ipv4;addr=174.127.169.154;act_addr_fam=InterNetwork;",
      "Expires" : "-1",
      "Content-Length" : "1298",
      "x-ms-request-id" : "bb6ac7a2-183c-4ee1-96c8-d758f91605c2",
      "x-ms-keyvault-service-version" : "1.1.10.0",
      "Body" : "{\"id\":\"https://azure-kv-tests2.vault.azure.net/certificates/testCertificate11/pending\",\"issuer\":{\"name\":\"Self\"},\"csr\":\"MIICqDCCAZACAQAwGDEWMBQGA1UEAxMNRGVmYXVsdFBvbGljeTCCASIwDQYJKoZIhvcNAQEBBQADggEPADCCAQoCggEBAJy6LwQKH1ixml9lVqdRbyMwGPXf42hOwLvgvyuuxYd7GdZ2iMdq1niQWmagT0wYFih04IKk+NBETUxL/VQNvR0qq+jLUHLAnxbsrmF71232yzEEr3D38a7mt/gSDvqXdcAdAPuNHUV1YFfgKr+dvnHB55GCM4/rbKVkVaZaik4mq0Vtbgv42hizUPJGz40SYV3BJkchTp4qHHFg8fPGfkNtlWWVNphFjzchBCTxhO84leIWhUQEbmgAz973FiDWVUWNULy/R/o0ntReB1MqoSHLf4FK20qqie5niVx9bLE+njwi2hxTtFgMIhI1CPexZq050u/m6zyomZlN/emefPECAwEAAaBLMEkGCSqGSIb3DQEJDjE8MDowDgYDVR0PAQH/BAQDAgWgMB0GA1UdJQQWMBQGCCsGAQUFBwMBBggrBgEFBQcDAjAJBgNVHRMEAjAAMA0GCSqGSIb3DQEBCwUAA4IBAQBGFabNxLrixs3TFKDBLmZM5wOV7KSCQBZofPqtxb5BJOyQZafHPcYB5Z61iBCTLGk8LNlu7VMgw3KCTMgEPVhikoi1huQZvljWRx7B1yNAIFc5gNPriupgCijv9qrUZIGbQz+jzsJPPU14gR8wSslwtJRF2EC1erB+8hvoBhLmDTaWFQOWsv4x2RgYb/Ml7WvWCqanxz491C4p/nNxCbtUyMRnypoRxGi7yAwG9J96dfQ5mnu4kizLg4hDVJQBBcF6HsO0WF7M78x6rK84+NxmJB6gGRxCbpJfZNip4yOLsYfvy/9GiFmYsRLx7upAWhh18jFA8Ju8yHdfoxEsrvpM\",\"cancellation_requested\":false,\"status\":\"inProgress\",\"status_details\":\"Pending certificate created. Certificate request is in progress. This may take some time based on the issuer provider. Please check again later.\",\"request_id\":\"8e08fe0045734127812173d0cacc4630\"}",
>>>>>>> d795fdaf
      "X-Powered-By" : "ASP.NET",
      "Content-Type" : "application/json; charset=utf-8"
    },
    "Exception" : null
  }, {
    "Method" : "PATCH",
<<<<<<< HEAD
    "Uri" : "https://cameravault.vault.azure.net/certificates/testCertificate11/pending?api-version=7.0",
    "Headers" : {
      "User-Agent" : "azsdk-java-Azure-Keyvault/4.0.0-beta.6 (11.0.5; Mac OS X 10.14.3)",
=======
    "Uri" : "https://REDACTED.vault.azure.net/certificates/testCertificate11/pending?api-version=7.1",
    "Headers" : {
      "User-Agent" : "azsdk-java-client_name/client_version (11.0.6; Windows 10; 10.0)",
>>>>>>> d795fdaf
      "Content-Type" : "application/json"
    },
    "Response" : {
      "X-Content-Type-Options" : "nosniff",
      "Pragma" : "no-cache",
      "retry-after" : "0",
      "StatusCode" : "200",
<<<<<<< HEAD
      "Date" : "Tue, 03 Dec 2019 13:07:20 GMT",
      "Strict-Transport-Security" : "max-age=31536000;includeSubDomains",
      "Cache-Control" : "no-cache",
      "X-AspNet-Version" : "4.0.30319",
      "x-ms-keyvault-region" : "centralus",
      "x-ms-keyvault-network-info" : "addr=182.68.240.118;act_addr_fam=InterNetwork;",
      "Expires" : "-1",
      "Content-Length" : "1293",
      "x-ms-request-id" : "7fa9222c-c02f-4bdd-b968-490b08ca3d54",
      "x-ms-keyvault-service-version" : "1.1.0.883",
      "Body" : "{\"id\":\"https://cameravault.vault.azure.net/certificates/testCertificate11/pending\",\"issuer\":{\"name\":\"Self\"},\"csr\":\"MIICqDCCAZACAQAwGDEWMBQGA1UEAxMNRGVmYXVsdFBvbGljeTCCASIwDQYJKoZIhvcNAQEBBQADggEPADCCAQoCggEBAJACZPTHQD9JWfyMTNGLfM21uYQOBnGYgtsSgBjRN8tHz7/2IgUz3wRHVO0wSaeuqChKqsNXnOz8a7lkOGafbefngUn4iE71xsS6sgDjJ+uvsHxK5bb9Uu9gH+byCUQpCx7jUzLe74oluEuCYmA4RA7lP1Imp2gmLmb4UjY6Z6qbXVR31hG1GoYi6jgb2dT3aGL01MTG2RZEFc9ektoBYIxNngp1io5GuB6FshxkPBWgBYFeUq5ncILkFxlTN6MJCMBI7inmWN9IO5ngsbM87xPebWBSLl+e5plu+13UDbRiZEQvwJ7CxI96iBYOMKO5fUmGLdEy5s6RZmMu35Z4vxcCAwEAAaBLMEkGCSqGSIb3DQEJDjE8MDowDgYDVR0PAQH/BAQDAgWgMB0GA1UdJQQWMBQGCCsGAQUFBwMBBggrBgEFBQcDAjAJBgNVHRMEAjAAMA0GCSqGSIb3DQEBCwUAA4IBAQBqWUJZ6I8qTnViihJYbDFzuO93aNtLeI24qwkwbOLxyeNzc8JQ0SeSlOalbMp9fGnN0gjmAVf/hqGPsI7il+9i8Hn6G7znkoamxonH2dZPEKiwjHEsVwFbZw/utAatv0RF1tSIvxMS48TBJc7TwaDcBxoKbSEog9HrzQ8+gzK2IiOPPoUma3kX4YOwWjvWVYOCLIjM+gX2LlFievaAoPZ66Sx0XC7ozZwl8BRENcgkIVgik9ag3XA6q7F25Xp1zjIc/QkL8Pbict83/qj6uQcGDUG0ndii1AIvfzjSMmmLWefE7OkABB8OvonFNYqcNegkeOkn7Mw42Uf/nI4O/Yo4\",\"cancellation_requested\":true,\"status\":\"inProgress\",\"status_details\":\"Pending certificate created. Certificate request is in progress. This may take some time based on the issuer provider. Please check again later.\",\"request_id\":\"e972f415938147faaa3fd85273a230d9\"}",
=======
      "Date" : "Tue, 04 Aug 2020 00:49:16 GMT",
      "Strict-Transport-Security" : "max-age=31536000;includeSubDomains",
      "Cache-Control" : "no-cache",
      "X-AspNet-Version" : "4.0.30319",
      "x-ms-keyvault-region" : "westus",
      "x-ms-keyvault-network-info" : "conn_type=Ipv4;addr=174.127.169.154;act_addr_fam=InterNetwork;",
      "Expires" : "-1",
      "Content-Length" : "1297",
      "x-ms-request-id" : "04baf054-a863-4aa7-a01f-235867be38ff",
      "x-ms-keyvault-service-version" : "1.1.10.0",
      "Body" : "{\"id\":\"https://azure-kv-tests2.vault.azure.net/certificates/testCertificate11/pending\",\"issuer\":{\"name\":\"Self\"},\"csr\":\"MIICqDCCAZACAQAwGDEWMBQGA1UEAxMNRGVmYXVsdFBvbGljeTCCASIwDQYJKoZIhvcNAQEBBQADggEPADCCAQoCggEBAJy6LwQKH1ixml9lVqdRbyMwGPXf42hOwLvgvyuuxYd7GdZ2iMdq1niQWmagT0wYFih04IKk+NBETUxL/VQNvR0qq+jLUHLAnxbsrmF71232yzEEr3D38a7mt/gSDvqXdcAdAPuNHUV1YFfgKr+dvnHB55GCM4/rbKVkVaZaik4mq0Vtbgv42hizUPJGz40SYV3BJkchTp4qHHFg8fPGfkNtlWWVNphFjzchBCTxhO84leIWhUQEbmgAz973FiDWVUWNULy/R/o0ntReB1MqoSHLf4FK20qqie5niVx9bLE+njwi2hxTtFgMIhI1CPexZq050u/m6zyomZlN/emefPECAwEAAaBLMEkGCSqGSIb3DQEJDjE8MDowDgYDVR0PAQH/BAQDAgWgMB0GA1UdJQQWMBQGCCsGAQUFBwMBBggrBgEFBQcDAjAJBgNVHRMEAjAAMA0GCSqGSIb3DQEBCwUAA4IBAQBGFabNxLrixs3TFKDBLmZM5wOV7KSCQBZofPqtxb5BJOyQZafHPcYB5Z61iBCTLGk8LNlu7VMgw3KCTMgEPVhikoi1huQZvljWRx7B1yNAIFc5gNPriupgCijv9qrUZIGbQz+jzsJPPU14gR8wSslwtJRF2EC1erB+8hvoBhLmDTaWFQOWsv4x2RgYb/Ml7WvWCqanxz491C4p/nNxCbtUyMRnypoRxGi7yAwG9J96dfQ5mnu4kizLg4hDVJQBBcF6HsO0WF7M78x6rK84+NxmJB6gGRxCbpJfZNip4yOLsYfvy/9GiFmYsRLx7upAWhh18jFA8Ju8yHdfoxEsrvpM\",\"cancellation_requested\":true,\"status\":\"inProgress\",\"status_details\":\"Pending certificate created. Certificate request is in progress. This may take some time based on the issuer provider. Please check again later.\",\"request_id\":\"8e08fe0045734127812173d0cacc4630\"}",
>>>>>>> d795fdaf
      "X-Powered-By" : "ASP.NET",
      "Content-Type" : "application/json; charset=utf-8"
    },
    "Exception" : null
  }, {
    "Method" : "GET",
<<<<<<< HEAD
    "Uri" : "https://cameravault.vault.azure.net/certificates/testCertificate11/pending?api-version=7.0",
    "Headers" : {
      "User-Agent" : "azsdk-java-Azure-Keyvault/4.0.0-beta.6 (11.0.5; Mac OS X 10.14.3)",
=======
    "Uri" : "https://REDACTED.vault.azure.net/certificates/testCertificate11/pending?api-version=7.1",
    "Headers" : {
      "User-Agent" : "azsdk-java-client_name/client_version (11.0.6; Windows 10; 10.0)",
>>>>>>> d795fdaf
      "Content-Type" : "application/json"
    },
    "Response" : {
      "X-Content-Type-Options" : "nosniff",
      "Pragma" : "no-cache",
      "StatusCode" : "200",
<<<<<<< HEAD
      "Date" : "Tue, 03 Dec 2019 13:07:21 GMT",
=======
      "Date" : "Tue, 04 Aug 2020 00:49:17 GMT",
>>>>>>> d795fdaf
      "Strict-Transport-Security" : "max-age=31536000;includeSubDomains",
      "Retry-After" : "0",
      "Cache-Control" : "no-cache",
      "X-AspNet-Version" : "4.0.30319",
<<<<<<< HEAD
      "x-ms-keyvault-region" : "centralus",
      "x-ms-keyvault-network-info" : "addr=182.68.240.118;act_addr_fam=InterNetwork;",
      "Expires" : "-1",
      "Content-Length" : "1293",
      "x-ms-request-id" : "289cad33-0c49-4b6a-8b43-ef1ec5959369",
      "x-ms-keyvault-service-version" : "1.1.0.883",
      "Body" : "{\"id\":\"https://cameravault.vault.azure.net/certificates/testCertificate11/pending\",\"issuer\":{\"name\":\"Self\"},\"csr\":\"MIICqDCCAZACAQAwGDEWMBQGA1UEAxMNRGVmYXVsdFBvbGljeTCCASIwDQYJKoZIhvcNAQEBBQADggEPADCCAQoCggEBAJACZPTHQD9JWfyMTNGLfM21uYQOBnGYgtsSgBjRN8tHz7/2IgUz3wRHVO0wSaeuqChKqsNXnOz8a7lkOGafbefngUn4iE71xsS6sgDjJ+uvsHxK5bb9Uu9gH+byCUQpCx7jUzLe74oluEuCYmA4RA7lP1Imp2gmLmb4UjY6Z6qbXVR31hG1GoYi6jgb2dT3aGL01MTG2RZEFc9ektoBYIxNngp1io5GuB6FshxkPBWgBYFeUq5ncILkFxlTN6MJCMBI7inmWN9IO5ngsbM87xPebWBSLl+e5plu+13UDbRiZEQvwJ7CxI96iBYOMKO5fUmGLdEy5s6RZmMu35Z4vxcCAwEAAaBLMEkGCSqGSIb3DQEJDjE8MDowDgYDVR0PAQH/BAQDAgWgMB0GA1UdJQQWMBQGCCsGAQUFBwMBBggrBgEFBQcDAjAJBgNVHRMEAjAAMA0GCSqGSIb3DQEBCwUAA4IBAQBqWUJZ6I8qTnViihJYbDFzuO93aNtLeI24qwkwbOLxyeNzc8JQ0SeSlOalbMp9fGnN0gjmAVf/hqGPsI7il+9i8Hn6G7znkoamxonH2dZPEKiwjHEsVwFbZw/utAatv0RF1tSIvxMS48TBJc7TwaDcBxoKbSEog9HrzQ8+gzK2IiOPPoUma3kX4YOwWjvWVYOCLIjM+gX2LlFievaAoPZ66Sx0XC7ozZwl8BRENcgkIVgik9ag3XA6q7F25Xp1zjIc/QkL8Pbict83/qj6uQcGDUG0ndii1AIvfzjSMmmLWefE7OkABB8OvonFNYqcNegkeOkn7Mw42Uf/nI4O/Yo4\",\"cancellation_requested\":true,\"status\":\"inProgress\",\"status_details\":\"Pending certificate created. Certificate request is in progress. This may take some time based on the issuer provider. Please check again later.\",\"request_id\":\"e972f415938147faaa3fd85273a230d9\"}",
=======
      "x-ms-keyvault-region" : "westus",
      "x-ms-keyvault-network-info" : "conn_type=Ipv4;addr=174.127.169.154;act_addr_fam=InterNetwork;",
      "Expires" : "-1",
      "Content-Length" : "1297",
      "x-ms-request-id" : "a28a422a-ac7e-452b-9b9a-baaa416c2149",
      "x-ms-keyvault-service-version" : "1.1.10.0",
      "Body" : "{\"id\":\"https://azure-kv-tests2.vault.azure.net/certificates/testCertificate11/pending\",\"issuer\":{\"name\":\"Self\"},\"csr\":\"MIICqDCCAZACAQAwGDEWMBQGA1UEAxMNRGVmYXVsdFBvbGljeTCCASIwDQYJKoZIhvcNAQEBBQADggEPADCCAQoCggEBAJy6LwQKH1ixml9lVqdRbyMwGPXf42hOwLvgvyuuxYd7GdZ2iMdq1niQWmagT0wYFih04IKk+NBETUxL/VQNvR0qq+jLUHLAnxbsrmF71232yzEEr3D38a7mt/gSDvqXdcAdAPuNHUV1YFfgKr+dvnHB55GCM4/rbKVkVaZaik4mq0Vtbgv42hizUPJGz40SYV3BJkchTp4qHHFg8fPGfkNtlWWVNphFjzchBCTxhO84leIWhUQEbmgAz973FiDWVUWNULy/R/o0ntReB1MqoSHLf4FK20qqie5niVx9bLE+njwi2hxTtFgMIhI1CPexZq050u/m6zyomZlN/emefPECAwEAAaBLMEkGCSqGSIb3DQEJDjE8MDowDgYDVR0PAQH/BAQDAgWgMB0GA1UdJQQWMBQGCCsGAQUFBwMBBggrBgEFBQcDAjAJBgNVHRMEAjAAMA0GCSqGSIb3DQEBCwUAA4IBAQBGFabNxLrixs3TFKDBLmZM5wOV7KSCQBZofPqtxb5BJOyQZafHPcYB5Z61iBCTLGk8LNlu7VMgw3KCTMgEPVhikoi1huQZvljWRx7B1yNAIFc5gNPriupgCijv9qrUZIGbQz+jzsJPPU14gR8wSslwtJRF2EC1erB+8hvoBhLmDTaWFQOWsv4x2RgYb/Ml7WvWCqanxz491C4p/nNxCbtUyMRnypoRxGi7yAwG9J96dfQ5mnu4kizLg4hDVJQBBcF6HsO0WF7M78x6rK84+NxmJB6gGRxCbpJfZNip4yOLsYfvy/9GiFmYsRLx7upAWhh18jFA8Ju8yHdfoxEsrvpM\",\"cancellation_requested\":true,\"status\":\"inProgress\",\"status_details\":\"Pending certificate created. Certificate request is in progress. This may take some time based on the issuer provider. Please check again later.\",\"request_id\":\"8e08fe0045734127812173d0cacc4630\"}",
>>>>>>> d795fdaf
      "X-Powered-By" : "ASP.NET",
      "Content-Type" : "application/json; charset=utf-8"
    },
    "Exception" : null
  }, {
    "Method" : "GET",
<<<<<<< HEAD
    "Uri" : "https://cameravault.vault.azure.net/certificates/testCertificate11/pending?api-version=7.0",
    "Headers" : {
      "User-Agent" : "azsdk-java-Azure-Keyvault/4.0.0-beta.6 (11.0.5; Mac OS X 10.14.3)",
=======
    "Uri" : "https://REDACTED.vault.azure.net/certificates/testCertificate11/pending?api-version=7.1",
    "Headers" : {
      "User-Agent" : "azsdk-java-client_name/client_version (11.0.6; Windows 10; 10.0)",
>>>>>>> d795fdaf
      "Content-Type" : "application/json"
    },
    "Response" : {
      "X-Content-Type-Options" : "nosniff",
      "Pragma" : "no-cache",
      "StatusCode" : "200",
<<<<<<< HEAD
      "Date" : "Tue, 03 Dec 2019 13:07:23 GMT",
=======
      "Date" : "Tue, 04 Aug 2020 00:49:18 GMT",
>>>>>>> d795fdaf
      "Strict-Transport-Security" : "max-age=31536000;includeSubDomains",
      "Retry-After" : "0",
      "Cache-Control" : "no-cache",
      "X-AspNet-Version" : "4.0.30319",
<<<<<<< HEAD
      "x-ms-keyvault-region" : "centralus",
      "x-ms-keyvault-network-info" : "addr=182.68.240.118;act_addr_fam=InterNetwork;",
      "Expires" : "-1",
      "Content-Length" : "1293",
      "x-ms-request-id" : "ca0dc97d-35d4-46b3-84c8-90f429ae6768",
      "x-ms-keyvault-service-version" : "1.1.0.883",
      "Body" : "{\"id\":\"https://cameravault.vault.azure.net/certificates/testCertificate11/pending\",\"issuer\":{\"name\":\"Self\"},\"csr\":\"MIICqDCCAZACAQAwGDEWMBQGA1UEAxMNRGVmYXVsdFBvbGljeTCCASIwDQYJKoZIhvcNAQEBBQADggEPADCCAQoCggEBAJACZPTHQD9JWfyMTNGLfM21uYQOBnGYgtsSgBjRN8tHz7/2IgUz3wRHVO0wSaeuqChKqsNXnOz8a7lkOGafbefngUn4iE71xsS6sgDjJ+uvsHxK5bb9Uu9gH+byCUQpCx7jUzLe74oluEuCYmA4RA7lP1Imp2gmLmb4UjY6Z6qbXVR31hG1GoYi6jgb2dT3aGL01MTG2RZEFc9ektoBYIxNngp1io5GuB6FshxkPBWgBYFeUq5ncILkFxlTN6MJCMBI7inmWN9IO5ngsbM87xPebWBSLl+e5plu+13UDbRiZEQvwJ7CxI96iBYOMKO5fUmGLdEy5s6RZmMu35Z4vxcCAwEAAaBLMEkGCSqGSIb3DQEJDjE8MDowDgYDVR0PAQH/BAQDAgWgMB0GA1UdJQQWMBQGCCsGAQUFBwMBBggrBgEFBQcDAjAJBgNVHRMEAjAAMA0GCSqGSIb3DQEBCwUAA4IBAQBqWUJZ6I8qTnViihJYbDFzuO93aNtLeI24qwkwbOLxyeNzc8JQ0SeSlOalbMp9fGnN0gjmAVf/hqGPsI7il+9i8Hn6G7znkoamxonH2dZPEKiwjHEsVwFbZw/utAatv0RF1tSIvxMS48TBJc7TwaDcBxoKbSEog9HrzQ8+gzK2IiOPPoUma3kX4YOwWjvWVYOCLIjM+gX2LlFievaAoPZ66Sx0XC7ozZwl8BRENcgkIVgik9ag3XA6q7F25Xp1zjIc/QkL8Pbict83/qj6uQcGDUG0ndii1AIvfzjSMmmLWefE7OkABB8OvonFNYqcNegkeOkn7Mw42Uf/nI4O/Yo4\",\"cancellation_requested\":true,\"status\":\"inProgress\",\"status_details\":\"Pending certificate created. Certificate request is in progress. This may take some time based on the issuer provider. Please check again later.\",\"request_id\":\"e972f415938147faaa3fd85273a230d9\"}",
=======
      "x-ms-keyvault-region" : "westus",
      "x-ms-keyvault-network-info" : "conn_type=Ipv4;addr=174.127.169.154;act_addr_fam=InterNetwork;",
      "Expires" : "-1",
      "Content-Length" : "1297",
      "x-ms-request-id" : "7bc54154-3a9b-4ec4-a962-7be3bda5c31a",
      "x-ms-keyvault-service-version" : "1.1.10.0",
      "Body" : "{\"id\":\"https://azure-kv-tests2.vault.azure.net/certificates/testCertificate11/pending\",\"issuer\":{\"name\":\"Self\"},\"csr\":\"MIICqDCCAZACAQAwGDEWMBQGA1UEAxMNRGVmYXVsdFBvbGljeTCCASIwDQYJKoZIhvcNAQEBBQADggEPADCCAQoCggEBAJy6LwQKH1ixml9lVqdRbyMwGPXf42hOwLvgvyuuxYd7GdZ2iMdq1niQWmagT0wYFih04IKk+NBETUxL/VQNvR0qq+jLUHLAnxbsrmF71232yzEEr3D38a7mt/gSDvqXdcAdAPuNHUV1YFfgKr+dvnHB55GCM4/rbKVkVaZaik4mq0Vtbgv42hizUPJGz40SYV3BJkchTp4qHHFg8fPGfkNtlWWVNphFjzchBCTxhO84leIWhUQEbmgAz973FiDWVUWNULy/R/o0ntReB1MqoSHLf4FK20qqie5niVx9bLE+njwi2hxTtFgMIhI1CPexZq050u/m6zyomZlN/emefPECAwEAAaBLMEkGCSqGSIb3DQEJDjE8MDowDgYDVR0PAQH/BAQDAgWgMB0GA1UdJQQWMBQGCCsGAQUFBwMBBggrBgEFBQcDAjAJBgNVHRMEAjAAMA0GCSqGSIb3DQEBCwUAA4IBAQBGFabNxLrixs3TFKDBLmZM5wOV7KSCQBZofPqtxb5BJOyQZafHPcYB5Z61iBCTLGk8LNlu7VMgw3KCTMgEPVhikoi1huQZvljWRx7B1yNAIFc5gNPriupgCijv9qrUZIGbQz+jzsJPPU14gR8wSslwtJRF2EC1erB+8hvoBhLmDTaWFQOWsv4x2RgYb/Ml7WvWCqanxz491C4p/nNxCbtUyMRnypoRxGi7yAwG9J96dfQ5mnu4kizLg4hDVJQBBcF6HsO0WF7M78x6rK84+NxmJB6gGRxCbpJfZNip4yOLsYfvy/9GiFmYsRLx7upAWhh18jFA8Ju8yHdfoxEsrvpM\",\"cancellation_requested\":true,\"status\":\"inProgress\",\"status_details\":\"Pending certificate created. Certificate request is in progress. This may take some time based on the issuer provider. Please check again later.\",\"request_id\":\"8e08fe0045734127812173d0cacc4630\"}",
>>>>>>> d795fdaf
      "X-Powered-By" : "ASP.NET",
      "Content-Type" : "application/json; charset=utf-8"
    },
    "Exception" : null
  }, {
    "Method" : "GET",
<<<<<<< HEAD
    "Uri" : "https://cameravault.vault.azure.net/certificates/testCertificate11/pending?api-version=7.0",
    "Headers" : {
      "User-Agent" : "azsdk-java-Azure-Keyvault/4.0.0-beta.6 (11.0.5; Mac OS X 10.14.3)",
=======
    "Uri" : "https://REDACTED.vault.azure.net/certificates/testCertificate11/pending?api-version=7.1",
    "Headers" : {
      "User-Agent" : "azsdk-java-client_name/client_version (11.0.6; Windows 10; 10.0)",
>>>>>>> d795fdaf
      "Content-Type" : "application/json"
    },
    "Response" : {
      "X-Content-Type-Options" : "nosniff",
      "Pragma" : "no-cache",
      "StatusCode" : "200",
<<<<<<< HEAD
      "Date" : "Tue, 03 Dec 2019 13:07:24 GMT",
=======
      "Date" : "Tue, 04 Aug 2020 00:49:19 GMT",
>>>>>>> d795fdaf
      "Strict-Transport-Security" : "max-age=31536000;includeSubDomains",
      "Retry-After" : "0",
      "Cache-Control" : "no-cache",
      "X-AspNet-Version" : "4.0.30319",
<<<<<<< HEAD
      "x-ms-keyvault-region" : "centralus",
      "x-ms-keyvault-network-info" : "addr=182.68.240.118;act_addr_fam=InterNetwork;",
      "Expires" : "-1",
      "Content-Length" : "1293",
      "x-ms-request-id" : "3df87a0f-802c-488b-8160-c4a0864b1dda",
      "x-ms-keyvault-service-version" : "1.1.0.883",
      "Body" : "{\"id\":\"https://cameravault.vault.azure.net/certificates/testCertificate11/pending\",\"issuer\":{\"name\":\"Self\"},\"csr\":\"MIICqDCCAZACAQAwGDEWMBQGA1UEAxMNRGVmYXVsdFBvbGljeTCCASIwDQYJKoZIhvcNAQEBBQADggEPADCCAQoCggEBAJACZPTHQD9JWfyMTNGLfM21uYQOBnGYgtsSgBjRN8tHz7/2IgUz3wRHVO0wSaeuqChKqsNXnOz8a7lkOGafbefngUn4iE71xsS6sgDjJ+uvsHxK5bb9Uu9gH+byCUQpCx7jUzLe74oluEuCYmA4RA7lP1Imp2gmLmb4UjY6Z6qbXVR31hG1GoYi6jgb2dT3aGL01MTG2RZEFc9ektoBYIxNngp1io5GuB6FshxkPBWgBYFeUq5ncILkFxlTN6MJCMBI7inmWN9IO5ngsbM87xPebWBSLl+e5plu+13UDbRiZEQvwJ7CxI96iBYOMKO5fUmGLdEy5s6RZmMu35Z4vxcCAwEAAaBLMEkGCSqGSIb3DQEJDjE8MDowDgYDVR0PAQH/BAQDAgWgMB0GA1UdJQQWMBQGCCsGAQUFBwMBBggrBgEFBQcDAjAJBgNVHRMEAjAAMA0GCSqGSIb3DQEBCwUAA4IBAQBqWUJZ6I8qTnViihJYbDFzuO93aNtLeI24qwkwbOLxyeNzc8JQ0SeSlOalbMp9fGnN0gjmAVf/hqGPsI7il+9i8Hn6G7znkoamxonH2dZPEKiwjHEsVwFbZw/utAatv0RF1tSIvxMS48TBJc7TwaDcBxoKbSEog9HrzQ8+gzK2IiOPPoUma3kX4YOwWjvWVYOCLIjM+gX2LlFievaAoPZ66Sx0XC7ozZwl8BRENcgkIVgik9ag3XA6q7F25Xp1zjIc/QkL8Pbict83/qj6uQcGDUG0ndii1AIvfzjSMmmLWefE7OkABB8OvonFNYqcNegkeOkn7Mw42Uf/nI4O/Yo4\",\"cancellation_requested\":true,\"status\":\"inProgress\",\"status_details\":\"Pending certificate created. Certificate request is in progress. This may take some time based on the issuer provider. Please check again later.\",\"request_id\":\"e972f415938147faaa3fd85273a230d9\"}",
=======
      "x-ms-keyvault-region" : "westus",
      "x-ms-keyvault-network-info" : "conn_type=Ipv4;addr=174.127.169.154;act_addr_fam=InterNetwork;",
      "Expires" : "-1",
      "Content-Length" : "1297",
      "x-ms-request-id" : "a188d7c7-f453-4cde-95b5-da418e0be99e",
      "x-ms-keyvault-service-version" : "1.1.10.0",
      "Body" : "{\"id\":\"https://azure-kv-tests2.vault.azure.net/certificates/testCertificate11/pending\",\"issuer\":{\"name\":\"Self\"},\"csr\":\"MIICqDCCAZACAQAwGDEWMBQGA1UEAxMNRGVmYXVsdFBvbGljeTCCASIwDQYJKoZIhvcNAQEBBQADggEPADCCAQoCggEBAJy6LwQKH1ixml9lVqdRbyMwGPXf42hOwLvgvyuuxYd7GdZ2iMdq1niQWmagT0wYFih04IKk+NBETUxL/VQNvR0qq+jLUHLAnxbsrmF71232yzEEr3D38a7mt/gSDvqXdcAdAPuNHUV1YFfgKr+dvnHB55GCM4/rbKVkVaZaik4mq0Vtbgv42hizUPJGz40SYV3BJkchTp4qHHFg8fPGfkNtlWWVNphFjzchBCTxhO84leIWhUQEbmgAz973FiDWVUWNULy/R/o0ntReB1MqoSHLf4FK20qqie5niVx9bLE+njwi2hxTtFgMIhI1CPexZq050u/m6zyomZlN/emefPECAwEAAaBLMEkGCSqGSIb3DQEJDjE8MDowDgYDVR0PAQH/BAQDAgWgMB0GA1UdJQQWMBQGCCsGAQUFBwMBBggrBgEFBQcDAjAJBgNVHRMEAjAAMA0GCSqGSIb3DQEBCwUAA4IBAQBGFabNxLrixs3TFKDBLmZM5wOV7KSCQBZofPqtxb5BJOyQZafHPcYB5Z61iBCTLGk8LNlu7VMgw3KCTMgEPVhikoi1huQZvljWRx7B1yNAIFc5gNPriupgCijv9qrUZIGbQz+jzsJPPU14gR8wSslwtJRF2EC1erB+8hvoBhLmDTaWFQOWsv4x2RgYb/Ml7WvWCqanxz491C4p/nNxCbtUyMRnypoRxGi7yAwG9J96dfQ5mnu4kizLg4hDVJQBBcF6HsO0WF7M78x6rK84+NxmJB6gGRxCbpJfZNip4yOLsYfvy/9GiFmYsRLx7upAWhh18jFA8Ju8yHdfoxEsrvpM\",\"cancellation_requested\":true,\"status\":\"inProgress\",\"status_details\":\"Pending certificate created. Certificate request is in progress. This may take some time based on the issuer provider. Please check again later.\",\"request_id\":\"8e08fe0045734127812173d0cacc4630\"}",
>>>>>>> d795fdaf
      "X-Powered-By" : "ASP.NET",
      "Content-Type" : "application/json; charset=utf-8"
    },
    "Exception" : null
  }, {
    "Method" : "GET",
<<<<<<< HEAD
    "Uri" : "https://cameravault.vault.azure.net/certificates/testCertificate11/pending?api-version=7.0",
    "Headers" : {
      "User-Agent" : "azsdk-java-Azure-Keyvault/4.0.0-beta.6 (11.0.5; Mac OS X 10.14.3)",
=======
    "Uri" : "https://REDACTED.vault.azure.net/certificates/testCertificate11/pending?api-version=7.1",
    "Headers" : {
      "User-Agent" : "azsdk-java-client_name/client_version (11.0.6; Windows 10; 10.0)",
>>>>>>> d795fdaf
      "Content-Type" : "application/json"
    },
    "Response" : {
      "X-Content-Type-Options" : "nosniff",
      "Pragma" : "no-cache",
      "StatusCode" : "200",
<<<<<<< HEAD
      "Date" : "Tue, 03 Dec 2019 13:07:25 GMT",
=======
      "Date" : "Tue, 04 Aug 2020 00:49:21 GMT",
>>>>>>> d795fdaf
      "Strict-Transport-Security" : "max-age=31536000;includeSubDomains",
      "Retry-After" : "0",
      "Cache-Control" : "no-cache",
      "X-AspNet-Version" : "4.0.30319",
<<<<<<< HEAD
      "x-ms-keyvault-region" : "centralus",
      "x-ms-keyvault-network-info" : "addr=182.68.240.118;act_addr_fam=InterNetwork;",
      "Expires" : "-1",
      "Content-Length" : "1293",
      "x-ms-request-id" : "063686ea-a3b4-4fc0-bd64-09f1823a5c7e",
      "x-ms-keyvault-service-version" : "1.1.0.883",
      "Body" : "{\"id\":\"https://cameravault.vault.azure.net/certificates/testCertificate11/pending\",\"issuer\":{\"name\":\"Self\"},\"csr\":\"MIICqDCCAZACAQAwGDEWMBQGA1UEAxMNRGVmYXVsdFBvbGljeTCCASIwDQYJKoZIhvcNAQEBBQADggEPADCCAQoCggEBAJACZPTHQD9JWfyMTNGLfM21uYQOBnGYgtsSgBjRN8tHz7/2IgUz3wRHVO0wSaeuqChKqsNXnOz8a7lkOGafbefngUn4iE71xsS6sgDjJ+uvsHxK5bb9Uu9gH+byCUQpCx7jUzLe74oluEuCYmA4RA7lP1Imp2gmLmb4UjY6Z6qbXVR31hG1GoYi6jgb2dT3aGL01MTG2RZEFc9ektoBYIxNngp1io5GuB6FshxkPBWgBYFeUq5ncILkFxlTN6MJCMBI7inmWN9IO5ngsbM87xPebWBSLl+e5plu+13UDbRiZEQvwJ7CxI96iBYOMKO5fUmGLdEy5s6RZmMu35Z4vxcCAwEAAaBLMEkGCSqGSIb3DQEJDjE8MDowDgYDVR0PAQH/BAQDAgWgMB0GA1UdJQQWMBQGCCsGAQUFBwMBBggrBgEFBQcDAjAJBgNVHRMEAjAAMA0GCSqGSIb3DQEBCwUAA4IBAQBqWUJZ6I8qTnViihJYbDFzuO93aNtLeI24qwkwbOLxyeNzc8JQ0SeSlOalbMp9fGnN0gjmAVf/hqGPsI7il+9i8Hn6G7znkoamxonH2dZPEKiwjHEsVwFbZw/utAatv0RF1tSIvxMS48TBJc7TwaDcBxoKbSEog9HrzQ8+gzK2IiOPPoUma3kX4YOwWjvWVYOCLIjM+gX2LlFievaAoPZ66Sx0XC7ozZwl8BRENcgkIVgik9ag3XA6q7F25Xp1zjIc/QkL8Pbict83/qj6uQcGDUG0ndii1AIvfzjSMmmLWefE7OkABB8OvonFNYqcNegkeOkn7Mw42Uf/nI4O/Yo4\",\"cancellation_requested\":true,\"status\":\"inProgress\",\"status_details\":\"Pending certificate created. Certificate request is in progress. This may take some time based on the issuer provider. Please check again later.\",\"request_id\":\"e972f415938147faaa3fd85273a230d9\"}",
=======
      "x-ms-keyvault-region" : "westus",
      "x-ms-keyvault-network-info" : "conn_type=Ipv4;addr=174.127.169.154;act_addr_fam=InterNetwork;",
      "Expires" : "-1",
      "Content-Length" : "1297",
      "x-ms-request-id" : "5f877df9-acf3-40d6-a83f-ab2623a73e28",
      "x-ms-keyvault-service-version" : "1.1.10.0",
      "Body" : "{\"id\":\"https://azure-kv-tests2.vault.azure.net/certificates/testCertificate11/pending\",\"issuer\":{\"name\":\"Self\"},\"csr\":\"MIICqDCCAZACAQAwGDEWMBQGA1UEAxMNRGVmYXVsdFBvbGljeTCCASIwDQYJKoZIhvcNAQEBBQADggEPADCCAQoCggEBAJy6LwQKH1ixml9lVqdRbyMwGPXf42hOwLvgvyuuxYd7GdZ2iMdq1niQWmagT0wYFih04IKk+NBETUxL/VQNvR0qq+jLUHLAnxbsrmF71232yzEEr3D38a7mt/gSDvqXdcAdAPuNHUV1YFfgKr+dvnHB55GCM4/rbKVkVaZaik4mq0Vtbgv42hizUPJGz40SYV3BJkchTp4qHHFg8fPGfkNtlWWVNphFjzchBCTxhO84leIWhUQEbmgAz973FiDWVUWNULy/R/o0ntReB1MqoSHLf4FK20qqie5niVx9bLE+njwi2hxTtFgMIhI1CPexZq050u/m6zyomZlN/emefPECAwEAAaBLMEkGCSqGSIb3DQEJDjE8MDowDgYDVR0PAQH/BAQDAgWgMB0GA1UdJQQWMBQGCCsGAQUFBwMBBggrBgEFBQcDAjAJBgNVHRMEAjAAMA0GCSqGSIb3DQEBCwUAA4IBAQBGFabNxLrixs3TFKDBLmZM5wOV7KSCQBZofPqtxb5BJOyQZafHPcYB5Z61iBCTLGk8LNlu7VMgw3KCTMgEPVhikoi1huQZvljWRx7B1yNAIFc5gNPriupgCijv9qrUZIGbQz+jzsJPPU14gR8wSslwtJRF2EC1erB+8hvoBhLmDTaWFQOWsv4x2RgYb/Ml7WvWCqanxz491C4p/nNxCbtUyMRnypoRxGi7yAwG9J96dfQ5mnu4kizLg4hDVJQBBcF6HsO0WF7M78x6rK84+NxmJB6gGRxCbpJfZNip4yOLsYfvy/9GiFmYsRLx7upAWhh18jFA8Ju8yHdfoxEsrvpM\",\"cancellation_requested\":true,\"status\":\"inProgress\",\"status_details\":\"Pending certificate created. Certificate request is in progress. This may take some time based on the issuer provider. Please check again later.\",\"request_id\":\"8e08fe0045734127812173d0cacc4630\"}",
>>>>>>> d795fdaf
      "X-Powered-By" : "ASP.NET",
      "Content-Type" : "application/json; charset=utf-8"
    },
    "Exception" : null
  }, {
    "Method" : "GET",
<<<<<<< HEAD
    "Uri" : "https://cameravault.vault.azure.net/certificates/testCertificate11/pending?api-version=7.0",
    "Headers" : {
      "User-Agent" : "azsdk-java-Azure-Keyvault/4.0.0-beta.6 (11.0.5; Mac OS X 10.14.3)",
=======
    "Uri" : "https://REDACTED.vault.azure.net/certificates/testCertificate11/pending?api-version=7.1",
    "Headers" : {
      "User-Agent" : "azsdk-java-client_name/client_version (11.0.6; Windows 10; 10.0)",
>>>>>>> d795fdaf
      "Content-Type" : "application/json"
    },
    "Response" : {
      "X-Content-Type-Options" : "nosniff",
      "Pragma" : "no-cache",
      "StatusCode" : "200",
<<<<<<< HEAD
      "Date" : "Tue, 03 Dec 2019 13:07:27 GMT",
=======
      "Date" : "Tue, 04 Aug 2020 00:49:21 GMT",
>>>>>>> d795fdaf
      "Strict-Transport-Security" : "max-age=31536000;includeSubDomains",
      "Retry-After" : "0",
      "Cache-Control" : "no-cache",
      "X-AspNet-Version" : "4.0.30319",
<<<<<<< HEAD
      "x-ms-keyvault-region" : "centralus",
      "x-ms-keyvault-network-info" : "addr=182.68.240.118;act_addr_fam=InterNetwork;",
      "Expires" : "-1",
      "Content-Length" : "1293",
      "x-ms-request-id" : "7e5ca473-d947-4b98-ab20-f2988b100cb0",
      "x-ms-keyvault-service-version" : "1.1.0.883",
      "Body" : "{\"id\":\"https://cameravault.vault.azure.net/certificates/testCertificate11/pending\",\"issuer\":{\"name\":\"Self\"},\"csr\":\"MIICqDCCAZACAQAwGDEWMBQGA1UEAxMNRGVmYXVsdFBvbGljeTCCASIwDQYJKoZIhvcNAQEBBQADggEPADCCAQoCggEBAJACZPTHQD9JWfyMTNGLfM21uYQOBnGYgtsSgBjRN8tHz7/2IgUz3wRHVO0wSaeuqChKqsNXnOz8a7lkOGafbefngUn4iE71xsS6sgDjJ+uvsHxK5bb9Uu9gH+byCUQpCx7jUzLe74oluEuCYmA4RA7lP1Imp2gmLmb4UjY6Z6qbXVR31hG1GoYi6jgb2dT3aGL01MTG2RZEFc9ektoBYIxNngp1io5GuB6FshxkPBWgBYFeUq5ncILkFxlTN6MJCMBI7inmWN9IO5ngsbM87xPebWBSLl+e5plu+13UDbRiZEQvwJ7CxI96iBYOMKO5fUmGLdEy5s6RZmMu35Z4vxcCAwEAAaBLMEkGCSqGSIb3DQEJDjE8MDowDgYDVR0PAQH/BAQDAgWgMB0GA1UdJQQWMBQGCCsGAQUFBwMBBggrBgEFBQcDAjAJBgNVHRMEAjAAMA0GCSqGSIb3DQEBCwUAA4IBAQBqWUJZ6I8qTnViihJYbDFzuO93aNtLeI24qwkwbOLxyeNzc8JQ0SeSlOalbMp9fGnN0gjmAVf/hqGPsI7il+9i8Hn6G7znkoamxonH2dZPEKiwjHEsVwFbZw/utAatv0RF1tSIvxMS48TBJc7TwaDcBxoKbSEog9HrzQ8+gzK2IiOPPoUma3kX4YOwWjvWVYOCLIjM+gX2LlFievaAoPZ66Sx0XC7ozZwl8BRENcgkIVgik9ag3XA6q7F25Xp1zjIc/QkL8Pbict83/qj6uQcGDUG0ndii1AIvfzjSMmmLWefE7OkABB8OvonFNYqcNegkeOkn7Mw42Uf/nI4O/Yo4\",\"cancellation_requested\":true,\"status\":\"inProgress\",\"status_details\":\"Pending certificate created. Certificate request is in progress. This may take some time based on the issuer provider. Please check again later.\",\"request_id\":\"e972f415938147faaa3fd85273a230d9\"}",
=======
      "x-ms-keyvault-region" : "westus",
      "x-ms-keyvault-network-info" : "conn_type=Ipv4;addr=174.127.169.154;act_addr_fam=InterNetwork;",
      "Expires" : "-1",
      "Content-Length" : "1297",
      "x-ms-request-id" : "840f5554-1ec9-4dbe-bbb8-368829cac662",
      "x-ms-keyvault-service-version" : "1.1.10.0",
      "Body" : "{\"id\":\"https://azure-kv-tests2.vault.azure.net/certificates/testCertificate11/pending\",\"issuer\":{\"name\":\"Self\"},\"csr\":\"MIICqDCCAZACAQAwGDEWMBQGA1UEAxMNRGVmYXVsdFBvbGljeTCCASIwDQYJKoZIhvcNAQEBBQADggEPADCCAQoCggEBAJy6LwQKH1ixml9lVqdRbyMwGPXf42hOwLvgvyuuxYd7GdZ2iMdq1niQWmagT0wYFih04IKk+NBETUxL/VQNvR0qq+jLUHLAnxbsrmF71232yzEEr3D38a7mt/gSDvqXdcAdAPuNHUV1YFfgKr+dvnHB55GCM4/rbKVkVaZaik4mq0Vtbgv42hizUPJGz40SYV3BJkchTp4qHHFg8fPGfkNtlWWVNphFjzchBCTxhO84leIWhUQEbmgAz973FiDWVUWNULy/R/o0ntReB1MqoSHLf4FK20qqie5niVx9bLE+njwi2hxTtFgMIhI1CPexZq050u/m6zyomZlN/emefPECAwEAAaBLMEkGCSqGSIb3DQEJDjE8MDowDgYDVR0PAQH/BAQDAgWgMB0GA1UdJQQWMBQGCCsGAQUFBwMBBggrBgEFBQcDAjAJBgNVHRMEAjAAMA0GCSqGSIb3DQEBCwUAA4IBAQBGFabNxLrixs3TFKDBLmZM5wOV7KSCQBZofPqtxb5BJOyQZafHPcYB5Z61iBCTLGk8LNlu7VMgw3KCTMgEPVhikoi1huQZvljWRx7B1yNAIFc5gNPriupgCijv9qrUZIGbQz+jzsJPPU14gR8wSslwtJRF2EC1erB+8hvoBhLmDTaWFQOWsv4x2RgYb/Ml7WvWCqanxz491C4p/nNxCbtUyMRnypoRxGi7yAwG9J96dfQ5mnu4kizLg4hDVJQBBcF6HsO0WF7M78x6rK84+NxmJB6gGRxCbpJfZNip4yOLsYfvy/9GiFmYsRLx7upAWhh18jFA8Ju8yHdfoxEsrvpM\",\"cancellation_requested\":true,\"status\":\"inProgress\",\"status_details\":\"Pending certificate created. Certificate request is in progress. This may take some time based on the issuer provider. Please check again later.\",\"request_id\":\"8e08fe0045734127812173d0cacc4630\"}",
>>>>>>> d795fdaf
      "X-Powered-By" : "ASP.NET",
      "Content-Type" : "application/json; charset=utf-8"
    },
    "Exception" : null
  }, {
    "Method" : "GET",
<<<<<<< HEAD
    "Uri" : "https://cameravault.vault.azure.net/certificates/testCertificate11/pending?api-version=7.0",
    "Headers" : {
      "User-Agent" : "azsdk-java-Azure-Keyvault/4.0.0-beta.6 (11.0.5; Mac OS X 10.14.3)",
=======
    "Uri" : "https://REDACTED.vault.azure.net/certificates/testCertificate11/pending?api-version=7.1",
    "Headers" : {
      "User-Agent" : "azsdk-java-client_name/client_version (11.0.6; Windows 10; 10.0)",
>>>>>>> d795fdaf
      "Content-Type" : "application/json"
    },
    "Response" : {
      "X-Content-Type-Options" : "nosniff",
      "Pragma" : "no-cache",
      "StatusCode" : "200",
<<<<<<< HEAD
      "Date" : "Tue, 03 Dec 2019 13:07:28 GMT",
=======
      "Date" : "Tue, 04 Aug 2020 00:49:22 GMT",
>>>>>>> d795fdaf
      "Strict-Transport-Security" : "max-age=31536000;includeSubDomains",
      "Retry-After" : "0",
      "Cache-Control" : "no-cache",
      "X-AspNet-Version" : "4.0.30319",
<<<<<<< HEAD
      "x-ms-keyvault-region" : "centralus",
      "x-ms-keyvault-network-info" : "addr=182.68.240.118;act_addr_fam=InterNetwork;",
      "Expires" : "-1",
      "Content-Length" : "1293",
      "x-ms-request-id" : "c43e256a-c47d-4da0-bf64-ba15bbd6a01b",
      "x-ms-keyvault-service-version" : "1.1.0.883",
      "Body" : "{\"id\":\"https://cameravault.vault.azure.net/certificates/testCertificate11/pending\",\"issuer\":{\"name\":\"Self\"},\"csr\":\"MIICqDCCAZACAQAwGDEWMBQGA1UEAxMNRGVmYXVsdFBvbGljeTCCASIwDQYJKoZIhvcNAQEBBQADggEPADCCAQoCggEBAJACZPTHQD9JWfyMTNGLfM21uYQOBnGYgtsSgBjRN8tHz7/2IgUz3wRHVO0wSaeuqChKqsNXnOz8a7lkOGafbefngUn4iE71xsS6sgDjJ+uvsHxK5bb9Uu9gH+byCUQpCx7jUzLe74oluEuCYmA4RA7lP1Imp2gmLmb4UjY6Z6qbXVR31hG1GoYi6jgb2dT3aGL01MTG2RZEFc9ektoBYIxNngp1io5GuB6FshxkPBWgBYFeUq5ncILkFxlTN6MJCMBI7inmWN9IO5ngsbM87xPebWBSLl+e5plu+13UDbRiZEQvwJ7CxI96iBYOMKO5fUmGLdEy5s6RZmMu35Z4vxcCAwEAAaBLMEkGCSqGSIb3DQEJDjE8MDowDgYDVR0PAQH/BAQDAgWgMB0GA1UdJQQWMBQGCCsGAQUFBwMBBggrBgEFBQcDAjAJBgNVHRMEAjAAMA0GCSqGSIb3DQEBCwUAA4IBAQBqWUJZ6I8qTnViihJYbDFzuO93aNtLeI24qwkwbOLxyeNzc8JQ0SeSlOalbMp9fGnN0gjmAVf/hqGPsI7il+9i8Hn6G7znkoamxonH2dZPEKiwjHEsVwFbZw/utAatv0RF1tSIvxMS48TBJc7TwaDcBxoKbSEog9HrzQ8+gzK2IiOPPoUma3kX4YOwWjvWVYOCLIjM+gX2LlFievaAoPZ66Sx0XC7ozZwl8BRENcgkIVgik9ag3XA6q7F25Xp1zjIc/QkL8Pbict83/qj6uQcGDUG0ndii1AIvfzjSMmmLWefE7OkABB8OvonFNYqcNegkeOkn7Mw42Uf/nI4O/Yo4\",\"cancellation_requested\":true,\"status\":\"inProgress\",\"status_details\":\"Pending certificate created. Certificate request is in progress. This may take some time based on the issuer provider. Please check again later.\",\"request_id\":\"e972f415938147faaa3fd85273a230d9\"}",
=======
      "x-ms-keyvault-region" : "westus",
      "x-ms-keyvault-network-info" : "conn_type=Ipv4;addr=174.127.169.154;act_addr_fam=InterNetwork;",
      "Expires" : "-1",
      "Content-Length" : "1297",
      "x-ms-request-id" : "1357c109-513c-4dfe-8aed-159d64bf2797",
      "x-ms-keyvault-service-version" : "1.1.10.0",
      "Body" : "{\"id\":\"https://azure-kv-tests2.vault.azure.net/certificates/testCertificate11/pending\",\"issuer\":{\"name\":\"Self\"},\"csr\":\"MIICqDCCAZACAQAwGDEWMBQGA1UEAxMNRGVmYXVsdFBvbGljeTCCASIwDQYJKoZIhvcNAQEBBQADggEPADCCAQoCggEBAJy6LwQKH1ixml9lVqdRbyMwGPXf42hOwLvgvyuuxYd7GdZ2iMdq1niQWmagT0wYFih04IKk+NBETUxL/VQNvR0qq+jLUHLAnxbsrmF71232yzEEr3D38a7mt/gSDvqXdcAdAPuNHUV1YFfgKr+dvnHB55GCM4/rbKVkVaZaik4mq0Vtbgv42hizUPJGz40SYV3BJkchTp4qHHFg8fPGfkNtlWWVNphFjzchBCTxhO84leIWhUQEbmgAz973FiDWVUWNULy/R/o0ntReB1MqoSHLf4FK20qqie5niVx9bLE+njwi2hxTtFgMIhI1CPexZq050u/m6zyomZlN/emefPECAwEAAaBLMEkGCSqGSIb3DQEJDjE8MDowDgYDVR0PAQH/BAQDAgWgMB0GA1UdJQQWMBQGCCsGAQUFBwMBBggrBgEFBQcDAjAJBgNVHRMEAjAAMA0GCSqGSIb3DQEBCwUAA4IBAQBGFabNxLrixs3TFKDBLmZM5wOV7KSCQBZofPqtxb5BJOyQZafHPcYB5Z61iBCTLGk8LNlu7VMgw3KCTMgEPVhikoi1huQZvljWRx7B1yNAIFc5gNPriupgCijv9qrUZIGbQz+jzsJPPU14gR8wSslwtJRF2EC1erB+8hvoBhLmDTaWFQOWsv4x2RgYb/Ml7WvWCqanxz491C4p/nNxCbtUyMRnypoRxGi7yAwG9J96dfQ5mnu4kizLg4hDVJQBBcF6HsO0WF7M78x6rK84+NxmJB6gGRxCbpJfZNip4yOLsYfvy/9GiFmYsRLx7upAWhh18jFA8Ju8yHdfoxEsrvpM\",\"cancellation_requested\":true,\"status\":\"inProgress\",\"status_details\":\"Pending certificate created. Certificate request is in progress. This may take some time based on the issuer provider. Please check again later.\",\"request_id\":\"8e08fe0045734127812173d0cacc4630\"}",
>>>>>>> d795fdaf
      "X-Powered-By" : "ASP.NET",
      "Content-Type" : "application/json; charset=utf-8"
    },
    "Exception" : null
  }, {
    "Method" : "GET",
<<<<<<< HEAD
    "Uri" : "https://cameravault.vault.azure.net/certificates/testCertificate11/pending?api-version=7.0",
    "Headers" : {
      "User-Agent" : "azsdk-java-Azure-Keyvault/4.0.0-beta.6 (11.0.5; Mac OS X 10.14.3)",
=======
    "Uri" : "https://REDACTED.vault.azure.net/certificates/testCertificate11/pending?api-version=7.1",
    "Headers" : {
      "User-Agent" : "azsdk-java-client_name/client_version (11.0.6; Windows 10; 10.0)",
>>>>>>> d795fdaf
      "Content-Type" : "application/json"
    },
    "Response" : {
      "X-Content-Type-Options" : "nosniff",
      "Pragma" : "no-cache",
      "StatusCode" : "200",
<<<<<<< HEAD
      "Date" : "Tue, 03 Dec 2019 13:07:29 GMT",
=======
      "Date" : "Tue, 04 Aug 2020 00:49:24 GMT",
>>>>>>> d795fdaf
      "Strict-Transport-Security" : "max-age=31536000;includeSubDomains",
      "Retry-After" : "0",
      "Cache-Control" : "no-cache",
      "X-AspNet-Version" : "4.0.30319",
<<<<<<< HEAD
      "x-ms-keyvault-region" : "centralus",
      "x-ms-keyvault-network-info" : "addr=182.68.240.118;act_addr_fam=InterNetwork;",
      "Expires" : "-1",
      "Content-Length" : "1293",
      "x-ms-request-id" : "f13f36f4-c0b4-49d5-a7e1-0abda6ffdccf",
      "x-ms-keyvault-service-version" : "1.1.0.883",
      "Body" : "{\"id\":\"https://cameravault.vault.azure.net/certificates/testCertificate11/pending\",\"issuer\":{\"name\":\"Self\"},\"csr\":\"MIICqDCCAZACAQAwGDEWMBQGA1UEAxMNRGVmYXVsdFBvbGljeTCCASIwDQYJKoZIhvcNAQEBBQADggEPADCCAQoCggEBAJACZPTHQD9JWfyMTNGLfM21uYQOBnGYgtsSgBjRN8tHz7/2IgUz3wRHVO0wSaeuqChKqsNXnOz8a7lkOGafbefngUn4iE71xsS6sgDjJ+uvsHxK5bb9Uu9gH+byCUQpCx7jUzLe74oluEuCYmA4RA7lP1Imp2gmLmb4UjY6Z6qbXVR31hG1GoYi6jgb2dT3aGL01MTG2RZEFc9ektoBYIxNngp1io5GuB6FshxkPBWgBYFeUq5ncILkFxlTN6MJCMBI7inmWN9IO5ngsbM87xPebWBSLl+e5plu+13UDbRiZEQvwJ7CxI96iBYOMKO5fUmGLdEy5s6RZmMu35Z4vxcCAwEAAaBLMEkGCSqGSIb3DQEJDjE8MDowDgYDVR0PAQH/BAQDAgWgMB0GA1UdJQQWMBQGCCsGAQUFBwMBBggrBgEFBQcDAjAJBgNVHRMEAjAAMA0GCSqGSIb3DQEBCwUAA4IBAQBqWUJZ6I8qTnViihJYbDFzuO93aNtLeI24qwkwbOLxyeNzc8JQ0SeSlOalbMp9fGnN0gjmAVf/hqGPsI7il+9i8Hn6G7znkoamxonH2dZPEKiwjHEsVwFbZw/utAatv0RF1tSIvxMS48TBJc7TwaDcBxoKbSEog9HrzQ8+gzK2IiOPPoUma3kX4YOwWjvWVYOCLIjM+gX2LlFievaAoPZ66Sx0XC7ozZwl8BRENcgkIVgik9ag3XA6q7F25Xp1zjIc/QkL8Pbict83/qj6uQcGDUG0ndii1AIvfzjSMmmLWefE7OkABB8OvonFNYqcNegkeOkn7Mw42Uf/nI4O/Yo4\",\"cancellation_requested\":true,\"status\":\"inProgress\",\"status_details\":\"Pending certificate created. Certificate request is in progress. This may take some time based on the issuer provider. Please check again later.\",\"request_id\":\"e972f415938147faaa3fd85273a230d9\"}",
=======
      "x-ms-keyvault-region" : "westus",
      "x-ms-keyvault-network-info" : "conn_type=Ipv4;addr=174.127.169.154;act_addr_fam=InterNetwork;",
      "Expires" : "-1",
      "Content-Length" : "1297",
      "x-ms-request-id" : "209a78e4-8287-4a9b-9b12-a9321c3b950c",
      "x-ms-keyvault-service-version" : "1.1.10.0",
      "Body" : "{\"id\":\"https://azure-kv-tests2.vault.azure.net/certificates/testCertificate11/pending\",\"issuer\":{\"name\":\"Self\"},\"csr\":\"MIICqDCCAZACAQAwGDEWMBQGA1UEAxMNRGVmYXVsdFBvbGljeTCCASIwDQYJKoZIhvcNAQEBBQADggEPADCCAQoCggEBAJy6LwQKH1ixml9lVqdRbyMwGPXf42hOwLvgvyuuxYd7GdZ2iMdq1niQWmagT0wYFih04IKk+NBETUxL/VQNvR0qq+jLUHLAnxbsrmF71232yzEEr3D38a7mt/gSDvqXdcAdAPuNHUV1YFfgKr+dvnHB55GCM4/rbKVkVaZaik4mq0Vtbgv42hizUPJGz40SYV3BJkchTp4qHHFg8fPGfkNtlWWVNphFjzchBCTxhO84leIWhUQEbmgAz973FiDWVUWNULy/R/o0ntReB1MqoSHLf4FK20qqie5niVx9bLE+njwi2hxTtFgMIhI1CPexZq050u/m6zyomZlN/emefPECAwEAAaBLMEkGCSqGSIb3DQEJDjE8MDowDgYDVR0PAQH/BAQDAgWgMB0GA1UdJQQWMBQGCCsGAQUFBwMBBggrBgEFBQcDAjAJBgNVHRMEAjAAMA0GCSqGSIb3DQEBCwUAA4IBAQBGFabNxLrixs3TFKDBLmZM5wOV7KSCQBZofPqtxb5BJOyQZafHPcYB5Z61iBCTLGk8LNlu7VMgw3KCTMgEPVhikoi1huQZvljWRx7B1yNAIFc5gNPriupgCijv9qrUZIGbQz+jzsJPPU14gR8wSslwtJRF2EC1erB+8hvoBhLmDTaWFQOWsv4x2RgYb/Ml7WvWCqanxz491C4p/nNxCbtUyMRnypoRxGi7yAwG9J96dfQ5mnu4kizLg4hDVJQBBcF6HsO0WF7M78x6rK84+NxmJB6gGRxCbpJfZNip4yOLsYfvy/9GiFmYsRLx7upAWhh18jFA8Ju8yHdfoxEsrvpM\",\"cancellation_requested\":true,\"status\":\"inProgress\",\"status_details\":\"Pending certificate created. Certificate request is in progress. This may take some time based on the issuer provider. Please check again later.\",\"request_id\":\"8e08fe0045734127812173d0cacc4630\"}",
>>>>>>> d795fdaf
      "X-Powered-By" : "ASP.NET",
      "Content-Type" : "application/json; charset=utf-8"
    },
    "Exception" : null
  }, {
    "Method" : "GET",
<<<<<<< HEAD
    "Uri" : "https://cameravault.vault.azure.net/certificates/testCertificate11/pending?api-version=7.0",
    "Headers" : {
      "User-Agent" : "azsdk-java-Azure-Keyvault/4.0.0-beta.6 (11.0.5; Mac OS X 10.14.3)",
=======
    "Uri" : "https://REDACTED.vault.azure.net/certificates/testCertificate11/pending?api-version=7.1",
    "Headers" : {
      "User-Agent" : "azsdk-java-client_name/client_version (11.0.6; Windows 10; 10.0)",
>>>>>>> d795fdaf
      "Content-Type" : "application/json"
    },
    "Response" : {
      "X-Content-Type-Options" : "nosniff",
      "Pragma" : "no-cache",
      "StatusCode" : "200",
<<<<<<< HEAD
      "Date" : "Tue, 03 Dec 2019 13:07:31 GMT",
=======
      "Date" : "Tue, 04 Aug 2020 00:49:25 GMT",
>>>>>>> d795fdaf
      "Strict-Transport-Security" : "max-age=31536000;includeSubDomains",
      "Retry-After" : "0",
      "Cache-Control" : "no-cache",
      "X-AspNet-Version" : "4.0.30319",
<<<<<<< HEAD
      "x-ms-keyvault-region" : "centralus",
      "x-ms-keyvault-network-info" : "addr=182.68.240.118;act_addr_fam=InterNetwork;",
      "Expires" : "-1",
      "Content-Length" : "1293",
      "x-ms-request-id" : "c5830cb3-0643-4c0a-b4c1-d588a2300295",
      "x-ms-keyvault-service-version" : "1.1.0.883",
      "Body" : "{\"id\":\"https://cameravault.vault.azure.net/certificates/testCertificate11/pending\",\"issuer\":{\"name\":\"Self\"},\"csr\":\"MIICqDCCAZACAQAwGDEWMBQGA1UEAxMNRGVmYXVsdFBvbGljeTCCASIwDQYJKoZIhvcNAQEBBQADggEPADCCAQoCggEBAJACZPTHQD9JWfyMTNGLfM21uYQOBnGYgtsSgBjRN8tHz7/2IgUz3wRHVO0wSaeuqChKqsNXnOz8a7lkOGafbefngUn4iE71xsS6sgDjJ+uvsHxK5bb9Uu9gH+byCUQpCx7jUzLe74oluEuCYmA4RA7lP1Imp2gmLmb4UjY6Z6qbXVR31hG1GoYi6jgb2dT3aGL01MTG2RZEFc9ektoBYIxNngp1io5GuB6FshxkPBWgBYFeUq5ncILkFxlTN6MJCMBI7inmWN9IO5ngsbM87xPebWBSLl+e5plu+13UDbRiZEQvwJ7CxI96iBYOMKO5fUmGLdEy5s6RZmMu35Z4vxcCAwEAAaBLMEkGCSqGSIb3DQEJDjE8MDowDgYDVR0PAQH/BAQDAgWgMB0GA1UdJQQWMBQGCCsGAQUFBwMBBggrBgEFBQcDAjAJBgNVHRMEAjAAMA0GCSqGSIb3DQEBCwUAA4IBAQBqWUJZ6I8qTnViihJYbDFzuO93aNtLeI24qwkwbOLxyeNzc8JQ0SeSlOalbMp9fGnN0gjmAVf/hqGPsI7il+9i8Hn6G7znkoamxonH2dZPEKiwjHEsVwFbZw/utAatv0RF1tSIvxMS48TBJc7TwaDcBxoKbSEog9HrzQ8+gzK2IiOPPoUma3kX4YOwWjvWVYOCLIjM+gX2LlFievaAoPZ66Sx0XC7ozZwl8BRENcgkIVgik9ag3XA6q7F25Xp1zjIc/QkL8Pbict83/qj6uQcGDUG0ndii1AIvfzjSMmmLWefE7OkABB8OvonFNYqcNegkeOkn7Mw42Uf/nI4O/Yo4\",\"cancellation_requested\":true,\"status\":\"inProgress\",\"status_details\":\"Pending certificate created. Certificate request is in progress. This may take some time based on the issuer provider. Please check again later.\",\"request_id\":\"e972f415938147faaa3fd85273a230d9\"}",
=======
      "x-ms-keyvault-region" : "westus",
      "x-ms-keyvault-network-info" : "conn_type=Ipv4;addr=174.127.169.154;act_addr_fam=InterNetwork;",
      "Expires" : "-1",
      "Content-Length" : "1297",
      "x-ms-request-id" : "88c5ac8c-d2d5-4d3e-a4a7-9b0939cf1def",
      "x-ms-keyvault-service-version" : "1.1.10.0",
      "Body" : "{\"id\":\"https://azure-kv-tests2.vault.azure.net/certificates/testCertificate11/pending\",\"issuer\":{\"name\":\"Self\"},\"csr\":\"MIICqDCCAZACAQAwGDEWMBQGA1UEAxMNRGVmYXVsdFBvbGljeTCCASIwDQYJKoZIhvcNAQEBBQADggEPADCCAQoCggEBAJy6LwQKH1ixml9lVqdRbyMwGPXf42hOwLvgvyuuxYd7GdZ2iMdq1niQWmagT0wYFih04IKk+NBETUxL/VQNvR0qq+jLUHLAnxbsrmF71232yzEEr3D38a7mt/gSDvqXdcAdAPuNHUV1YFfgKr+dvnHB55GCM4/rbKVkVaZaik4mq0Vtbgv42hizUPJGz40SYV3BJkchTp4qHHFg8fPGfkNtlWWVNphFjzchBCTxhO84leIWhUQEbmgAz973FiDWVUWNULy/R/o0ntReB1MqoSHLf4FK20qqie5niVx9bLE+njwi2hxTtFgMIhI1CPexZq050u/m6zyomZlN/emefPECAwEAAaBLMEkGCSqGSIb3DQEJDjE8MDowDgYDVR0PAQH/BAQDAgWgMB0GA1UdJQQWMBQGCCsGAQUFBwMBBggrBgEFBQcDAjAJBgNVHRMEAjAAMA0GCSqGSIb3DQEBCwUAA4IBAQBGFabNxLrixs3TFKDBLmZM5wOV7KSCQBZofPqtxb5BJOyQZafHPcYB5Z61iBCTLGk8LNlu7VMgw3KCTMgEPVhikoi1huQZvljWRx7B1yNAIFc5gNPriupgCijv9qrUZIGbQz+jzsJPPU14gR8wSslwtJRF2EC1erB+8hvoBhLmDTaWFQOWsv4x2RgYb/Ml7WvWCqanxz491C4p/nNxCbtUyMRnypoRxGi7yAwG9J96dfQ5mnu4kizLg4hDVJQBBcF6HsO0WF7M78x6rK84+NxmJB6gGRxCbpJfZNip4yOLsYfvy/9GiFmYsRLx7upAWhh18jFA8Ju8yHdfoxEsrvpM\",\"cancellation_requested\":true,\"status\":\"inProgress\",\"status_details\":\"Pending certificate created. Certificate request is in progress. This may take some time based on the issuer provider. Please check again later.\",\"request_id\":\"8e08fe0045734127812173d0cacc4630\"}",
>>>>>>> d795fdaf
      "X-Powered-By" : "ASP.NET",
      "Content-Type" : "application/json; charset=utf-8"
    },
    "Exception" : null
  }, {
    "Method" : "GET",
<<<<<<< HEAD
    "Uri" : "https://cameravault.vault.azure.net/certificates/testCertificate11/pending?api-version=7.0",
    "Headers" : {
      "User-Agent" : "azsdk-java-Azure-Keyvault/4.0.0-beta.6 (11.0.5; Mac OS X 10.14.3)",
=======
    "Uri" : "https://REDACTED.vault.azure.net/certificates/testCertificate11/pending?api-version=7.1",
    "Headers" : {
      "User-Agent" : "azsdk-java-client_name/client_version (11.0.6; Windows 10; 10.0)",
>>>>>>> d795fdaf
      "Content-Type" : "application/json"
    },
    "Response" : {
      "X-Content-Type-Options" : "nosniff",
      "Pragma" : "no-cache",
      "StatusCode" : "200",
<<<<<<< HEAD
      "Date" : "Tue, 03 Dec 2019 13:07:32 GMT",
=======
      "Date" : "Tue, 04 Aug 2020 00:49:26 GMT",
>>>>>>> d795fdaf
      "Strict-Transport-Security" : "max-age=31536000;includeSubDomains",
      "Retry-After" : "0",
      "Cache-Control" : "no-cache",
      "X-AspNet-Version" : "4.0.30319",
<<<<<<< HEAD
      "x-ms-keyvault-region" : "centralus",
      "x-ms-keyvault-network-info" : "addr=182.68.240.118;act_addr_fam=InterNetwork;",
      "Expires" : "-1",
      "Content-Length" : "1293",
      "x-ms-request-id" : "5b503306-ae51-4819-8c8e-9dd836adf7ef",
      "x-ms-keyvault-service-version" : "1.1.0.883",
      "Body" : "{\"id\":\"https://cameravault.vault.azure.net/certificates/testCertificate11/pending\",\"issuer\":{\"name\":\"Self\"},\"csr\":\"MIICqDCCAZACAQAwGDEWMBQGA1UEAxMNRGVmYXVsdFBvbGljeTCCASIwDQYJKoZIhvcNAQEBBQADggEPADCCAQoCggEBAJACZPTHQD9JWfyMTNGLfM21uYQOBnGYgtsSgBjRN8tHz7/2IgUz3wRHVO0wSaeuqChKqsNXnOz8a7lkOGafbefngUn4iE71xsS6sgDjJ+uvsHxK5bb9Uu9gH+byCUQpCx7jUzLe74oluEuCYmA4RA7lP1Imp2gmLmb4UjY6Z6qbXVR31hG1GoYi6jgb2dT3aGL01MTG2RZEFc9ektoBYIxNngp1io5GuB6FshxkPBWgBYFeUq5ncILkFxlTN6MJCMBI7inmWN9IO5ngsbM87xPebWBSLl+e5plu+13UDbRiZEQvwJ7CxI96iBYOMKO5fUmGLdEy5s6RZmMu35Z4vxcCAwEAAaBLMEkGCSqGSIb3DQEJDjE8MDowDgYDVR0PAQH/BAQDAgWgMB0GA1UdJQQWMBQGCCsGAQUFBwMBBggrBgEFBQcDAjAJBgNVHRMEAjAAMA0GCSqGSIb3DQEBCwUAA4IBAQBqWUJZ6I8qTnViihJYbDFzuO93aNtLeI24qwkwbOLxyeNzc8JQ0SeSlOalbMp9fGnN0gjmAVf/hqGPsI7il+9i8Hn6G7znkoamxonH2dZPEKiwjHEsVwFbZw/utAatv0RF1tSIvxMS48TBJc7TwaDcBxoKbSEog9HrzQ8+gzK2IiOPPoUma3kX4YOwWjvWVYOCLIjM+gX2LlFievaAoPZ66Sx0XC7ozZwl8BRENcgkIVgik9ag3XA6q7F25Xp1zjIc/QkL8Pbict83/qj6uQcGDUG0ndii1AIvfzjSMmmLWefE7OkABB8OvonFNYqcNegkeOkn7Mw42Uf/nI4O/Yo4\",\"cancellation_requested\":true,\"status\":\"inProgress\",\"status_details\":\"Pending certificate created. Certificate request is in progress. This may take some time based on the issuer provider. Please check again later.\",\"request_id\":\"e972f415938147faaa3fd85273a230d9\"}",
=======
      "x-ms-keyvault-region" : "westus",
      "x-ms-keyvault-network-info" : "conn_type=Ipv4;addr=174.127.169.154;act_addr_fam=InterNetwork;",
      "Expires" : "-1",
      "Content-Length" : "1297",
      "x-ms-request-id" : "a9b04c36-f8a0-4b95-a290-5447af37c64d",
      "x-ms-keyvault-service-version" : "1.1.10.0",
      "Body" : "{\"id\":\"https://azure-kv-tests2.vault.azure.net/certificates/testCertificate11/pending\",\"issuer\":{\"name\":\"Self\"},\"csr\":\"MIICqDCCAZACAQAwGDEWMBQGA1UEAxMNRGVmYXVsdFBvbGljeTCCASIwDQYJKoZIhvcNAQEBBQADggEPADCCAQoCggEBAJy6LwQKH1ixml9lVqdRbyMwGPXf42hOwLvgvyuuxYd7GdZ2iMdq1niQWmagT0wYFih04IKk+NBETUxL/VQNvR0qq+jLUHLAnxbsrmF71232yzEEr3D38a7mt/gSDvqXdcAdAPuNHUV1YFfgKr+dvnHB55GCM4/rbKVkVaZaik4mq0Vtbgv42hizUPJGz40SYV3BJkchTp4qHHFg8fPGfkNtlWWVNphFjzchBCTxhO84leIWhUQEbmgAz973FiDWVUWNULy/R/o0ntReB1MqoSHLf4FK20qqie5niVx9bLE+njwi2hxTtFgMIhI1CPexZq050u/m6zyomZlN/emefPECAwEAAaBLMEkGCSqGSIb3DQEJDjE8MDowDgYDVR0PAQH/BAQDAgWgMB0GA1UdJQQWMBQGCCsGAQUFBwMBBggrBgEFBQcDAjAJBgNVHRMEAjAAMA0GCSqGSIb3DQEBCwUAA4IBAQBGFabNxLrixs3TFKDBLmZM5wOV7KSCQBZofPqtxb5BJOyQZafHPcYB5Z61iBCTLGk8LNlu7VMgw3KCTMgEPVhikoi1huQZvljWRx7B1yNAIFc5gNPriupgCijv9qrUZIGbQz+jzsJPPU14gR8wSslwtJRF2EC1erB+8hvoBhLmDTaWFQOWsv4x2RgYb/Ml7WvWCqanxz491C4p/nNxCbtUyMRnypoRxGi7yAwG9J96dfQ5mnu4kizLg4hDVJQBBcF6HsO0WF7M78x6rK84+NxmJB6gGRxCbpJfZNip4yOLsYfvy/9GiFmYsRLx7upAWhh18jFA8Ju8yHdfoxEsrvpM\",\"cancellation_requested\":true,\"status\":\"inProgress\",\"status_details\":\"Pending certificate created. Certificate request is in progress. This may take some time based on the issuer provider. Please check again later.\",\"request_id\":\"8e08fe0045734127812173d0cacc4630\"}",
>>>>>>> d795fdaf
      "X-Powered-By" : "ASP.NET",
      "Content-Type" : "application/json; charset=utf-8"
    },
    "Exception" : null
  }, {
    "Method" : "GET",
<<<<<<< HEAD
    "Uri" : "https://cameravault.vault.azure.net/certificates/testCertificate11/pending?api-version=7.0",
    "Headers" : {
      "User-Agent" : "azsdk-java-Azure-Keyvault/4.0.0-beta.6 (11.0.5; Mac OS X 10.14.3)",
=======
    "Uri" : "https://REDACTED.vault.azure.net/certificates/testCertificate11/pending?api-version=7.1",
    "Headers" : {
      "User-Agent" : "azsdk-java-client_name/client_version (11.0.6; Windows 10; 10.0)",
      "Content-Type" : "application/json"
    },
    "Response" : {
      "X-Content-Type-Options" : "nosniff",
      "Pragma" : "no-cache",
      "StatusCode" : "200",
      "Date" : "Tue, 04 Aug 2020 00:49:27 GMT",
      "Strict-Transport-Security" : "max-age=31536000;includeSubDomains",
      "Retry-After" : "0",
      "Cache-Control" : "no-cache",
      "X-AspNet-Version" : "4.0.30319",
      "x-ms-keyvault-region" : "westus",
      "x-ms-keyvault-network-info" : "conn_type=Ipv4;addr=174.127.169.154;act_addr_fam=InterNetwork;",
      "Expires" : "-1",
      "Content-Length" : "1297",
      "x-ms-request-id" : "bba58017-0eb0-459d-86e3-74de65694600",
      "x-ms-keyvault-service-version" : "1.1.10.0",
      "Body" : "{\"id\":\"https://azure-kv-tests2.vault.azure.net/certificates/testCertificate11/pending\",\"issuer\":{\"name\":\"Self\"},\"csr\":\"MIICqDCCAZACAQAwGDEWMBQGA1UEAxMNRGVmYXVsdFBvbGljeTCCASIwDQYJKoZIhvcNAQEBBQADggEPADCCAQoCggEBAJy6LwQKH1ixml9lVqdRbyMwGPXf42hOwLvgvyuuxYd7GdZ2iMdq1niQWmagT0wYFih04IKk+NBETUxL/VQNvR0qq+jLUHLAnxbsrmF71232yzEEr3D38a7mt/gSDvqXdcAdAPuNHUV1YFfgKr+dvnHB55GCM4/rbKVkVaZaik4mq0Vtbgv42hizUPJGz40SYV3BJkchTp4qHHFg8fPGfkNtlWWVNphFjzchBCTxhO84leIWhUQEbmgAz973FiDWVUWNULy/R/o0ntReB1MqoSHLf4FK20qqie5niVx9bLE+njwi2hxTtFgMIhI1CPexZq050u/m6zyomZlN/emefPECAwEAAaBLMEkGCSqGSIb3DQEJDjE8MDowDgYDVR0PAQH/BAQDAgWgMB0GA1UdJQQWMBQGCCsGAQUFBwMBBggrBgEFBQcDAjAJBgNVHRMEAjAAMA0GCSqGSIb3DQEBCwUAA4IBAQBGFabNxLrixs3TFKDBLmZM5wOV7KSCQBZofPqtxb5BJOyQZafHPcYB5Z61iBCTLGk8LNlu7VMgw3KCTMgEPVhikoi1huQZvljWRx7B1yNAIFc5gNPriupgCijv9qrUZIGbQz+jzsJPPU14gR8wSslwtJRF2EC1erB+8hvoBhLmDTaWFQOWsv4x2RgYb/Ml7WvWCqanxz491C4p/nNxCbtUyMRnypoRxGi7yAwG9J96dfQ5mnu4kizLg4hDVJQBBcF6HsO0WF7M78x6rK84+NxmJB6gGRxCbpJfZNip4yOLsYfvy/9GiFmYsRLx7upAWhh18jFA8Ju8yHdfoxEsrvpM\",\"cancellation_requested\":true,\"status\":\"inProgress\",\"status_details\":\"Pending certificate created. Certificate request is in progress. This may take some time based on the issuer provider. Please check again later.\",\"request_id\":\"8e08fe0045734127812173d0cacc4630\"}",
      "X-Powered-By" : "ASP.NET",
      "Content-Type" : "application/json; charset=utf-8"
    },
    "Exception" : null
  }, {
    "Method" : "GET",
    "Uri" : "https://REDACTED.vault.azure.net/certificates/testCertificate11/pending?api-version=7.1",
    "Headers" : {
      "User-Agent" : "azsdk-java-client_name/client_version (11.0.6; Windows 10; 10.0)",
      "Content-Type" : "application/json"
    },
    "Response" : {
      "X-Content-Type-Options" : "nosniff",
      "Pragma" : "no-cache",
      "StatusCode" : "200",
      "Date" : "Tue, 04 Aug 2020 00:49:28 GMT",
      "Strict-Transport-Security" : "max-age=31536000;includeSubDomains",
      "Retry-After" : "0",
      "Cache-Control" : "no-cache",
      "X-AspNet-Version" : "4.0.30319",
      "x-ms-keyvault-region" : "westus",
      "x-ms-keyvault-network-info" : "conn_type=Ipv4;addr=174.127.169.154;act_addr_fam=InterNetwork;",
      "Expires" : "-1",
      "Content-Length" : "1297",
      "x-ms-request-id" : "14c325e7-2065-41bc-b207-890ea373aacd",
      "x-ms-keyvault-service-version" : "1.1.10.0",
      "Body" : "{\"id\":\"https://azure-kv-tests2.vault.azure.net/certificates/testCertificate11/pending\",\"issuer\":{\"name\":\"Self\"},\"csr\":\"MIICqDCCAZACAQAwGDEWMBQGA1UEAxMNRGVmYXVsdFBvbGljeTCCASIwDQYJKoZIhvcNAQEBBQADggEPADCCAQoCggEBAJy6LwQKH1ixml9lVqdRbyMwGPXf42hOwLvgvyuuxYd7GdZ2iMdq1niQWmagT0wYFih04IKk+NBETUxL/VQNvR0qq+jLUHLAnxbsrmF71232yzEEr3D38a7mt/gSDvqXdcAdAPuNHUV1YFfgKr+dvnHB55GCM4/rbKVkVaZaik4mq0Vtbgv42hizUPJGz40SYV3BJkchTp4qHHFg8fPGfkNtlWWVNphFjzchBCTxhO84leIWhUQEbmgAz973FiDWVUWNULy/R/o0ntReB1MqoSHLf4FK20qqie5niVx9bLE+njwi2hxTtFgMIhI1CPexZq050u/m6zyomZlN/emefPECAwEAAaBLMEkGCSqGSIb3DQEJDjE8MDowDgYDVR0PAQH/BAQDAgWgMB0GA1UdJQQWMBQGCCsGAQUFBwMBBggrBgEFBQcDAjAJBgNVHRMEAjAAMA0GCSqGSIb3DQEBCwUAA4IBAQBGFabNxLrixs3TFKDBLmZM5wOV7KSCQBZofPqtxb5BJOyQZafHPcYB5Z61iBCTLGk8LNlu7VMgw3KCTMgEPVhikoi1huQZvljWRx7B1yNAIFc5gNPriupgCijv9qrUZIGbQz+jzsJPPU14gR8wSslwtJRF2EC1erB+8hvoBhLmDTaWFQOWsv4x2RgYb/Ml7WvWCqanxz491C4p/nNxCbtUyMRnypoRxGi7yAwG9J96dfQ5mnu4kizLg4hDVJQBBcF6HsO0WF7M78x6rK84+NxmJB6gGRxCbpJfZNip4yOLsYfvy/9GiFmYsRLx7upAWhh18jFA8Ju8yHdfoxEsrvpM\",\"cancellation_requested\":true,\"status\":\"inProgress\",\"status_details\":\"Pending certificate created. Certificate request is in progress. This may take some time based on the issuer provider. Please check again later.\",\"request_id\":\"8e08fe0045734127812173d0cacc4630\"}",
      "X-Powered-By" : "ASP.NET",
      "Content-Type" : "application/json; charset=utf-8"
    },
    "Exception" : null
  }, {
    "Method" : "GET",
    "Uri" : "https://REDACTED.vault.azure.net/certificates/testCertificate11/pending?api-version=7.1",
    "Headers" : {
      "User-Agent" : "azsdk-java-client_name/client_version (11.0.6; Windows 10; 10.0)",
      "Content-Type" : "application/json"
    },
    "Response" : {
      "X-Content-Type-Options" : "nosniff",
      "Pragma" : "no-cache",
      "StatusCode" : "200",
      "Date" : "Tue, 04 Aug 2020 00:49:29 GMT",
      "Strict-Transport-Security" : "max-age=31536000;includeSubDomains",
      "Retry-After" : "0",
      "Cache-Control" : "no-cache",
      "X-AspNet-Version" : "4.0.30319",
      "x-ms-keyvault-region" : "westus",
      "x-ms-keyvault-network-info" : "conn_type=Ipv4;addr=174.127.169.154;act_addr_fam=InterNetwork;",
      "Expires" : "-1",
      "Content-Length" : "1297",
      "x-ms-request-id" : "14dd1432-18ef-4f95-8317-f2727b361868",
      "x-ms-keyvault-service-version" : "1.1.10.0",
      "Body" : "{\"id\":\"https://azure-kv-tests2.vault.azure.net/certificates/testCertificate11/pending\",\"issuer\":{\"name\":\"Self\"},\"csr\":\"MIICqDCCAZACAQAwGDEWMBQGA1UEAxMNRGVmYXVsdFBvbGljeTCCASIwDQYJKoZIhvcNAQEBBQADggEPADCCAQoCggEBAJy6LwQKH1ixml9lVqdRbyMwGPXf42hOwLvgvyuuxYd7GdZ2iMdq1niQWmagT0wYFih04IKk+NBETUxL/VQNvR0qq+jLUHLAnxbsrmF71232yzEEr3D38a7mt/gSDvqXdcAdAPuNHUV1YFfgKr+dvnHB55GCM4/rbKVkVaZaik4mq0Vtbgv42hizUPJGz40SYV3BJkchTp4qHHFg8fPGfkNtlWWVNphFjzchBCTxhO84leIWhUQEbmgAz973FiDWVUWNULy/R/o0ntReB1MqoSHLf4FK20qqie5niVx9bLE+njwi2hxTtFgMIhI1CPexZq050u/m6zyomZlN/emefPECAwEAAaBLMEkGCSqGSIb3DQEJDjE8MDowDgYDVR0PAQH/BAQDAgWgMB0GA1UdJQQWMBQGCCsGAQUFBwMBBggrBgEFBQcDAjAJBgNVHRMEAjAAMA0GCSqGSIb3DQEBCwUAA4IBAQBGFabNxLrixs3TFKDBLmZM5wOV7KSCQBZofPqtxb5BJOyQZafHPcYB5Z61iBCTLGk8LNlu7VMgw3KCTMgEPVhikoi1huQZvljWRx7B1yNAIFc5gNPriupgCijv9qrUZIGbQz+jzsJPPU14gR8wSslwtJRF2EC1erB+8hvoBhLmDTaWFQOWsv4x2RgYb/Ml7WvWCqanxz491C4p/nNxCbtUyMRnypoRxGi7yAwG9J96dfQ5mnu4kizLg4hDVJQBBcF6HsO0WF7M78x6rK84+NxmJB6gGRxCbpJfZNip4yOLsYfvy/9GiFmYsRLx7upAWhh18jFA8Ju8yHdfoxEsrvpM\",\"cancellation_requested\":true,\"status\":\"inProgress\",\"status_details\":\"Pending certificate created. Certificate request is in progress. This may take some time based on the issuer provider. Please check again later.\",\"request_id\":\"8e08fe0045734127812173d0cacc4630\"}",
      "X-Powered-By" : "ASP.NET",
      "Content-Type" : "application/json; charset=utf-8"
    },
    "Exception" : null
  }, {
    "Method" : "GET",
    "Uri" : "https://REDACTED.vault.azure.net/certificates/testCertificate11/pending?api-version=7.1",
    "Headers" : {
      "User-Agent" : "azsdk-java-client_name/client_version (11.0.6; Windows 10; 10.0)",
      "Content-Type" : "application/json"
    },
    "Response" : {
      "X-Content-Type-Options" : "nosniff",
      "Pragma" : "no-cache",
      "StatusCode" : "200",
      "Date" : "Tue, 04 Aug 2020 00:49:30 GMT",
      "Strict-Transport-Security" : "max-age=31536000;includeSubDomains",
      "Retry-After" : "0",
      "Cache-Control" : "no-cache",
      "X-AspNet-Version" : "4.0.30319",
      "x-ms-keyvault-region" : "westus",
      "x-ms-keyvault-network-info" : "conn_type=Ipv4;addr=174.127.169.154;act_addr_fam=InterNetwork;",
      "Expires" : "-1",
      "Content-Length" : "1297",
      "x-ms-request-id" : "4023377b-8ded-4068-a4e0-f381cf051389",
      "x-ms-keyvault-service-version" : "1.1.10.0",
      "Body" : "{\"id\":\"https://azure-kv-tests2.vault.azure.net/certificates/testCertificate11/pending\",\"issuer\":{\"name\":\"Self\"},\"csr\":\"MIICqDCCAZACAQAwGDEWMBQGA1UEAxMNRGVmYXVsdFBvbGljeTCCASIwDQYJKoZIhvcNAQEBBQADggEPADCCAQoCggEBAJy6LwQKH1ixml9lVqdRbyMwGPXf42hOwLvgvyuuxYd7GdZ2iMdq1niQWmagT0wYFih04IKk+NBETUxL/VQNvR0qq+jLUHLAnxbsrmF71232yzEEr3D38a7mt/gSDvqXdcAdAPuNHUV1YFfgKr+dvnHB55GCM4/rbKVkVaZaik4mq0Vtbgv42hizUPJGz40SYV3BJkchTp4qHHFg8fPGfkNtlWWVNphFjzchBCTxhO84leIWhUQEbmgAz973FiDWVUWNULy/R/o0ntReB1MqoSHLf4FK20qqie5niVx9bLE+njwi2hxTtFgMIhI1CPexZq050u/m6zyomZlN/emefPECAwEAAaBLMEkGCSqGSIb3DQEJDjE8MDowDgYDVR0PAQH/BAQDAgWgMB0GA1UdJQQWMBQGCCsGAQUFBwMBBggrBgEFBQcDAjAJBgNVHRMEAjAAMA0GCSqGSIb3DQEBCwUAA4IBAQBGFabNxLrixs3TFKDBLmZM5wOV7KSCQBZofPqtxb5BJOyQZafHPcYB5Z61iBCTLGk8LNlu7VMgw3KCTMgEPVhikoi1huQZvljWRx7B1yNAIFc5gNPriupgCijv9qrUZIGbQz+jzsJPPU14gR8wSslwtJRF2EC1erB+8hvoBhLmDTaWFQOWsv4x2RgYb/Ml7WvWCqanxz491C4p/nNxCbtUyMRnypoRxGi7yAwG9J96dfQ5mnu4kizLg4hDVJQBBcF6HsO0WF7M78x6rK84+NxmJB6gGRxCbpJfZNip4yOLsYfvy/9GiFmYsRLx7upAWhh18jFA8Ju8yHdfoxEsrvpM\",\"cancellation_requested\":true,\"status\":\"inProgress\",\"status_details\":\"Pending certificate created. Certificate request is in progress. This may take some time based on the issuer provider. Please check again later.\",\"request_id\":\"8e08fe0045734127812173d0cacc4630\"}",
      "X-Powered-By" : "ASP.NET",
      "Content-Type" : "application/json; charset=utf-8"
    },
    "Exception" : null
  }, {
    "Method" : "GET",
    "Uri" : "https://REDACTED.vault.azure.net/certificates/testCertificate11/pending?api-version=7.1",
    "Headers" : {
      "User-Agent" : "azsdk-java-client_name/client_version (11.0.6; Windows 10; 10.0)",
      "Content-Type" : "application/json"
    },
    "Response" : {
      "X-Content-Type-Options" : "nosniff",
      "Pragma" : "no-cache",
      "StatusCode" : "200",
      "Date" : "Tue, 04 Aug 2020 00:49:31 GMT",
      "Strict-Transport-Security" : "max-age=31536000;includeSubDomains",
      "Retry-After" : "0",
      "Cache-Control" : "no-cache",
      "X-AspNet-Version" : "4.0.30319",
      "x-ms-keyvault-region" : "westus",
      "x-ms-keyvault-network-info" : "conn_type=Ipv4;addr=174.127.169.154;act_addr_fam=InterNetwork;",
      "Expires" : "-1",
      "Content-Length" : "1297",
      "x-ms-request-id" : "d4532002-15a7-4ba1-853a-c0949e9405a8",
      "x-ms-keyvault-service-version" : "1.1.10.0",
      "Body" : "{\"id\":\"https://azure-kv-tests2.vault.azure.net/certificates/testCertificate11/pending\",\"issuer\":{\"name\":\"Self\"},\"csr\":\"MIICqDCCAZACAQAwGDEWMBQGA1UEAxMNRGVmYXVsdFBvbGljeTCCASIwDQYJKoZIhvcNAQEBBQADggEPADCCAQoCggEBAJy6LwQKH1ixml9lVqdRbyMwGPXf42hOwLvgvyuuxYd7GdZ2iMdq1niQWmagT0wYFih04IKk+NBETUxL/VQNvR0qq+jLUHLAnxbsrmF71232yzEEr3D38a7mt/gSDvqXdcAdAPuNHUV1YFfgKr+dvnHB55GCM4/rbKVkVaZaik4mq0Vtbgv42hizUPJGz40SYV3BJkchTp4qHHFg8fPGfkNtlWWVNphFjzchBCTxhO84leIWhUQEbmgAz973FiDWVUWNULy/R/o0ntReB1MqoSHLf4FK20qqie5niVx9bLE+njwi2hxTtFgMIhI1CPexZq050u/m6zyomZlN/emefPECAwEAAaBLMEkGCSqGSIb3DQEJDjE8MDowDgYDVR0PAQH/BAQDAgWgMB0GA1UdJQQWMBQGCCsGAQUFBwMBBggrBgEFBQcDAjAJBgNVHRMEAjAAMA0GCSqGSIb3DQEBCwUAA4IBAQBGFabNxLrixs3TFKDBLmZM5wOV7KSCQBZofPqtxb5BJOyQZafHPcYB5Z61iBCTLGk8LNlu7VMgw3KCTMgEPVhikoi1huQZvljWRx7B1yNAIFc5gNPriupgCijv9qrUZIGbQz+jzsJPPU14gR8wSslwtJRF2EC1erB+8hvoBhLmDTaWFQOWsv4x2RgYb/Ml7WvWCqanxz491C4p/nNxCbtUyMRnypoRxGi7yAwG9J96dfQ5mnu4kizLg4hDVJQBBcF6HsO0WF7M78x6rK84+NxmJB6gGRxCbpJfZNip4yOLsYfvy/9GiFmYsRLx7upAWhh18jFA8Ju8yHdfoxEsrvpM\",\"cancellation_requested\":true,\"status\":\"inProgress\",\"status_details\":\"Pending certificate created. Certificate request is in progress. This may take some time based on the issuer provider. Please check again later.\",\"request_id\":\"8e08fe0045734127812173d0cacc4630\"}",
      "X-Powered-By" : "ASP.NET",
      "Content-Type" : "application/json; charset=utf-8"
    },
    "Exception" : null
  }, {
    "Method" : "GET",
    "Uri" : "https://REDACTED.vault.azure.net/certificates/testCertificate11/pending?api-version=7.1",
    "Headers" : {
      "User-Agent" : "azsdk-java-client_name/client_version (11.0.6; Windows 10; 10.0)",
      "Content-Type" : "application/json"
    },
    "Response" : {
      "X-Content-Type-Options" : "nosniff",
      "Pragma" : "no-cache",
      "StatusCode" : "200",
      "Date" : "Tue, 04 Aug 2020 00:49:32 GMT",
      "Strict-Transport-Security" : "max-age=31536000;includeSubDomains",
      "Retry-After" : "0",
      "Cache-Control" : "no-cache",
      "X-AspNet-Version" : "4.0.30319",
      "x-ms-keyvault-region" : "westus",
      "x-ms-keyvault-network-info" : "conn_type=Ipv4;addr=174.127.169.154;act_addr_fam=InterNetwork;",
      "Expires" : "-1",
      "Content-Length" : "1297",
      "x-ms-request-id" : "28197006-93e5-44c4-9277-c07a234b3315",
      "x-ms-keyvault-service-version" : "1.1.10.0",
      "Body" : "{\"id\":\"https://azure-kv-tests2.vault.azure.net/certificates/testCertificate11/pending\",\"issuer\":{\"name\":\"Self\"},\"csr\":\"MIICqDCCAZACAQAwGDEWMBQGA1UEAxMNRGVmYXVsdFBvbGljeTCCASIwDQYJKoZIhvcNAQEBBQADggEPADCCAQoCggEBAJy6LwQKH1ixml9lVqdRbyMwGPXf42hOwLvgvyuuxYd7GdZ2iMdq1niQWmagT0wYFih04IKk+NBETUxL/VQNvR0qq+jLUHLAnxbsrmF71232yzEEr3D38a7mt/gSDvqXdcAdAPuNHUV1YFfgKr+dvnHB55GCM4/rbKVkVaZaik4mq0Vtbgv42hizUPJGz40SYV3BJkchTp4qHHFg8fPGfkNtlWWVNphFjzchBCTxhO84leIWhUQEbmgAz973FiDWVUWNULy/R/o0ntReB1MqoSHLf4FK20qqie5niVx9bLE+njwi2hxTtFgMIhI1CPexZq050u/m6zyomZlN/emefPECAwEAAaBLMEkGCSqGSIb3DQEJDjE8MDowDgYDVR0PAQH/BAQDAgWgMB0GA1UdJQQWMBQGCCsGAQUFBwMBBggrBgEFBQcDAjAJBgNVHRMEAjAAMA0GCSqGSIb3DQEBCwUAA4IBAQBGFabNxLrixs3TFKDBLmZM5wOV7KSCQBZofPqtxb5BJOyQZafHPcYB5Z61iBCTLGk8LNlu7VMgw3KCTMgEPVhikoi1huQZvljWRx7B1yNAIFc5gNPriupgCijv9qrUZIGbQz+jzsJPPU14gR8wSslwtJRF2EC1erB+8hvoBhLmDTaWFQOWsv4x2RgYb/Ml7WvWCqanxz491C4p/nNxCbtUyMRnypoRxGi7yAwG9J96dfQ5mnu4kizLg4hDVJQBBcF6HsO0WF7M78x6rK84+NxmJB6gGRxCbpJfZNip4yOLsYfvy/9GiFmYsRLx7upAWhh18jFA8Ju8yHdfoxEsrvpM\",\"cancellation_requested\":true,\"status\":\"inProgress\",\"status_details\":\"Pending certificate created. Certificate request is in progress. This may take some time based on the issuer provider. Please check again later.\",\"request_id\":\"8e08fe0045734127812173d0cacc4630\"}",
      "X-Powered-By" : "ASP.NET",
      "Content-Type" : "application/json; charset=utf-8"
    },
    "Exception" : null
  }, {
    "Method" : "GET",
    "Uri" : "https://REDACTED.vault.azure.net/certificates/testCertificate11/pending?api-version=7.1",
    "Headers" : {
      "User-Agent" : "azsdk-java-client_name/client_version (11.0.6; Windows 10; 10.0)",
      "Content-Type" : "application/json"
    },
    "Response" : {
      "X-Content-Type-Options" : "nosniff",
      "Pragma" : "no-cache",
      "StatusCode" : "200",
      "Date" : "Tue, 04 Aug 2020 00:49:33 GMT",
      "Strict-Transport-Security" : "max-age=31536000;includeSubDomains",
      "Retry-After" : "0",
      "Cache-Control" : "no-cache",
      "X-AspNet-Version" : "4.0.30319",
      "x-ms-keyvault-region" : "westus",
      "x-ms-keyvault-network-info" : "conn_type=Ipv4;addr=174.127.169.154;act_addr_fam=InterNetwork;",
      "Expires" : "-1",
      "Content-Length" : "1297",
      "x-ms-request-id" : "85c502df-76ca-4b65-97c0-972ae94a405f",
      "x-ms-keyvault-service-version" : "1.1.10.0",
      "Body" : "{\"id\":\"https://azure-kv-tests2.vault.azure.net/certificates/testCertificate11/pending\",\"issuer\":{\"name\":\"Self\"},\"csr\":\"MIICqDCCAZACAQAwGDEWMBQGA1UEAxMNRGVmYXVsdFBvbGljeTCCASIwDQYJKoZIhvcNAQEBBQADggEPADCCAQoCggEBAJy6LwQKH1ixml9lVqdRbyMwGPXf42hOwLvgvyuuxYd7GdZ2iMdq1niQWmagT0wYFih04IKk+NBETUxL/VQNvR0qq+jLUHLAnxbsrmF71232yzEEr3D38a7mt/gSDvqXdcAdAPuNHUV1YFfgKr+dvnHB55GCM4/rbKVkVaZaik4mq0Vtbgv42hizUPJGz40SYV3BJkchTp4qHHFg8fPGfkNtlWWVNphFjzchBCTxhO84leIWhUQEbmgAz973FiDWVUWNULy/R/o0ntReB1MqoSHLf4FK20qqie5niVx9bLE+njwi2hxTtFgMIhI1CPexZq050u/m6zyomZlN/emefPECAwEAAaBLMEkGCSqGSIb3DQEJDjE8MDowDgYDVR0PAQH/BAQDAgWgMB0GA1UdJQQWMBQGCCsGAQUFBwMBBggrBgEFBQcDAjAJBgNVHRMEAjAAMA0GCSqGSIb3DQEBCwUAA4IBAQBGFabNxLrixs3TFKDBLmZM5wOV7KSCQBZofPqtxb5BJOyQZafHPcYB5Z61iBCTLGk8LNlu7VMgw3KCTMgEPVhikoi1huQZvljWRx7B1yNAIFc5gNPriupgCijv9qrUZIGbQz+jzsJPPU14gR8wSslwtJRF2EC1erB+8hvoBhLmDTaWFQOWsv4x2RgYb/Ml7WvWCqanxz491C4p/nNxCbtUyMRnypoRxGi7yAwG9J96dfQ5mnu4kizLg4hDVJQBBcF6HsO0WF7M78x6rK84+NxmJB6gGRxCbpJfZNip4yOLsYfvy/9GiFmYsRLx7upAWhh18jFA8Ju8yHdfoxEsrvpM\",\"cancellation_requested\":true,\"status\":\"inProgress\",\"status_details\":\"Pending certificate created. Certificate request is in progress. This may take some time based on the issuer provider. Please check again later.\",\"request_id\":\"8e08fe0045734127812173d0cacc4630\"}",
      "X-Powered-By" : "ASP.NET",
      "Content-Type" : "application/json; charset=utf-8"
    },
    "Exception" : null
  }, {
    "Method" : "GET",
    "Uri" : "https://REDACTED.vault.azure.net/certificates/testCertificate11/pending?api-version=7.1",
    "Headers" : {
      "User-Agent" : "azsdk-java-client_name/client_version (11.0.6; Windows 10; 10.0)",
      "Content-Type" : "application/json"
    },
    "Response" : {
      "X-Content-Type-Options" : "nosniff",
      "Pragma" : "no-cache",
      "StatusCode" : "200",
      "Date" : "Tue, 04 Aug 2020 00:49:34 GMT",
      "Strict-Transport-Security" : "max-age=31536000;includeSubDomains",
      "Retry-After" : "0",
      "Cache-Control" : "no-cache",
      "X-AspNet-Version" : "4.0.30319",
      "x-ms-keyvault-region" : "westus",
      "x-ms-keyvault-network-info" : "conn_type=Ipv4;addr=174.127.169.154;act_addr_fam=InterNetwork;",
      "Expires" : "-1",
      "Content-Length" : "1297",
      "x-ms-request-id" : "cba7b8af-71d7-4c48-acf2-bcea684547c2",
      "x-ms-keyvault-service-version" : "1.1.10.0",
      "Body" : "{\"id\":\"https://azure-kv-tests2.vault.azure.net/certificates/testCertificate11/pending\",\"issuer\":{\"name\":\"Self\"},\"csr\":\"MIICqDCCAZACAQAwGDEWMBQGA1UEAxMNRGVmYXVsdFBvbGljeTCCASIwDQYJKoZIhvcNAQEBBQADggEPADCCAQoCggEBAJy6LwQKH1ixml9lVqdRbyMwGPXf42hOwLvgvyuuxYd7GdZ2iMdq1niQWmagT0wYFih04IKk+NBETUxL/VQNvR0qq+jLUHLAnxbsrmF71232yzEEr3D38a7mt/gSDvqXdcAdAPuNHUV1YFfgKr+dvnHB55GCM4/rbKVkVaZaik4mq0Vtbgv42hizUPJGz40SYV3BJkchTp4qHHFg8fPGfkNtlWWVNphFjzchBCTxhO84leIWhUQEbmgAz973FiDWVUWNULy/R/o0ntReB1MqoSHLf4FK20qqie5niVx9bLE+njwi2hxTtFgMIhI1CPexZq050u/m6zyomZlN/emefPECAwEAAaBLMEkGCSqGSIb3DQEJDjE8MDowDgYDVR0PAQH/BAQDAgWgMB0GA1UdJQQWMBQGCCsGAQUFBwMBBggrBgEFBQcDAjAJBgNVHRMEAjAAMA0GCSqGSIb3DQEBCwUAA4IBAQBGFabNxLrixs3TFKDBLmZM5wOV7KSCQBZofPqtxb5BJOyQZafHPcYB5Z61iBCTLGk8LNlu7VMgw3KCTMgEPVhikoi1huQZvljWRx7B1yNAIFc5gNPriupgCijv9qrUZIGbQz+jzsJPPU14gR8wSslwtJRF2EC1erB+8hvoBhLmDTaWFQOWsv4x2RgYb/Ml7WvWCqanxz491C4p/nNxCbtUyMRnypoRxGi7yAwG9J96dfQ5mnu4kizLg4hDVJQBBcF6HsO0WF7M78x6rK84+NxmJB6gGRxCbpJfZNip4yOLsYfvy/9GiFmYsRLx7upAWhh18jFA8Ju8yHdfoxEsrvpM\",\"cancellation_requested\":true,\"status\":\"inProgress\",\"status_details\":\"Pending certificate created. Certificate request is in progress. This may take some time based on the issuer provider. Please check again later.\",\"request_id\":\"8e08fe0045734127812173d0cacc4630\"}",
      "X-Powered-By" : "ASP.NET",
      "Content-Type" : "application/json; charset=utf-8"
    },
    "Exception" : null
  }, {
    "Method" : "GET",
    "Uri" : "https://REDACTED.vault.azure.net/certificates/testCertificate11/pending?api-version=7.1",
    "Headers" : {
      "User-Agent" : "azsdk-java-client_name/client_version (11.0.6; Windows 10; 10.0)",
      "Content-Type" : "application/json"
    },
    "Response" : {
      "X-Content-Type-Options" : "nosniff",
      "Pragma" : "no-cache",
      "StatusCode" : "200",
      "Date" : "Tue, 04 Aug 2020 00:49:35 GMT",
      "Strict-Transport-Security" : "max-age=31536000;includeSubDomains",
      "Retry-After" : "0",
      "Cache-Control" : "no-cache",
      "X-AspNet-Version" : "4.0.30319",
      "x-ms-keyvault-region" : "westus",
      "x-ms-keyvault-network-info" : "conn_type=Ipv4;addr=174.127.169.154;act_addr_fam=InterNetwork;",
      "Expires" : "-1",
      "Content-Length" : "1297",
      "x-ms-request-id" : "04d781e9-e87f-47bd-8985-a4eaae3b6cd3",
      "x-ms-keyvault-service-version" : "1.1.10.0",
      "Body" : "{\"id\":\"https://azure-kv-tests2.vault.azure.net/certificates/testCertificate11/pending\",\"issuer\":{\"name\":\"Self\"},\"csr\":\"MIICqDCCAZACAQAwGDEWMBQGA1UEAxMNRGVmYXVsdFBvbGljeTCCASIwDQYJKoZIhvcNAQEBBQADggEPADCCAQoCggEBAJy6LwQKH1ixml9lVqdRbyMwGPXf42hOwLvgvyuuxYd7GdZ2iMdq1niQWmagT0wYFih04IKk+NBETUxL/VQNvR0qq+jLUHLAnxbsrmF71232yzEEr3D38a7mt/gSDvqXdcAdAPuNHUV1YFfgKr+dvnHB55GCM4/rbKVkVaZaik4mq0Vtbgv42hizUPJGz40SYV3BJkchTp4qHHFg8fPGfkNtlWWVNphFjzchBCTxhO84leIWhUQEbmgAz973FiDWVUWNULy/R/o0ntReB1MqoSHLf4FK20qqie5niVx9bLE+njwi2hxTtFgMIhI1CPexZq050u/m6zyomZlN/emefPECAwEAAaBLMEkGCSqGSIb3DQEJDjE8MDowDgYDVR0PAQH/BAQDAgWgMB0GA1UdJQQWMBQGCCsGAQUFBwMBBggrBgEFBQcDAjAJBgNVHRMEAjAAMA0GCSqGSIb3DQEBCwUAA4IBAQBGFabNxLrixs3TFKDBLmZM5wOV7KSCQBZofPqtxb5BJOyQZafHPcYB5Z61iBCTLGk8LNlu7VMgw3KCTMgEPVhikoi1huQZvljWRx7B1yNAIFc5gNPriupgCijv9qrUZIGbQz+jzsJPPU14gR8wSslwtJRF2EC1erB+8hvoBhLmDTaWFQOWsv4x2RgYb/Ml7WvWCqanxz491C4p/nNxCbtUyMRnypoRxGi7yAwG9J96dfQ5mnu4kizLg4hDVJQBBcF6HsO0WF7M78x6rK84+NxmJB6gGRxCbpJfZNip4yOLsYfvy/9GiFmYsRLx7upAWhh18jFA8Ju8yHdfoxEsrvpM\",\"cancellation_requested\":true,\"status\":\"inProgress\",\"status_details\":\"Pending certificate created. Certificate request is in progress. This may take some time based on the issuer provider. Please check again later.\",\"request_id\":\"8e08fe0045734127812173d0cacc4630\"}",
      "X-Powered-By" : "ASP.NET",
      "Content-Type" : "application/json; charset=utf-8"
    },
    "Exception" : null
  }, {
    "Method" : "GET",
    "Uri" : "https://REDACTED.vault.azure.net/certificates/testCertificate11/pending?api-version=7.1",
    "Headers" : {
      "User-Agent" : "azsdk-java-client_name/client_version (11.0.6; Windows 10; 10.0)",
      "Content-Type" : "application/json"
    },
    "Response" : {
      "X-Content-Type-Options" : "nosniff",
      "Pragma" : "no-cache",
      "StatusCode" : "200",
      "Date" : "Tue, 04 Aug 2020 00:49:36 GMT",
      "Strict-Transport-Security" : "max-age=31536000;includeSubDomains",
      "Retry-After" : "0",
      "Cache-Control" : "no-cache",
      "X-AspNet-Version" : "4.0.30319",
      "x-ms-keyvault-region" : "westus",
      "x-ms-keyvault-network-info" : "conn_type=Ipv4;addr=174.127.169.154;act_addr_fam=InterNetwork;",
      "Expires" : "-1",
      "Content-Length" : "1297",
      "x-ms-request-id" : "040b95b0-20e1-48f4-9814-356497ce1e12",
      "x-ms-keyvault-service-version" : "1.1.10.0",
      "Body" : "{\"id\":\"https://azure-kv-tests2.vault.azure.net/certificates/testCertificate11/pending\",\"issuer\":{\"name\":\"Self\"},\"csr\":\"MIICqDCCAZACAQAwGDEWMBQGA1UEAxMNRGVmYXVsdFBvbGljeTCCASIwDQYJKoZIhvcNAQEBBQADggEPADCCAQoCggEBAJy6LwQKH1ixml9lVqdRbyMwGPXf42hOwLvgvyuuxYd7GdZ2iMdq1niQWmagT0wYFih04IKk+NBETUxL/VQNvR0qq+jLUHLAnxbsrmF71232yzEEr3D38a7mt/gSDvqXdcAdAPuNHUV1YFfgKr+dvnHB55GCM4/rbKVkVaZaik4mq0Vtbgv42hizUPJGz40SYV3BJkchTp4qHHFg8fPGfkNtlWWVNphFjzchBCTxhO84leIWhUQEbmgAz973FiDWVUWNULy/R/o0ntReB1MqoSHLf4FK20qqie5niVx9bLE+njwi2hxTtFgMIhI1CPexZq050u/m6zyomZlN/emefPECAwEAAaBLMEkGCSqGSIb3DQEJDjE8MDowDgYDVR0PAQH/BAQDAgWgMB0GA1UdJQQWMBQGCCsGAQUFBwMBBggrBgEFBQcDAjAJBgNVHRMEAjAAMA0GCSqGSIb3DQEBCwUAA4IBAQBGFabNxLrixs3TFKDBLmZM5wOV7KSCQBZofPqtxb5BJOyQZafHPcYB5Z61iBCTLGk8LNlu7VMgw3KCTMgEPVhikoi1huQZvljWRx7B1yNAIFc5gNPriupgCijv9qrUZIGbQz+jzsJPPU14gR8wSslwtJRF2EC1erB+8hvoBhLmDTaWFQOWsv4x2RgYb/Ml7WvWCqanxz491C4p/nNxCbtUyMRnypoRxGi7yAwG9J96dfQ5mnu4kizLg4hDVJQBBcF6HsO0WF7M78x6rK84+NxmJB6gGRxCbpJfZNip4yOLsYfvy/9GiFmYsRLx7upAWhh18jFA8Ju8yHdfoxEsrvpM\",\"cancellation_requested\":true,\"status\":\"inProgress\",\"status_details\":\"Pending certificate created. Certificate request is in progress. This may take some time based on the issuer provider. Please check again later.\",\"request_id\":\"8e08fe0045734127812173d0cacc4630\"}",
      "X-Powered-By" : "ASP.NET",
      "Content-Type" : "application/json; charset=utf-8"
    },
    "Exception" : null
  }, {
    "Method" : "GET",
    "Uri" : "https://REDACTED.vault.azure.net/certificates/testCertificate11/pending?api-version=7.1",
    "Headers" : {
      "User-Agent" : "azsdk-java-client_name/client_version (11.0.6; Windows 10; 10.0)",
      "Content-Type" : "application/json"
    },
    "Response" : {
      "X-Content-Type-Options" : "nosniff",
      "Pragma" : "no-cache",
      "StatusCode" : "200",
      "Date" : "Tue, 04 Aug 2020 00:49:37 GMT",
      "Strict-Transport-Security" : "max-age=31536000;includeSubDomains",
      "Retry-After" : "0",
      "Cache-Control" : "no-cache",
      "X-AspNet-Version" : "4.0.30319",
      "x-ms-keyvault-region" : "westus",
      "x-ms-keyvault-network-info" : "conn_type=Ipv4;addr=174.127.169.154;act_addr_fam=InterNetwork;",
      "Expires" : "-1",
      "Content-Length" : "1297",
      "x-ms-request-id" : "c7cb0782-c311-4884-a459-c8eece438c7d",
      "x-ms-keyvault-service-version" : "1.1.10.0",
      "Body" : "{\"id\":\"https://azure-kv-tests2.vault.azure.net/certificates/testCertificate11/pending\",\"issuer\":{\"name\":\"Self\"},\"csr\":\"MIICqDCCAZACAQAwGDEWMBQGA1UEAxMNRGVmYXVsdFBvbGljeTCCASIwDQYJKoZIhvcNAQEBBQADggEPADCCAQoCggEBAJy6LwQKH1ixml9lVqdRbyMwGPXf42hOwLvgvyuuxYd7GdZ2iMdq1niQWmagT0wYFih04IKk+NBETUxL/VQNvR0qq+jLUHLAnxbsrmF71232yzEEr3D38a7mt/gSDvqXdcAdAPuNHUV1YFfgKr+dvnHB55GCM4/rbKVkVaZaik4mq0Vtbgv42hizUPJGz40SYV3BJkchTp4qHHFg8fPGfkNtlWWVNphFjzchBCTxhO84leIWhUQEbmgAz973FiDWVUWNULy/R/o0ntReB1MqoSHLf4FK20qqie5niVx9bLE+njwi2hxTtFgMIhI1CPexZq050u/m6zyomZlN/emefPECAwEAAaBLMEkGCSqGSIb3DQEJDjE8MDowDgYDVR0PAQH/BAQDAgWgMB0GA1UdJQQWMBQGCCsGAQUFBwMBBggrBgEFBQcDAjAJBgNVHRMEAjAAMA0GCSqGSIb3DQEBCwUAA4IBAQBGFabNxLrixs3TFKDBLmZM5wOV7KSCQBZofPqtxb5BJOyQZafHPcYB5Z61iBCTLGk8LNlu7VMgw3KCTMgEPVhikoi1huQZvljWRx7B1yNAIFc5gNPriupgCijv9qrUZIGbQz+jzsJPPU14gR8wSslwtJRF2EC1erB+8hvoBhLmDTaWFQOWsv4x2RgYb/Ml7WvWCqanxz491C4p/nNxCbtUyMRnypoRxGi7yAwG9J96dfQ5mnu4kizLg4hDVJQBBcF6HsO0WF7M78x6rK84+NxmJB6gGRxCbpJfZNip4yOLsYfvy/9GiFmYsRLx7upAWhh18jFA8Ju8yHdfoxEsrvpM\",\"cancellation_requested\":true,\"status\":\"inProgress\",\"status_details\":\"Pending certificate created. Certificate request is in progress. This may take some time based on the issuer provider. Please check again later.\",\"request_id\":\"8e08fe0045734127812173d0cacc4630\"}",
      "X-Powered-By" : "ASP.NET",
      "Content-Type" : "application/json; charset=utf-8"
    },
    "Exception" : null
  }, {
    "Method" : "GET",
    "Uri" : "https://REDACTED.vault.azure.net/certificates/testCertificate11/pending?api-version=7.1",
    "Headers" : {
      "User-Agent" : "azsdk-java-client_name/client_version (11.0.6; Windows 10; 10.0)",
      "Content-Type" : "application/json"
    },
    "Response" : {
      "X-Content-Type-Options" : "nosniff",
      "Pragma" : "no-cache",
      "StatusCode" : "200",
      "Date" : "Tue, 04 Aug 2020 00:49:39 GMT",
      "Strict-Transport-Security" : "max-age=31536000;includeSubDomains",
      "Retry-After" : "0",
      "Cache-Control" : "no-cache",
      "X-AspNet-Version" : "4.0.30319",
      "x-ms-keyvault-region" : "westus",
      "x-ms-keyvault-network-info" : "conn_type=Ipv4;addr=174.127.169.154;act_addr_fam=InterNetwork;",
      "Expires" : "-1",
      "Content-Length" : "1297",
      "x-ms-request-id" : "82799ad9-75c0-4018-a787-928aa2809d08",
      "x-ms-keyvault-service-version" : "1.1.10.0",
      "Body" : "{\"id\":\"https://azure-kv-tests2.vault.azure.net/certificates/testCertificate11/pending\",\"issuer\":{\"name\":\"Self\"},\"csr\":\"MIICqDCCAZACAQAwGDEWMBQGA1UEAxMNRGVmYXVsdFBvbGljeTCCASIwDQYJKoZIhvcNAQEBBQADggEPADCCAQoCggEBAJy6LwQKH1ixml9lVqdRbyMwGPXf42hOwLvgvyuuxYd7GdZ2iMdq1niQWmagT0wYFih04IKk+NBETUxL/VQNvR0qq+jLUHLAnxbsrmF71232yzEEr3D38a7mt/gSDvqXdcAdAPuNHUV1YFfgKr+dvnHB55GCM4/rbKVkVaZaik4mq0Vtbgv42hizUPJGz40SYV3BJkchTp4qHHFg8fPGfkNtlWWVNphFjzchBCTxhO84leIWhUQEbmgAz973FiDWVUWNULy/R/o0ntReB1MqoSHLf4FK20qqie5niVx9bLE+njwi2hxTtFgMIhI1CPexZq050u/m6zyomZlN/emefPECAwEAAaBLMEkGCSqGSIb3DQEJDjE8MDowDgYDVR0PAQH/BAQDAgWgMB0GA1UdJQQWMBQGCCsGAQUFBwMBBggrBgEFBQcDAjAJBgNVHRMEAjAAMA0GCSqGSIb3DQEBCwUAA4IBAQBGFabNxLrixs3TFKDBLmZM5wOV7KSCQBZofPqtxb5BJOyQZafHPcYB5Z61iBCTLGk8LNlu7VMgw3KCTMgEPVhikoi1huQZvljWRx7B1yNAIFc5gNPriupgCijv9qrUZIGbQz+jzsJPPU14gR8wSslwtJRF2EC1erB+8hvoBhLmDTaWFQOWsv4x2RgYb/Ml7WvWCqanxz491C4p/nNxCbtUyMRnypoRxGi7yAwG9J96dfQ5mnu4kizLg4hDVJQBBcF6HsO0WF7M78x6rK84+NxmJB6gGRxCbpJfZNip4yOLsYfvy/9GiFmYsRLx7upAWhh18jFA8Ju8yHdfoxEsrvpM\",\"cancellation_requested\":true,\"status\":\"inProgress\",\"status_details\":\"Pending certificate created. Certificate request is in progress. This may take some time based on the issuer provider. Please check again later.\",\"request_id\":\"8e08fe0045734127812173d0cacc4630\"}",
      "X-Powered-By" : "ASP.NET",
      "Content-Type" : "application/json; charset=utf-8"
    },
    "Exception" : null
  }, {
    "Method" : "GET",
    "Uri" : "https://REDACTED.vault.azure.net/certificates/testCertificate11/pending?api-version=7.1",
    "Headers" : {
      "User-Agent" : "azsdk-java-client_name/client_version (11.0.6; Windows 10; 10.0)",
      "Content-Type" : "application/json"
    },
    "Response" : {
      "X-Content-Type-Options" : "nosniff",
      "Pragma" : "no-cache",
      "StatusCode" : "200",
      "Date" : "Tue, 04 Aug 2020 00:49:40 GMT",
      "Strict-Transport-Security" : "max-age=31536000;includeSubDomains",
      "Retry-After" : "0",
      "Cache-Control" : "no-cache",
      "X-AspNet-Version" : "4.0.30319",
      "x-ms-keyvault-region" : "westus",
      "x-ms-keyvault-network-info" : "conn_type=Ipv4;addr=174.127.169.154;act_addr_fam=InterNetwork;",
      "Expires" : "-1",
      "Content-Length" : "1297",
      "x-ms-request-id" : "b3774aef-bced-4765-8b61-37303c246719",
      "x-ms-keyvault-service-version" : "1.1.10.0",
      "Body" : "{\"id\":\"https://azure-kv-tests2.vault.azure.net/certificates/testCertificate11/pending\",\"issuer\":{\"name\":\"Self\"},\"csr\":\"MIICqDCCAZACAQAwGDEWMBQGA1UEAxMNRGVmYXVsdFBvbGljeTCCASIwDQYJKoZIhvcNAQEBBQADggEPADCCAQoCggEBAJy6LwQKH1ixml9lVqdRbyMwGPXf42hOwLvgvyuuxYd7GdZ2iMdq1niQWmagT0wYFih04IKk+NBETUxL/VQNvR0qq+jLUHLAnxbsrmF71232yzEEr3D38a7mt/gSDvqXdcAdAPuNHUV1YFfgKr+dvnHB55GCM4/rbKVkVaZaik4mq0Vtbgv42hizUPJGz40SYV3BJkchTp4qHHFg8fPGfkNtlWWVNphFjzchBCTxhO84leIWhUQEbmgAz973FiDWVUWNULy/R/o0ntReB1MqoSHLf4FK20qqie5niVx9bLE+njwi2hxTtFgMIhI1CPexZq050u/m6zyomZlN/emefPECAwEAAaBLMEkGCSqGSIb3DQEJDjE8MDowDgYDVR0PAQH/BAQDAgWgMB0GA1UdJQQWMBQGCCsGAQUFBwMBBggrBgEFBQcDAjAJBgNVHRMEAjAAMA0GCSqGSIb3DQEBCwUAA4IBAQBGFabNxLrixs3TFKDBLmZM5wOV7KSCQBZofPqtxb5BJOyQZafHPcYB5Z61iBCTLGk8LNlu7VMgw3KCTMgEPVhikoi1huQZvljWRx7B1yNAIFc5gNPriupgCijv9qrUZIGbQz+jzsJPPU14gR8wSslwtJRF2EC1erB+8hvoBhLmDTaWFQOWsv4x2RgYb/Ml7WvWCqanxz491C4p/nNxCbtUyMRnypoRxGi7yAwG9J96dfQ5mnu4kizLg4hDVJQBBcF6HsO0WF7M78x6rK84+NxmJB6gGRxCbpJfZNip4yOLsYfvy/9GiFmYsRLx7upAWhh18jFA8Ju8yHdfoxEsrvpM\",\"cancellation_requested\":true,\"status\":\"inProgress\",\"status_details\":\"Pending certificate created. Certificate request is in progress. This may take some time based on the issuer provider. Please check again later.\",\"request_id\":\"8e08fe0045734127812173d0cacc4630\"}",
      "X-Powered-By" : "ASP.NET",
      "Content-Type" : "application/json; charset=utf-8"
    },
    "Exception" : null
  }, {
    "Method" : "GET",
    "Uri" : "https://REDACTED.vault.azure.net/certificates/testCertificate11/pending?api-version=7.1",
    "Headers" : {
      "User-Agent" : "azsdk-java-client_name/client_version (11.0.6; Windows 10; 10.0)",
      "Content-Type" : "application/json"
    },
    "Response" : {
      "X-Content-Type-Options" : "nosniff",
      "Pragma" : "no-cache",
      "StatusCode" : "200",
      "Date" : "Tue, 04 Aug 2020 00:49:40 GMT",
      "Strict-Transport-Security" : "max-age=31536000;includeSubDomains",
      "Retry-After" : "0",
      "Cache-Control" : "no-cache",
      "X-AspNet-Version" : "4.0.30319",
      "x-ms-keyvault-region" : "westus",
      "x-ms-keyvault-network-info" : "conn_type=Ipv4;addr=174.127.169.154;act_addr_fam=InterNetwork;",
      "Expires" : "-1",
      "Content-Length" : "1297",
      "x-ms-request-id" : "ceec920b-d908-4892-a91d-8c0d61495b8f",
      "x-ms-keyvault-service-version" : "1.1.10.0",
      "Body" : "{\"id\":\"https://azure-kv-tests2.vault.azure.net/certificates/testCertificate11/pending\",\"issuer\":{\"name\":\"Self\"},\"csr\":\"MIICqDCCAZACAQAwGDEWMBQGA1UEAxMNRGVmYXVsdFBvbGljeTCCASIwDQYJKoZIhvcNAQEBBQADggEPADCCAQoCggEBAJy6LwQKH1ixml9lVqdRbyMwGPXf42hOwLvgvyuuxYd7GdZ2iMdq1niQWmagT0wYFih04IKk+NBETUxL/VQNvR0qq+jLUHLAnxbsrmF71232yzEEr3D38a7mt/gSDvqXdcAdAPuNHUV1YFfgKr+dvnHB55GCM4/rbKVkVaZaik4mq0Vtbgv42hizUPJGz40SYV3BJkchTp4qHHFg8fPGfkNtlWWVNphFjzchBCTxhO84leIWhUQEbmgAz973FiDWVUWNULy/R/o0ntReB1MqoSHLf4FK20qqie5niVx9bLE+njwi2hxTtFgMIhI1CPexZq050u/m6zyomZlN/emefPECAwEAAaBLMEkGCSqGSIb3DQEJDjE8MDowDgYDVR0PAQH/BAQDAgWgMB0GA1UdJQQWMBQGCCsGAQUFBwMBBggrBgEFBQcDAjAJBgNVHRMEAjAAMA0GCSqGSIb3DQEBCwUAA4IBAQBGFabNxLrixs3TFKDBLmZM5wOV7KSCQBZofPqtxb5BJOyQZafHPcYB5Z61iBCTLGk8LNlu7VMgw3KCTMgEPVhikoi1huQZvljWRx7B1yNAIFc5gNPriupgCijv9qrUZIGbQz+jzsJPPU14gR8wSslwtJRF2EC1erB+8hvoBhLmDTaWFQOWsv4x2RgYb/Ml7WvWCqanxz491C4p/nNxCbtUyMRnypoRxGi7yAwG9J96dfQ5mnu4kizLg4hDVJQBBcF6HsO0WF7M78x6rK84+NxmJB6gGRxCbpJfZNip4yOLsYfvy/9GiFmYsRLx7upAWhh18jFA8Ju8yHdfoxEsrvpM\",\"cancellation_requested\":true,\"status\":\"inProgress\",\"status_details\":\"Pending certificate created. Certificate request is in progress. This may take some time based on the issuer provider. Please check again later.\",\"request_id\":\"8e08fe0045734127812173d0cacc4630\"}",
      "X-Powered-By" : "ASP.NET",
      "Content-Type" : "application/json; charset=utf-8"
    },
    "Exception" : null
  }, {
    "Method" : "GET",
    "Uri" : "https://REDACTED.vault.azure.net/certificates/testCertificate11/pending?api-version=7.1",
    "Headers" : {
      "User-Agent" : "azsdk-java-client_name/client_version (11.0.6; Windows 10; 10.0)",
      "Content-Type" : "application/json"
    },
    "Response" : {
      "X-Content-Type-Options" : "nosniff",
      "Pragma" : "no-cache",
      "StatusCode" : "200",
      "Date" : "Tue, 04 Aug 2020 00:49:41 GMT",
      "Strict-Transport-Security" : "max-age=31536000;includeSubDomains",
      "Retry-After" : "0",
      "Cache-Control" : "no-cache",
      "X-AspNet-Version" : "4.0.30319",
      "x-ms-keyvault-region" : "westus",
      "x-ms-keyvault-network-info" : "conn_type=Ipv4;addr=174.127.169.154;act_addr_fam=InterNetwork;",
      "Expires" : "-1",
      "Content-Length" : "1297",
      "x-ms-request-id" : "80ff445b-f42e-4dd9-897a-8aab45d3c812",
      "x-ms-keyvault-service-version" : "1.1.10.0",
      "Body" : "{\"id\":\"https://azure-kv-tests2.vault.azure.net/certificates/testCertificate11/pending\",\"issuer\":{\"name\":\"Self\"},\"csr\":\"MIICqDCCAZACAQAwGDEWMBQGA1UEAxMNRGVmYXVsdFBvbGljeTCCASIwDQYJKoZIhvcNAQEBBQADggEPADCCAQoCggEBAJy6LwQKH1ixml9lVqdRbyMwGPXf42hOwLvgvyuuxYd7GdZ2iMdq1niQWmagT0wYFih04IKk+NBETUxL/VQNvR0qq+jLUHLAnxbsrmF71232yzEEr3D38a7mt/gSDvqXdcAdAPuNHUV1YFfgKr+dvnHB55GCM4/rbKVkVaZaik4mq0Vtbgv42hizUPJGz40SYV3BJkchTp4qHHFg8fPGfkNtlWWVNphFjzchBCTxhO84leIWhUQEbmgAz973FiDWVUWNULy/R/o0ntReB1MqoSHLf4FK20qqie5niVx9bLE+njwi2hxTtFgMIhI1CPexZq050u/m6zyomZlN/emefPECAwEAAaBLMEkGCSqGSIb3DQEJDjE8MDowDgYDVR0PAQH/BAQDAgWgMB0GA1UdJQQWMBQGCCsGAQUFBwMBBggrBgEFBQcDAjAJBgNVHRMEAjAAMA0GCSqGSIb3DQEBCwUAA4IBAQBGFabNxLrixs3TFKDBLmZM5wOV7KSCQBZofPqtxb5BJOyQZafHPcYB5Z61iBCTLGk8LNlu7VMgw3KCTMgEPVhikoi1huQZvljWRx7B1yNAIFc5gNPriupgCijv9qrUZIGbQz+jzsJPPU14gR8wSslwtJRF2EC1erB+8hvoBhLmDTaWFQOWsv4x2RgYb/Ml7WvWCqanxz491C4p/nNxCbtUyMRnypoRxGi7yAwG9J96dfQ5mnu4kizLg4hDVJQBBcF6HsO0WF7M78x6rK84+NxmJB6gGRxCbpJfZNip4yOLsYfvy/9GiFmYsRLx7upAWhh18jFA8Ju8yHdfoxEsrvpM\",\"cancellation_requested\":true,\"status\":\"inProgress\",\"status_details\":\"Pending certificate created. Certificate request is in progress. This may take some time based on the issuer provider. Please check again later.\",\"request_id\":\"8e08fe0045734127812173d0cacc4630\"}",
      "X-Powered-By" : "ASP.NET",
      "Content-Type" : "application/json; charset=utf-8"
    },
    "Exception" : null
  }, {
    "Method" : "GET",
    "Uri" : "https://REDACTED.vault.azure.net/certificates/testCertificate11/pending?api-version=7.1",
    "Headers" : {
      "User-Agent" : "azsdk-java-client_name/client_version (11.0.6; Windows 10; 10.0)",
      "Content-Type" : "application/json"
    },
    "Response" : {
      "X-Content-Type-Options" : "nosniff",
      "Pragma" : "no-cache",
      "StatusCode" : "200",
      "Date" : "Tue, 04 Aug 2020 00:49:43 GMT",
      "Strict-Transport-Security" : "max-age=31536000;includeSubDomains",
      "Retry-After" : "0",
      "Cache-Control" : "no-cache",
      "X-AspNet-Version" : "4.0.30319",
      "x-ms-keyvault-region" : "westus",
      "x-ms-keyvault-network-info" : "conn_type=Ipv4;addr=174.127.169.154;act_addr_fam=InterNetwork;",
      "Expires" : "-1",
      "Content-Length" : "1297",
      "x-ms-request-id" : "b66df209-05dd-4869-ae0d-ff4fecb8e474",
      "x-ms-keyvault-service-version" : "1.1.10.0",
      "Body" : "{\"id\":\"https://azure-kv-tests2.vault.azure.net/certificates/testCertificate11/pending\",\"issuer\":{\"name\":\"Self\"},\"csr\":\"MIICqDCCAZACAQAwGDEWMBQGA1UEAxMNRGVmYXVsdFBvbGljeTCCASIwDQYJKoZIhvcNAQEBBQADggEPADCCAQoCggEBAJy6LwQKH1ixml9lVqdRbyMwGPXf42hOwLvgvyuuxYd7GdZ2iMdq1niQWmagT0wYFih04IKk+NBETUxL/VQNvR0qq+jLUHLAnxbsrmF71232yzEEr3D38a7mt/gSDvqXdcAdAPuNHUV1YFfgKr+dvnHB55GCM4/rbKVkVaZaik4mq0Vtbgv42hizUPJGz40SYV3BJkchTp4qHHFg8fPGfkNtlWWVNphFjzchBCTxhO84leIWhUQEbmgAz973FiDWVUWNULy/R/o0ntReB1MqoSHLf4FK20qqie5niVx9bLE+njwi2hxTtFgMIhI1CPexZq050u/m6zyomZlN/emefPECAwEAAaBLMEkGCSqGSIb3DQEJDjE8MDowDgYDVR0PAQH/BAQDAgWgMB0GA1UdJQQWMBQGCCsGAQUFBwMBBggrBgEFBQcDAjAJBgNVHRMEAjAAMA0GCSqGSIb3DQEBCwUAA4IBAQBGFabNxLrixs3TFKDBLmZM5wOV7KSCQBZofPqtxb5BJOyQZafHPcYB5Z61iBCTLGk8LNlu7VMgw3KCTMgEPVhikoi1huQZvljWRx7B1yNAIFc5gNPriupgCijv9qrUZIGbQz+jzsJPPU14gR8wSslwtJRF2EC1erB+8hvoBhLmDTaWFQOWsv4x2RgYb/Ml7WvWCqanxz491C4p/nNxCbtUyMRnypoRxGi7yAwG9J96dfQ5mnu4kizLg4hDVJQBBcF6HsO0WF7M78x6rK84+NxmJB6gGRxCbpJfZNip4yOLsYfvy/9GiFmYsRLx7upAWhh18jFA8Ju8yHdfoxEsrvpM\",\"cancellation_requested\":true,\"status\":\"inProgress\",\"status_details\":\"Pending certificate created. Certificate request is in progress. This may take some time based on the issuer provider. Please check again later.\",\"request_id\":\"8e08fe0045734127812173d0cacc4630\"}",
      "X-Powered-By" : "ASP.NET",
      "Content-Type" : "application/json; charset=utf-8"
    },
    "Exception" : null
  }, {
    "Method" : "GET",
    "Uri" : "https://REDACTED.vault.azure.net/certificates/testCertificate11/pending?api-version=7.1",
    "Headers" : {
      "User-Agent" : "azsdk-java-client_name/client_version (11.0.6; Windows 10; 10.0)",
      "Content-Type" : "application/json"
    },
    "Response" : {
      "X-Content-Type-Options" : "nosniff",
      "Pragma" : "no-cache",
      "StatusCode" : "200",
      "Date" : "Tue, 04 Aug 2020 00:49:43 GMT",
      "Strict-Transport-Security" : "max-age=31536000;includeSubDomains",
      "Retry-After" : "0",
      "Cache-Control" : "no-cache",
      "X-AspNet-Version" : "4.0.30319",
      "x-ms-keyvault-region" : "westus",
      "x-ms-keyvault-network-info" : "conn_type=Ipv4;addr=174.127.169.154;act_addr_fam=InterNetwork;",
      "Expires" : "-1",
      "Content-Length" : "1297",
      "x-ms-request-id" : "3ca919b8-c2cf-41be-b79f-51ef349b29de",
      "x-ms-keyvault-service-version" : "1.1.10.0",
      "Body" : "{\"id\":\"https://azure-kv-tests2.vault.azure.net/certificates/testCertificate11/pending\",\"issuer\":{\"name\":\"Self\"},\"csr\":\"MIICqDCCAZACAQAwGDEWMBQGA1UEAxMNRGVmYXVsdFBvbGljeTCCASIwDQYJKoZIhvcNAQEBBQADggEPADCCAQoCggEBAJy6LwQKH1ixml9lVqdRbyMwGPXf42hOwLvgvyuuxYd7GdZ2iMdq1niQWmagT0wYFih04IKk+NBETUxL/VQNvR0qq+jLUHLAnxbsrmF71232yzEEr3D38a7mt/gSDvqXdcAdAPuNHUV1YFfgKr+dvnHB55GCM4/rbKVkVaZaik4mq0Vtbgv42hizUPJGz40SYV3BJkchTp4qHHFg8fPGfkNtlWWVNphFjzchBCTxhO84leIWhUQEbmgAz973FiDWVUWNULy/R/o0ntReB1MqoSHLf4FK20qqie5niVx9bLE+njwi2hxTtFgMIhI1CPexZq050u/m6zyomZlN/emefPECAwEAAaBLMEkGCSqGSIb3DQEJDjE8MDowDgYDVR0PAQH/BAQDAgWgMB0GA1UdJQQWMBQGCCsGAQUFBwMBBggrBgEFBQcDAjAJBgNVHRMEAjAAMA0GCSqGSIb3DQEBCwUAA4IBAQBGFabNxLrixs3TFKDBLmZM5wOV7KSCQBZofPqtxb5BJOyQZafHPcYB5Z61iBCTLGk8LNlu7VMgw3KCTMgEPVhikoi1huQZvljWRx7B1yNAIFc5gNPriupgCijv9qrUZIGbQz+jzsJPPU14gR8wSslwtJRF2EC1erB+8hvoBhLmDTaWFQOWsv4x2RgYb/Ml7WvWCqanxz491C4p/nNxCbtUyMRnypoRxGi7yAwG9J96dfQ5mnu4kizLg4hDVJQBBcF6HsO0WF7M78x6rK84+NxmJB6gGRxCbpJfZNip4yOLsYfvy/9GiFmYsRLx7upAWhh18jFA8Ju8yHdfoxEsrvpM\",\"cancellation_requested\":true,\"status\":\"inProgress\",\"status_details\":\"Pending certificate created. Certificate request is in progress. This may take some time based on the issuer provider. Please check again later.\",\"request_id\":\"8e08fe0045734127812173d0cacc4630\"}",
      "X-Powered-By" : "ASP.NET",
      "Content-Type" : "application/json; charset=utf-8"
    },
    "Exception" : null
  }, {
    "Method" : "GET",
    "Uri" : "https://REDACTED.vault.azure.net/certificates/testCertificate11/pending?api-version=7.1",
    "Headers" : {
      "User-Agent" : "azsdk-java-client_name/client_version (11.0.6; Windows 10; 10.0)",
      "Content-Type" : "application/json"
    },
    "Response" : {
      "X-Content-Type-Options" : "nosniff",
      "Pragma" : "no-cache",
      "StatusCode" : "200",
      "Date" : "Tue, 04 Aug 2020 00:49:45 GMT",
      "Strict-Transport-Security" : "max-age=31536000;includeSubDomains",
      "Retry-After" : "0",
      "Cache-Control" : "no-cache",
      "X-AspNet-Version" : "4.0.30319",
      "x-ms-keyvault-region" : "westus",
      "x-ms-keyvault-network-info" : "conn_type=Ipv4;addr=174.127.169.154;act_addr_fam=InterNetwork;",
      "Expires" : "-1",
      "Content-Length" : "1297",
      "x-ms-request-id" : "2d348b43-ed79-4557-a38d-729acdf34df2",
      "x-ms-keyvault-service-version" : "1.1.10.0",
      "Body" : "{\"id\":\"https://azure-kv-tests2.vault.azure.net/certificates/testCertificate11/pending\",\"issuer\":{\"name\":\"Self\"},\"csr\":\"MIICqDCCAZACAQAwGDEWMBQGA1UEAxMNRGVmYXVsdFBvbGljeTCCASIwDQYJKoZIhvcNAQEBBQADggEPADCCAQoCggEBAJy6LwQKH1ixml9lVqdRbyMwGPXf42hOwLvgvyuuxYd7GdZ2iMdq1niQWmagT0wYFih04IKk+NBETUxL/VQNvR0qq+jLUHLAnxbsrmF71232yzEEr3D38a7mt/gSDvqXdcAdAPuNHUV1YFfgKr+dvnHB55GCM4/rbKVkVaZaik4mq0Vtbgv42hizUPJGz40SYV3BJkchTp4qHHFg8fPGfkNtlWWVNphFjzchBCTxhO84leIWhUQEbmgAz973FiDWVUWNULy/R/o0ntReB1MqoSHLf4FK20qqie5niVx9bLE+njwi2hxTtFgMIhI1CPexZq050u/m6zyomZlN/emefPECAwEAAaBLMEkGCSqGSIb3DQEJDjE8MDowDgYDVR0PAQH/BAQDAgWgMB0GA1UdJQQWMBQGCCsGAQUFBwMBBggrBgEFBQcDAjAJBgNVHRMEAjAAMA0GCSqGSIb3DQEBCwUAA4IBAQBGFabNxLrixs3TFKDBLmZM5wOV7KSCQBZofPqtxb5BJOyQZafHPcYB5Z61iBCTLGk8LNlu7VMgw3KCTMgEPVhikoi1huQZvljWRx7B1yNAIFc5gNPriupgCijv9qrUZIGbQz+jzsJPPU14gR8wSslwtJRF2EC1erB+8hvoBhLmDTaWFQOWsv4x2RgYb/Ml7WvWCqanxz491C4p/nNxCbtUyMRnypoRxGi7yAwG9J96dfQ5mnu4kizLg4hDVJQBBcF6HsO0WF7M78x6rK84+NxmJB6gGRxCbpJfZNip4yOLsYfvy/9GiFmYsRLx7upAWhh18jFA8Ju8yHdfoxEsrvpM\",\"cancellation_requested\":true,\"status\":\"inProgress\",\"status_details\":\"Pending certificate created. Certificate request is in progress. This may take some time based on the issuer provider. Please check again later.\",\"request_id\":\"8e08fe0045734127812173d0cacc4630\"}",
      "X-Powered-By" : "ASP.NET",
      "Content-Type" : "application/json; charset=utf-8"
    },
    "Exception" : null
  }, {
    "Method" : "GET",
    "Uri" : "https://REDACTED.vault.azure.net/certificates/testCertificate11/pending?api-version=7.1",
    "Headers" : {
      "User-Agent" : "azsdk-java-client_name/client_version (11.0.6; Windows 10; 10.0)",
      "Content-Type" : "application/json"
    },
    "Response" : {
      "X-Content-Type-Options" : "nosniff",
      "Pragma" : "no-cache",
      "StatusCode" : "200",
      "Date" : "Tue, 04 Aug 2020 00:49:46 GMT",
      "Strict-Transport-Security" : "max-age=31536000;includeSubDomains",
      "Retry-After" : "0",
      "Cache-Control" : "no-cache",
      "X-AspNet-Version" : "4.0.30319",
      "x-ms-keyvault-region" : "westus",
      "x-ms-keyvault-network-info" : "conn_type=Ipv4;addr=174.127.169.154;act_addr_fam=InterNetwork;",
      "Expires" : "-1",
      "Content-Length" : "1297",
      "x-ms-request-id" : "b3b04237-4d76-4e60-b6d9-cda11b59511d",
      "x-ms-keyvault-service-version" : "1.1.10.0",
      "Body" : "{\"id\":\"https://azure-kv-tests2.vault.azure.net/certificates/testCertificate11/pending\",\"issuer\":{\"name\":\"Self\"},\"csr\":\"MIICqDCCAZACAQAwGDEWMBQGA1UEAxMNRGVmYXVsdFBvbGljeTCCASIwDQYJKoZIhvcNAQEBBQADggEPADCCAQoCggEBAJy6LwQKH1ixml9lVqdRbyMwGPXf42hOwLvgvyuuxYd7GdZ2iMdq1niQWmagT0wYFih04IKk+NBETUxL/VQNvR0qq+jLUHLAnxbsrmF71232yzEEr3D38a7mt/gSDvqXdcAdAPuNHUV1YFfgKr+dvnHB55GCM4/rbKVkVaZaik4mq0Vtbgv42hizUPJGz40SYV3BJkchTp4qHHFg8fPGfkNtlWWVNphFjzchBCTxhO84leIWhUQEbmgAz973FiDWVUWNULy/R/o0ntReB1MqoSHLf4FK20qqie5niVx9bLE+njwi2hxTtFgMIhI1CPexZq050u/m6zyomZlN/emefPECAwEAAaBLMEkGCSqGSIb3DQEJDjE8MDowDgYDVR0PAQH/BAQDAgWgMB0GA1UdJQQWMBQGCCsGAQUFBwMBBggrBgEFBQcDAjAJBgNVHRMEAjAAMA0GCSqGSIb3DQEBCwUAA4IBAQBGFabNxLrixs3TFKDBLmZM5wOV7KSCQBZofPqtxb5BJOyQZafHPcYB5Z61iBCTLGk8LNlu7VMgw3KCTMgEPVhikoi1huQZvljWRx7B1yNAIFc5gNPriupgCijv9qrUZIGbQz+jzsJPPU14gR8wSslwtJRF2EC1erB+8hvoBhLmDTaWFQOWsv4x2RgYb/Ml7WvWCqanxz491C4p/nNxCbtUyMRnypoRxGi7yAwG9J96dfQ5mnu4kizLg4hDVJQBBcF6HsO0WF7M78x6rK84+NxmJB6gGRxCbpJfZNip4yOLsYfvy/9GiFmYsRLx7upAWhh18jFA8Ju8yHdfoxEsrvpM\",\"cancellation_requested\":true,\"status\":\"inProgress\",\"status_details\":\"Pending certificate created. Certificate request is in progress. This may take some time based on the issuer provider. Please check again later.\",\"request_id\":\"8e08fe0045734127812173d0cacc4630\"}",
      "X-Powered-By" : "ASP.NET",
      "Content-Type" : "application/json; charset=utf-8"
    },
    "Exception" : null
  }, {
    "Method" : "GET",
    "Uri" : "https://REDACTED.vault.azure.net/certificates/testCertificate11/pending?api-version=7.1",
    "Headers" : {
      "User-Agent" : "azsdk-java-client_name/client_version (11.0.6; Windows 10; 10.0)",
      "Content-Type" : "application/json"
    },
    "Response" : {
      "X-Content-Type-Options" : "nosniff",
      "Pragma" : "no-cache",
      "StatusCode" : "200",
      "Date" : "Tue, 04 Aug 2020 00:49:46 GMT",
      "Strict-Transport-Security" : "max-age=31536000;includeSubDomains",
      "Retry-After" : "0",
      "Cache-Control" : "no-cache",
      "X-AspNet-Version" : "4.0.30319",
      "x-ms-keyvault-region" : "westus",
      "x-ms-keyvault-network-info" : "conn_type=Ipv4;addr=174.127.169.154;act_addr_fam=InterNetwork;",
      "Expires" : "-1",
      "Content-Length" : "1297",
      "x-ms-request-id" : "f8885a4f-4b89-412d-a1ce-728da22a4ffd",
      "x-ms-keyvault-service-version" : "1.1.10.0",
      "Body" : "{\"id\":\"https://azure-kv-tests2.vault.azure.net/certificates/testCertificate11/pending\",\"issuer\":{\"name\":\"Self\"},\"csr\":\"MIICqDCCAZACAQAwGDEWMBQGA1UEAxMNRGVmYXVsdFBvbGljeTCCASIwDQYJKoZIhvcNAQEBBQADggEPADCCAQoCggEBAJy6LwQKH1ixml9lVqdRbyMwGPXf42hOwLvgvyuuxYd7GdZ2iMdq1niQWmagT0wYFih04IKk+NBETUxL/VQNvR0qq+jLUHLAnxbsrmF71232yzEEr3D38a7mt/gSDvqXdcAdAPuNHUV1YFfgKr+dvnHB55GCM4/rbKVkVaZaik4mq0Vtbgv42hizUPJGz40SYV3BJkchTp4qHHFg8fPGfkNtlWWVNphFjzchBCTxhO84leIWhUQEbmgAz973FiDWVUWNULy/R/o0ntReB1MqoSHLf4FK20qqie5niVx9bLE+njwi2hxTtFgMIhI1CPexZq050u/m6zyomZlN/emefPECAwEAAaBLMEkGCSqGSIb3DQEJDjE8MDowDgYDVR0PAQH/BAQDAgWgMB0GA1UdJQQWMBQGCCsGAQUFBwMBBggrBgEFBQcDAjAJBgNVHRMEAjAAMA0GCSqGSIb3DQEBCwUAA4IBAQBGFabNxLrixs3TFKDBLmZM5wOV7KSCQBZofPqtxb5BJOyQZafHPcYB5Z61iBCTLGk8LNlu7VMgw3KCTMgEPVhikoi1huQZvljWRx7B1yNAIFc5gNPriupgCijv9qrUZIGbQz+jzsJPPU14gR8wSslwtJRF2EC1erB+8hvoBhLmDTaWFQOWsv4x2RgYb/Ml7WvWCqanxz491C4p/nNxCbtUyMRnypoRxGi7yAwG9J96dfQ5mnu4kizLg4hDVJQBBcF6HsO0WF7M78x6rK84+NxmJB6gGRxCbpJfZNip4yOLsYfvy/9GiFmYsRLx7upAWhh18jFA8Ju8yHdfoxEsrvpM\",\"cancellation_requested\":true,\"status\":\"inProgress\",\"status_details\":\"Pending certificate created. Certificate request is in progress. This may take some time based on the issuer provider. Please check again later.\",\"request_id\":\"8e08fe0045734127812173d0cacc4630\"}",
      "X-Powered-By" : "ASP.NET",
      "Content-Type" : "application/json; charset=utf-8"
    },
    "Exception" : null
  }, {
    "Method" : "GET",
    "Uri" : "https://REDACTED.vault.azure.net/certificates/testCertificate11/pending?api-version=7.1",
    "Headers" : {
      "User-Agent" : "azsdk-java-client_name/client_version (11.0.6; Windows 10; 10.0)",
      "Content-Type" : "application/json"
    },
    "Response" : {
      "X-Content-Type-Options" : "nosniff",
      "Pragma" : "no-cache",
      "StatusCode" : "200",
      "Date" : "Tue, 04 Aug 2020 00:49:47 GMT",
      "Strict-Transport-Security" : "max-age=31536000;includeSubDomains",
      "Retry-After" : "0",
      "Cache-Control" : "no-cache",
      "X-AspNet-Version" : "4.0.30319",
      "x-ms-keyvault-region" : "westus",
      "x-ms-keyvault-network-info" : "conn_type=Ipv4;addr=174.127.169.154;act_addr_fam=InterNetwork;",
      "Expires" : "-1",
      "Content-Length" : "1297",
      "x-ms-request-id" : "393c52f9-f11a-43be-9d6d-cc162748cb5a",
      "x-ms-keyvault-service-version" : "1.1.10.0",
      "Body" : "{\"id\":\"https://azure-kv-tests2.vault.azure.net/certificates/testCertificate11/pending\",\"issuer\":{\"name\":\"Self\"},\"csr\":\"MIICqDCCAZACAQAwGDEWMBQGA1UEAxMNRGVmYXVsdFBvbGljeTCCASIwDQYJKoZIhvcNAQEBBQADggEPADCCAQoCggEBAJy6LwQKH1ixml9lVqdRbyMwGPXf42hOwLvgvyuuxYd7GdZ2iMdq1niQWmagT0wYFih04IKk+NBETUxL/VQNvR0qq+jLUHLAnxbsrmF71232yzEEr3D38a7mt/gSDvqXdcAdAPuNHUV1YFfgKr+dvnHB55GCM4/rbKVkVaZaik4mq0Vtbgv42hizUPJGz40SYV3BJkchTp4qHHFg8fPGfkNtlWWVNphFjzchBCTxhO84leIWhUQEbmgAz973FiDWVUWNULy/R/o0ntReB1MqoSHLf4FK20qqie5niVx9bLE+njwi2hxTtFgMIhI1CPexZq050u/m6zyomZlN/emefPECAwEAAaBLMEkGCSqGSIb3DQEJDjE8MDowDgYDVR0PAQH/BAQDAgWgMB0GA1UdJQQWMBQGCCsGAQUFBwMBBggrBgEFBQcDAjAJBgNVHRMEAjAAMA0GCSqGSIb3DQEBCwUAA4IBAQBGFabNxLrixs3TFKDBLmZM5wOV7KSCQBZofPqtxb5BJOyQZafHPcYB5Z61iBCTLGk8LNlu7VMgw3KCTMgEPVhikoi1huQZvljWRx7B1yNAIFc5gNPriupgCijv9qrUZIGbQz+jzsJPPU14gR8wSslwtJRF2EC1erB+8hvoBhLmDTaWFQOWsv4x2RgYb/Ml7WvWCqanxz491C4p/nNxCbtUyMRnypoRxGi7yAwG9J96dfQ5mnu4kizLg4hDVJQBBcF6HsO0WF7M78x6rK84+NxmJB6gGRxCbpJfZNip4yOLsYfvy/9GiFmYsRLx7upAWhh18jFA8Ju8yHdfoxEsrvpM\",\"cancellation_requested\":true,\"status\":\"inProgress\",\"status_details\":\"Pending certificate created. Certificate request is in progress. This may take some time based on the issuer provider. Please check again later.\",\"request_id\":\"8e08fe0045734127812173d0cacc4630\"}",
      "X-Powered-By" : "ASP.NET",
      "Content-Type" : "application/json; charset=utf-8"
    },
    "Exception" : null
  }, {
    "Method" : "GET",
    "Uri" : "https://REDACTED.vault.azure.net/certificates/testCertificate11/pending?api-version=7.1",
    "Headers" : {
      "User-Agent" : "azsdk-java-client_name/client_version (11.0.6; Windows 10; 10.0)",
      "Content-Type" : "application/json"
    },
    "Response" : {
      "X-Content-Type-Options" : "nosniff",
      "Pragma" : "no-cache",
      "StatusCode" : "200",
      "Date" : "Tue, 04 Aug 2020 00:49:49 GMT",
      "Strict-Transport-Security" : "max-age=31536000;includeSubDomains",
      "Retry-After" : "0",
      "Cache-Control" : "no-cache",
      "X-AspNet-Version" : "4.0.30319",
      "x-ms-keyvault-region" : "westus",
      "x-ms-keyvault-network-info" : "conn_type=Ipv4;addr=174.127.169.154;act_addr_fam=InterNetwork;",
      "Expires" : "-1",
      "Content-Length" : "1297",
      "x-ms-request-id" : "c679af11-86f6-45bb-9cc8-771dc883ccf7",
      "x-ms-keyvault-service-version" : "1.1.10.0",
      "Body" : "{\"id\":\"https://azure-kv-tests2.vault.azure.net/certificates/testCertificate11/pending\",\"issuer\":{\"name\":\"Self\"},\"csr\":\"MIICqDCCAZACAQAwGDEWMBQGA1UEAxMNRGVmYXVsdFBvbGljeTCCASIwDQYJKoZIhvcNAQEBBQADggEPADCCAQoCggEBAJy6LwQKH1ixml9lVqdRbyMwGPXf42hOwLvgvyuuxYd7GdZ2iMdq1niQWmagT0wYFih04IKk+NBETUxL/VQNvR0qq+jLUHLAnxbsrmF71232yzEEr3D38a7mt/gSDvqXdcAdAPuNHUV1YFfgKr+dvnHB55GCM4/rbKVkVaZaik4mq0Vtbgv42hizUPJGz40SYV3BJkchTp4qHHFg8fPGfkNtlWWVNphFjzchBCTxhO84leIWhUQEbmgAz973FiDWVUWNULy/R/o0ntReB1MqoSHLf4FK20qqie5niVx9bLE+njwi2hxTtFgMIhI1CPexZq050u/m6zyomZlN/emefPECAwEAAaBLMEkGCSqGSIb3DQEJDjE8MDowDgYDVR0PAQH/BAQDAgWgMB0GA1UdJQQWMBQGCCsGAQUFBwMBBggrBgEFBQcDAjAJBgNVHRMEAjAAMA0GCSqGSIb3DQEBCwUAA4IBAQBGFabNxLrixs3TFKDBLmZM5wOV7KSCQBZofPqtxb5BJOyQZafHPcYB5Z61iBCTLGk8LNlu7VMgw3KCTMgEPVhikoi1huQZvljWRx7B1yNAIFc5gNPriupgCijv9qrUZIGbQz+jzsJPPU14gR8wSslwtJRF2EC1erB+8hvoBhLmDTaWFQOWsv4x2RgYb/Ml7WvWCqanxz491C4p/nNxCbtUyMRnypoRxGi7yAwG9J96dfQ5mnu4kizLg4hDVJQBBcF6HsO0WF7M78x6rK84+NxmJB6gGRxCbpJfZNip4yOLsYfvy/9GiFmYsRLx7upAWhh18jFA8Ju8yHdfoxEsrvpM\",\"cancellation_requested\":true,\"status\":\"inProgress\",\"status_details\":\"Pending certificate created. Certificate request is in progress. This may take some time based on the issuer provider. Please check again later.\",\"request_id\":\"8e08fe0045734127812173d0cacc4630\"}",
      "X-Powered-By" : "ASP.NET",
      "Content-Type" : "application/json; charset=utf-8"
    },
    "Exception" : null
  }, {
    "Method" : "GET",
    "Uri" : "https://REDACTED.vault.azure.net/certificates/testCertificate11/pending?api-version=7.1",
    "Headers" : {
      "User-Agent" : "azsdk-java-client_name/client_version (11.0.6; Windows 10; 10.0)",
      "Content-Type" : "application/json"
    },
    "Response" : {
      "X-Content-Type-Options" : "nosniff",
      "Pragma" : "no-cache",
      "StatusCode" : "200",
      "Date" : "Tue, 04 Aug 2020 00:49:50 GMT",
      "Strict-Transport-Security" : "max-age=31536000;includeSubDomains",
      "Retry-After" : "0",
      "Cache-Control" : "no-cache",
      "X-AspNet-Version" : "4.0.30319",
      "x-ms-keyvault-region" : "westus",
      "x-ms-keyvault-network-info" : "conn_type=Ipv4;addr=174.127.169.154;act_addr_fam=InterNetwork;",
      "Expires" : "-1",
      "Content-Length" : "1297",
      "x-ms-request-id" : "9d128e0c-b0e5-4623-9509-24b29b421e10",
      "x-ms-keyvault-service-version" : "1.1.10.0",
      "Body" : "{\"id\":\"https://azure-kv-tests2.vault.azure.net/certificates/testCertificate11/pending\",\"issuer\":{\"name\":\"Self\"},\"csr\":\"MIICqDCCAZACAQAwGDEWMBQGA1UEAxMNRGVmYXVsdFBvbGljeTCCASIwDQYJKoZIhvcNAQEBBQADggEPADCCAQoCggEBAJy6LwQKH1ixml9lVqdRbyMwGPXf42hOwLvgvyuuxYd7GdZ2iMdq1niQWmagT0wYFih04IKk+NBETUxL/VQNvR0qq+jLUHLAnxbsrmF71232yzEEr3D38a7mt/gSDvqXdcAdAPuNHUV1YFfgKr+dvnHB55GCM4/rbKVkVaZaik4mq0Vtbgv42hizUPJGz40SYV3BJkchTp4qHHFg8fPGfkNtlWWVNphFjzchBCTxhO84leIWhUQEbmgAz973FiDWVUWNULy/R/o0ntReB1MqoSHLf4FK20qqie5niVx9bLE+njwi2hxTtFgMIhI1CPexZq050u/m6zyomZlN/emefPECAwEAAaBLMEkGCSqGSIb3DQEJDjE8MDowDgYDVR0PAQH/BAQDAgWgMB0GA1UdJQQWMBQGCCsGAQUFBwMBBggrBgEFBQcDAjAJBgNVHRMEAjAAMA0GCSqGSIb3DQEBCwUAA4IBAQBGFabNxLrixs3TFKDBLmZM5wOV7KSCQBZofPqtxb5BJOyQZafHPcYB5Z61iBCTLGk8LNlu7VMgw3KCTMgEPVhikoi1huQZvljWRx7B1yNAIFc5gNPriupgCijv9qrUZIGbQz+jzsJPPU14gR8wSslwtJRF2EC1erB+8hvoBhLmDTaWFQOWsv4x2RgYb/Ml7WvWCqanxz491C4p/nNxCbtUyMRnypoRxGi7yAwG9J96dfQ5mnu4kizLg4hDVJQBBcF6HsO0WF7M78x6rK84+NxmJB6gGRxCbpJfZNip4yOLsYfvy/9GiFmYsRLx7upAWhh18jFA8Ju8yHdfoxEsrvpM\",\"cancellation_requested\":true,\"status\":\"inProgress\",\"status_details\":\"Pending certificate created. Certificate request is in progress. This may take some time based on the issuer provider. Please check again later.\",\"request_id\":\"8e08fe0045734127812173d0cacc4630\"}",
      "X-Powered-By" : "ASP.NET",
      "Content-Type" : "application/json; charset=utf-8"
    },
    "Exception" : null
  }, {
    "Method" : "GET",
    "Uri" : "https://REDACTED.vault.azure.net/certificates/testCertificate11/pending?api-version=7.1",
    "Headers" : {
      "User-Agent" : "azsdk-java-client_name/client_version (11.0.6; Windows 10; 10.0)",
      "Content-Type" : "application/json"
    },
    "Response" : {
      "X-Content-Type-Options" : "nosniff",
      "Pragma" : "no-cache",
      "StatusCode" : "200",
      "Date" : "Tue, 04 Aug 2020 00:49:51 GMT",
      "Strict-Transport-Security" : "max-age=31536000;includeSubDomains",
      "Retry-After" : "0",
      "Cache-Control" : "no-cache",
      "X-AspNet-Version" : "4.0.30319",
      "x-ms-keyvault-region" : "westus",
      "x-ms-keyvault-network-info" : "conn_type=Ipv4;addr=174.127.169.154;act_addr_fam=InterNetwork;",
      "Expires" : "-1",
      "Content-Length" : "1297",
      "x-ms-request-id" : "847ba776-5d8d-4072-a1e9-818d50ac2c5c",
      "x-ms-keyvault-service-version" : "1.1.10.0",
      "Body" : "{\"id\":\"https://azure-kv-tests2.vault.azure.net/certificates/testCertificate11/pending\",\"issuer\":{\"name\":\"Self\"},\"csr\":\"MIICqDCCAZACAQAwGDEWMBQGA1UEAxMNRGVmYXVsdFBvbGljeTCCASIwDQYJKoZIhvcNAQEBBQADggEPADCCAQoCggEBAJy6LwQKH1ixml9lVqdRbyMwGPXf42hOwLvgvyuuxYd7GdZ2iMdq1niQWmagT0wYFih04IKk+NBETUxL/VQNvR0qq+jLUHLAnxbsrmF71232yzEEr3D38a7mt/gSDvqXdcAdAPuNHUV1YFfgKr+dvnHB55GCM4/rbKVkVaZaik4mq0Vtbgv42hizUPJGz40SYV3BJkchTp4qHHFg8fPGfkNtlWWVNphFjzchBCTxhO84leIWhUQEbmgAz973FiDWVUWNULy/R/o0ntReB1MqoSHLf4FK20qqie5niVx9bLE+njwi2hxTtFgMIhI1CPexZq050u/m6zyomZlN/emefPECAwEAAaBLMEkGCSqGSIb3DQEJDjE8MDowDgYDVR0PAQH/BAQDAgWgMB0GA1UdJQQWMBQGCCsGAQUFBwMBBggrBgEFBQcDAjAJBgNVHRMEAjAAMA0GCSqGSIb3DQEBCwUAA4IBAQBGFabNxLrixs3TFKDBLmZM5wOV7KSCQBZofPqtxb5BJOyQZafHPcYB5Z61iBCTLGk8LNlu7VMgw3KCTMgEPVhikoi1huQZvljWRx7B1yNAIFc5gNPriupgCijv9qrUZIGbQz+jzsJPPU14gR8wSslwtJRF2EC1erB+8hvoBhLmDTaWFQOWsv4x2RgYb/Ml7WvWCqanxz491C4p/nNxCbtUyMRnypoRxGi7yAwG9J96dfQ5mnu4kizLg4hDVJQBBcF6HsO0WF7M78x6rK84+NxmJB6gGRxCbpJfZNip4yOLsYfvy/9GiFmYsRLx7upAWhh18jFA8Ju8yHdfoxEsrvpM\",\"cancellation_requested\":true,\"status\":\"inProgress\",\"status_details\":\"Pending certificate created. Certificate request is in progress. This may take some time based on the issuer provider. Please check again later.\",\"request_id\":\"8e08fe0045734127812173d0cacc4630\"}",
      "X-Powered-By" : "ASP.NET",
      "Content-Type" : "application/json; charset=utf-8"
    },
    "Exception" : null
  }, {
    "Method" : "GET",
    "Uri" : "https://REDACTED.vault.azure.net/certificates/testCertificate11/pending?api-version=7.1",
    "Headers" : {
      "User-Agent" : "azsdk-java-client_name/client_version (11.0.6; Windows 10; 10.0)",
      "Content-Type" : "application/json"
    },
    "Response" : {
      "X-Content-Type-Options" : "nosniff",
      "Pragma" : "no-cache",
      "StatusCode" : "200",
      "Date" : "Tue, 04 Aug 2020 00:49:52 GMT",
      "Strict-Transport-Security" : "max-age=31536000;includeSubDomains",
      "Retry-After" : "0",
      "Cache-Control" : "no-cache",
      "X-AspNet-Version" : "4.0.30319",
      "x-ms-keyvault-region" : "westus",
      "x-ms-keyvault-network-info" : "conn_type=Ipv4;addr=174.127.169.154;act_addr_fam=InterNetwork;",
      "Expires" : "-1",
      "Content-Length" : "1297",
      "x-ms-request-id" : "714052e3-2f03-4726-a3b8-4995229725a9",
      "x-ms-keyvault-service-version" : "1.1.10.0",
      "Body" : "{\"id\":\"https://azure-kv-tests2.vault.azure.net/certificates/testCertificate11/pending\",\"issuer\":{\"name\":\"Self\"},\"csr\":\"MIICqDCCAZACAQAwGDEWMBQGA1UEAxMNRGVmYXVsdFBvbGljeTCCASIwDQYJKoZIhvcNAQEBBQADggEPADCCAQoCggEBAJy6LwQKH1ixml9lVqdRbyMwGPXf42hOwLvgvyuuxYd7GdZ2iMdq1niQWmagT0wYFih04IKk+NBETUxL/VQNvR0qq+jLUHLAnxbsrmF71232yzEEr3D38a7mt/gSDvqXdcAdAPuNHUV1YFfgKr+dvnHB55GCM4/rbKVkVaZaik4mq0Vtbgv42hizUPJGz40SYV3BJkchTp4qHHFg8fPGfkNtlWWVNphFjzchBCTxhO84leIWhUQEbmgAz973FiDWVUWNULy/R/o0ntReB1MqoSHLf4FK20qqie5niVx9bLE+njwi2hxTtFgMIhI1CPexZq050u/m6zyomZlN/emefPECAwEAAaBLMEkGCSqGSIb3DQEJDjE8MDowDgYDVR0PAQH/BAQDAgWgMB0GA1UdJQQWMBQGCCsGAQUFBwMBBggrBgEFBQcDAjAJBgNVHRMEAjAAMA0GCSqGSIb3DQEBCwUAA4IBAQBGFabNxLrixs3TFKDBLmZM5wOV7KSCQBZofPqtxb5BJOyQZafHPcYB5Z61iBCTLGk8LNlu7VMgw3KCTMgEPVhikoi1huQZvljWRx7B1yNAIFc5gNPriupgCijv9qrUZIGbQz+jzsJPPU14gR8wSslwtJRF2EC1erB+8hvoBhLmDTaWFQOWsv4x2RgYb/Ml7WvWCqanxz491C4p/nNxCbtUyMRnypoRxGi7yAwG9J96dfQ5mnu4kizLg4hDVJQBBcF6HsO0WF7M78x6rK84+NxmJB6gGRxCbpJfZNip4yOLsYfvy/9GiFmYsRLx7upAWhh18jFA8Ju8yHdfoxEsrvpM\",\"cancellation_requested\":true,\"status\":\"inProgress\",\"status_details\":\"Pending certificate created. Certificate request is in progress. This may take some time based on the issuer provider. Please check again later.\",\"request_id\":\"8e08fe0045734127812173d0cacc4630\"}",
      "X-Powered-By" : "ASP.NET",
      "Content-Type" : "application/json; charset=utf-8"
    },
    "Exception" : null
  }, {
    "Method" : "GET",
    "Uri" : "https://REDACTED.vault.azure.net/certificates/testCertificate11/pending?api-version=7.1",
    "Headers" : {
      "User-Agent" : "azsdk-java-client_name/client_version (11.0.6; Windows 10; 10.0)",
      "Content-Type" : "application/json"
    },
    "Response" : {
      "X-Content-Type-Options" : "nosniff",
      "Pragma" : "no-cache",
      "StatusCode" : "200",
      "Date" : "Tue, 04 Aug 2020 00:49:52 GMT",
      "Strict-Transport-Security" : "max-age=31536000;includeSubDomains",
      "Retry-After" : "0",
      "Cache-Control" : "no-cache",
      "X-AspNet-Version" : "4.0.30319",
      "x-ms-keyvault-region" : "westus",
      "x-ms-keyvault-network-info" : "conn_type=Ipv4;addr=174.127.169.154;act_addr_fam=InterNetwork;",
      "Expires" : "-1",
      "Content-Length" : "1297",
      "x-ms-request-id" : "7ed6993c-1079-40ed-91dc-ecd9660e56b0",
      "x-ms-keyvault-service-version" : "1.1.10.0",
      "Body" : "{\"id\":\"https://azure-kv-tests2.vault.azure.net/certificates/testCertificate11/pending\",\"issuer\":{\"name\":\"Self\"},\"csr\":\"MIICqDCCAZACAQAwGDEWMBQGA1UEAxMNRGVmYXVsdFBvbGljeTCCASIwDQYJKoZIhvcNAQEBBQADggEPADCCAQoCggEBAJy6LwQKH1ixml9lVqdRbyMwGPXf42hOwLvgvyuuxYd7GdZ2iMdq1niQWmagT0wYFih04IKk+NBETUxL/VQNvR0qq+jLUHLAnxbsrmF71232yzEEr3D38a7mt/gSDvqXdcAdAPuNHUV1YFfgKr+dvnHB55GCM4/rbKVkVaZaik4mq0Vtbgv42hizUPJGz40SYV3BJkchTp4qHHFg8fPGfkNtlWWVNphFjzchBCTxhO84leIWhUQEbmgAz973FiDWVUWNULy/R/o0ntReB1MqoSHLf4FK20qqie5niVx9bLE+njwi2hxTtFgMIhI1CPexZq050u/m6zyomZlN/emefPECAwEAAaBLMEkGCSqGSIb3DQEJDjE8MDowDgYDVR0PAQH/BAQDAgWgMB0GA1UdJQQWMBQGCCsGAQUFBwMBBggrBgEFBQcDAjAJBgNVHRMEAjAAMA0GCSqGSIb3DQEBCwUAA4IBAQBGFabNxLrixs3TFKDBLmZM5wOV7KSCQBZofPqtxb5BJOyQZafHPcYB5Z61iBCTLGk8LNlu7VMgw3KCTMgEPVhikoi1huQZvljWRx7B1yNAIFc5gNPriupgCijv9qrUZIGbQz+jzsJPPU14gR8wSslwtJRF2EC1erB+8hvoBhLmDTaWFQOWsv4x2RgYb/Ml7WvWCqanxz491C4p/nNxCbtUyMRnypoRxGi7yAwG9J96dfQ5mnu4kizLg4hDVJQBBcF6HsO0WF7M78x6rK84+NxmJB6gGRxCbpJfZNip4yOLsYfvy/9GiFmYsRLx7upAWhh18jFA8Ju8yHdfoxEsrvpM\",\"cancellation_requested\":true,\"status\":\"inProgress\",\"status_details\":\"Pending certificate created. Certificate request is in progress. This may take some time based on the issuer provider. Please check again later.\",\"request_id\":\"8e08fe0045734127812173d0cacc4630\"}",
      "X-Powered-By" : "ASP.NET",
      "Content-Type" : "application/json; charset=utf-8"
    },
    "Exception" : null
  }, {
    "Method" : "GET",
    "Uri" : "https://REDACTED.vault.azure.net/certificates/testCertificate11/pending?api-version=7.1",
    "Headers" : {
      "User-Agent" : "azsdk-java-client_name/client_version (11.0.6; Windows 10; 10.0)",
      "Content-Type" : "application/json"
    },
    "Response" : {
      "X-Content-Type-Options" : "nosniff",
      "Pragma" : "no-cache",
      "StatusCode" : "200",
      "Date" : "Tue, 04 Aug 2020 00:49:54 GMT",
      "Strict-Transport-Security" : "max-age=31536000;includeSubDomains",
      "Retry-After" : "0",
      "Cache-Control" : "no-cache",
      "X-AspNet-Version" : "4.0.30319",
      "x-ms-keyvault-region" : "westus",
      "x-ms-keyvault-network-info" : "conn_type=Ipv4;addr=174.127.169.154;act_addr_fam=InterNetwork;",
      "Expires" : "-1",
      "Content-Length" : "1297",
      "x-ms-request-id" : "96765d47-f4fb-46b2-b59a-79df62296cbd",
      "x-ms-keyvault-service-version" : "1.1.10.0",
      "Body" : "{\"id\":\"https://azure-kv-tests2.vault.azure.net/certificates/testCertificate11/pending\",\"issuer\":{\"name\":\"Self\"},\"csr\":\"MIICqDCCAZACAQAwGDEWMBQGA1UEAxMNRGVmYXVsdFBvbGljeTCCASIwDQYJKoZIhvcNAQEBBQADggEPADCCAQoCggEBAJy6LwQKH1ixml9lVqdRbyMwGPXf42hOwLvgvyuuxYd7GdZ2iMdq1niQWmagT0wYFih04IKk+NBETUxL/VQNvR0qq+jLUHLAnxbsrmF71232yzEEr3D38a7mt/gSDvqXdcAdAPuNHUV1YFfgKr+dvnHB55GCM4/rbKVkVaZaik4mq0Vtbgv42hizUPJGz40SYV3BJkchTp4qHHFg8fPGfkNtlWWVNphFjzchBCTxhO84leIWhUQEbmgAz973FiDWVUWNULy/R/o0ntReB1MqoSHLf4FK20qqie5niVx9bLE+njwi2hxTtFgMIhI1CPexZq050u/m6zyomZlN/emefPECAwEAAaBLMEkGCSqGSIb3DQEJDjE8MDowDgYDVR0PAQH/BAQDAgWgMB0GA1UdJQQWMBQGCCsGAQUFBwMBBggrBgEFBQcDAjAJBgNVHRMEAjAAMA0GCSqGSIb3DQEBCwUAA4IBAQBGFabNxLrixs3TFKDBLmZM5wOV7KSCQBZofPqtxb5BJOyQZafHPcYB5Z61iBCTLGk8LNlu7VMgw3KCTMgEPVhikoi1huQZvljWRx7B1yNAIFc5gNPriupgCijv9qrUZIGbQz+jzsJPPU14gR8wSslwtJRF2EC1erB+8hvoBhLmDTaWFQOWsv4x2RgYb/Ml7WvWCqanxz491C4p/nNxCbtUyMRnypoRxGi7yAwG9J96dfQ5mnu4kizLg4hDVJQBBcF6HsO0WF7M78x6rK84+NxmJB6gGRxCbpJfZNip4yOLsYfvy/9GiFmYsRLx7upAWhh18jFA8Ju8yHdfoxEsrvpM\",\"cancellation_requested\":true,\"status\":\"inProgress\",\"status_details\":\"Pending certificate created. Certificate request is in progress. This may take some time based on the issuer provider. Please check again later.\",\"request_id\":\"8e08fe0045734127812173d0cacc4630\"}",
      "X-Powered-By" : "ASP.NET",
      "Content-Type" : "application/json; charset=utf-8"
    },
    "Exception" : null
  }, {
    "Method" : "GET",
    "Uri" : "https://REDACTED.vault.azure.net/certificates/testCertificate11/pending?api-version=7.1",
    "Headers" : {
      "User-Agent" : "azsdk-java-client_name/client_version (11.0.6; Windows 10; 10.0)",
      "Content-Type" : "application/json"
    },
    "Response" : {
      "X-Content-Type-Options" : "nosniff",
      "Pragma" : "no-cache",
      "StatusCode" : "200",
      "Date" : "Tue, 04 Aug 2020 00:49:54 GMT",
      "Strict-Transport-Security" : "max-age=31536000;includeSubDomains",
      "Retry-After" : "0",
      "Cache-Control" : "no-cache",
      "X-AspNet-Version" : "4.0.30319",
      "x-ms-keyvault-region" : "westus",
      "x-ms-keyvault-network-info" : "conn_type=Ipv4;addr=174.127.169.154;act_addr_fam=InterNetwork;",
      "Expires" : "-1",
      "Content-Length" : "1297",
      "x-ms-request-id" : "c11378aa-200b-4e7f-9f9e-17f8def730d7",
      "x-ms-keyvault-service-version" : "1.1.10.0",
      "Body" : "{\"id\":\"https://azure-kv-tests2.vault.azure.net/certificates/testCertificate11/pending\",\"issuer\":{\"name\":\"Self\"},\"csr\":\"MIICqDCCAZACAQAwGDEWMBQGA1UEAxMNRGVmYXVsdFBvbGljeTCCASIwDQYJKoZIhvcNAQEBBQADggEPADCCAQoCggEBAJy6LwQKH1ixml9lVqdRbyMwGPXf42hOwLvgvyuuxYd7GdZ2iMdq1niQWmagT0wYFih04IKk+NBETUxL/VQNvR0qq+jLUHLAnxbsrmF71232yzEEr3D38a7mt/gSDvqXdcAdAPuNHUV1YFfgKr+dvnHB55GCM4/rbKVkVaZaik4mq0Vtbgv42hizUPJGz40SYV3BJkchTp4qHHFg8fPGfkNtlWWVNphFjzchBCTxhO84leIWhUQEbmgAz973FiDWVUWNULy/R/o0ntReB1MqoSHLf4FK20qqie5niVx9bLE+njwi2hxTtFgMIhI1CPexZq050u/m6zyomZlN/emefPECAwEAAaBLMEkGCSqGSIb3DQEJDjE8MDowDgYDVR0PAQH/BAQDAgWgMB0GA1UdJQQWMBQGCCsGAQUFBwMBBggrBgEFBQcDAjAJBgNVHRMEAjAAMA0GCSqGSIb3DQEBCwUAA4IBAQBGFabNxLrixs3TFKDBLmZM5wOV7KSCQBZofPqtxb5BJOyQZafHPcYB5Z61iBCTLGk8LNlu7VMgw3KCTMgEPVhikoi1huQZvljWRx7B1yNAIFc5gNPriupgCijv9qrUZIGbQz+jzsJPPU14gR8wSslwtJRF2EC1erB+8hvoBhLmDTaWFQOWsv4x2RgYb/Ml7WvWCqanxz491C4p/nNxCbtUyMRnypoRxGi7yAwG9J96dfQ5mnu4kizLg4hDVJQBBcF6HsO0WF7M78x6rK84+NxmJB6gGRxCbpJfZNip4yOLsYfvy/9GiFmYsRLx7upAWhh18jFA8Ju8yHdfoxEsrvpM\",\"cancellation_requested\":true,\"status\":\"inProgress\",\"status_details\":\"Pending certificate created. Certificate request is in progress. This may take some time based on the issuer provider. Please check again later.\",\"request_id\":\"8e08fe0045734127812173d0cacc4630\"}",
      "X-Powered-By" : "ASP.NET",
      "Content-Type" : "application/json; charset=utf-8"
    },
    "Exception" : null
  }, {
    "Method" : "GET",
    "Uri" : "https://REDACTED.vault.azure.net/certificates/testCertificate11/pending?api-version=7.1",
    "Headers" : {
      "User-Agent" : "azsdk-java-client_name/client_version (11.0.6; Windows 10; 10.0)",
      "Content-Type" : "application/json"
    },
    "Response" : {
      "X-Content-Type-Options" : "nosniff",
      "Pragma" : "no-cache",
      "StatusCode" : "200",
      "Date" : "Tue, 04 Aug 2020 00:49:55 GMT",
      "Strict-Transport-Security" : "max-age=31536000;includeSubDomains",
      "Retry-After" : "0",
      "Cache-Control" : "no-cache",
      "X-AspNet-Version" : "4.0.30319",
      "x-ms-keyvault-region" : "westus",
      "x-ms-keyvault-network-info" : "conn_type=Ipv4;addr=174.127.169.154;act_addr_fam=InterNetwork;",
      "Expires" : "-1",
      "Content-Length" : "1297",
      "x-ms-request-id" : "393a759d-2040-4e01-ab80-7a92400335cf",
      "x-ms-keyvault-service-version" : "1.1.10.0",
      "Body" : "{\"id\":\"https://azure-kv-tests2.vault.azure.net/certificates/testCertificate11/pending\",\"issuer\":{\"name\":\"Self\"},\"csr\":\"MIICqDCCAZACAQAwGDEWMBQGA1UEAxMNRGVmYXVsdFBvbGljeTCCASIwDQYJKoZIhvcNAQEBBQADggEPADCCAQoCggEBAJy6LwQKH1ixml9lVqdRbyMwGPXf42hOwLvgvyuuxYd7GdZ2iMdq1niQWmagT0wYFih04IKk+NBETUxL/VQNvR0qq+jLUHLAnxbsrmF71232yzEEr3D38a7mt/gSDvqXdcAdAPuNHUV1YFfgKr+dvnHB55GCM4/rbKVkVaZaik4mq0Vtbgv42hizUPJGz40SYV3BJkchTp4qHHFg8fPGfkNtlWWVNphFjzchBCTxhO84leIWhUQEbmgAz973FiDWVUWNULy/R/o0ntReB1MqoSHLf4FK20qqie5niVx9bLE+njwi2hxTtFgMIhI1CPexZq050u/m6zyomZlN/emefPECAwEAAaBLMEkGCSqGSIb3DQEJDjE8MDowDgYDVR0PAQH/BAQDAgWgMB0GA1UdJQQWMBQGCCsGAQUFBwMBBggrBgEFBQcDAjAJBgNVHRMEAjAAMA0GCSqGSIb3DQEBCwUAA4IBAQBGFabNxLrixs3TFKDBLmZM5wOV7KSCQBZofPqtxb5BJOyQZafHPcYB5Z61iBCTLGk8LNlu7VMgw3KCTMgEPVhikoi1huQZvljWRx7B1yNAIFc5gNPriupgCijv9qrUZIGbQz+jzsJPPU14gR8wSslwtJRF2EC1erB+8hvoBhLmDTaWFQOWsv4x2RgYb/Ml7WvWCqanxz491C4p/nNxCbtUyMRnypoRxGi7yAwG9J96dfQ5mnu4kizLg4hDVJQBBcF6HsO0WF7M78x6rK84+NxmJB6gGRxCbpJfZNip4yOLsYfvy/9GiFmYsRLx7upAWhh18jFA8Ju8yHdfoxEsrvpM\",\"cancellation_requested\":true,\"status\":\"inProgress\",\"status_details\":\"Pending certificate created. Certificate request is in progress. This may take some time based on the issuer provider. Please check again later.\",\"request_id\":\"8e08fe0045734127812173d0cacc4630\"}",
      "X-Powered-By" : "ASP.NET",
      "Content-Type" : "application/json; charset=utf-8"
    },
    "Exception" : null
  }, {
    "Method" : "GET",
    "Uri" : "https://REDACTED.vault.azure.net/certificates/testCertificate11/pending?api-version=7.1",
    "Headers" : {
      "User-Agent" : "azsdk-java-client_name/client_version (11.0.6; Windows 10; 10.0)",
      "Content-Type" : "application/json"
    },
    "Response" : {
      "X-Content-Type-Options" : "nosniff",
      "Pragma" : "no-cache",
      "StatusCode" : "200",
      "Date" : "Tue, 04 Aug 2020 00:49:56 GMT",
      "Strict-Transport-Security" : "max-age=31536000;includeSubDomains",
      "Retry-After" : "0",
      "Cache-Control" : "no-cache",
      "X-AspNet-Version" : "4.0.30319",
      "x-ms-keyvault-region" : "westus",
      "x-ms-keyvault-network-info" : "conn_type=Ipv4;addr=174.127.169.154;act_addr_fam=InterNetwork;",
      "Expires" : "-1",
      "Content-Length" : "1297",
      "x-ms-request-id" : "c69f42b6-fef9-4464-bc6c-fc08706b274e",
      "x-ms-keyvault-service-version" : "1.1.10.0",
      "Body" : "{\"id\":\"https://azure-kv-tests2.vault.azure.net/certificates/testCertificate11/pending\",\"issuer\":{\"name\":\"Self\"},\"csr\":\"MIICqDCCAZACAQAwGDEWMBQGA1UEAxMNRGVmYXVsdFBvbGljeTCCASIwDQYJKoZIhvcNAQEBBQADggEPADCCAQoCggEBAJy6LwQKH1ixml9lVqdRbyMwGPXf42hOwLvgvyuuxYd7GdZ2iMdq1niQWmagT0wYFih04IKk+NBETUxL/VQNvR0qq+jLUHLAnxbsrmF71232yzEEr3D38a7mt/gSDvqXdcAdAPuNHUV1YFfgKr+dvnHB55GCM4/rbKVkVaZaik4mq0Vtbgv42hizUPJGz40SYV3BJkchTp4qHHFg8fPGfkNtlWWVNphFjzchBCTxhO84leIWhUQEbmgAz973FiDWVUWNULy/R/o0ntReB1MqoSHLf4FK20qqie5niVx9bLE+njwi2hxTtFgMIhI1CPexZq050u/m6zyomZlN/emefPECAwEAAaBLMEkGCSqGSIb3DQEJDjE8MDowDgYDVR0PAQH/BAQDAgWgMB0GA1UdJQQWMBQGCCsGAQUFBwMBBggrBgEFBQcDAjAJBgNVHRMEAjAAMA0GCSqGSIb3DQEBCwUAA4IBAQBGFabNxLrixs3TFKDBLmZM5wOV7KSCQBZofPqtxb5BJOyQZafHPcYB5Z61iBCTLGk8LNlu7VMgw3KCTMgEPVhikoi1huQZvljWRx7B1yNAIFc5gNPriupgCijv9qrUZIGbQz+jzsJPPU14gR8wSslwtJRF2EC1erB+8hvoBhLmDTaWFQOWsv4x2RgYb/Ml7WvWCqanxz491C4p/nNxCbtUyMRnypoRxGi7yAwG9J96dfQ5mnu4kizLg4hDVJQBBcF6HsO0WF7M78x6rK84+NxmJB6gGRxCbpJfZNip4yOLsYfvy/9GiFmYsRLx7upAWhh18jFA8Ju8yHdfoxEsrvpM\",\"cancellation_requested\":true,\"status\":\"inProgress\",\"status_details\":\"Pending certificate created. Certificate request is in progress. This may take some time based on the issuer provider. Please check again later.\",\"request_id\":\"8e08fe0045734127812173d0cacc4630\"}",
      "X-Powered-By" : "ASP.NET",
      "Content-Type" : "application/json; charset=utf-8"
    },
    "Exception" : null
  }, {
    "Method" : "GET",
    "Uri" : "https://REDACTED.vault.azure.net/certificates/testCertificate11/pending?api-version=7.1",
    "Headers" : {
      "User-Agent" : "azsdk-java-client_name/client_version (11.0.6; Windows 10; 10.0)",
      "Content-Type" : "application/json"
    },
    "Response" : {
      "X-Content-Type-Options" : "nosniff",
      "Pragma" : "no-cache",
      "StatusCode" : "200",
      "Date" : "Tue, 04 Aug 2020 00:49:58 GMT",
      "Strict-Transport-Security" : "max-age=31536000;includeSubDomains",
      "Retry-After" : "0",
      "Cache-Control" : "no-cache",
      "X-AspNet-Version" : "4.0.30319",
      "x-ms-keyvault-region" : "westus",
      "x-ms-keyvault-network-info" : "conn_type=Ipv4;addr=174.127.169.154;act_addr_fam=InterNetwork;",
      "Expires" : "-1",
      "Content-Length" : "1297",
      "x-ms-request-id" : "ca269a9c-63be-4f08-bc71-b963bb0b5e63",
      "x-ms-keyvault-service-version" : "1.1.10.0",
      "Body" : "{\"id\":\"https://azure-kv-tests2.vault.azure.net/certificates/testCertificate11/pending\",\"issuer\":{\"name\":\"Self\"},\"csr\":\"MIICqDCCAZACAQAwGDEWMBQGA1UEAxMNRGVmYXVsdFBvbGljeTCCASIwDQYJKoZIhvcNAQEBBQADggEPADCCAQoCggEBAJy6LwQKH1ixml9lVqdRbyMwGPXf42hOwLvgvyuuxYd7GdZ2iMdq1niQWmagT0wYFih04IKk+NBETUxL/VQNvR0qq+jLUHLAnxbsrmF71232yzEEr3D38a7mt/gSDvqXdcAdAPuNHUV1YFfgKr+dvnHB55GCM4/rbKVkVaZaik4mq0Vtbgv42hizUPJGz40SYV3BJkchTp4qHHFg8fPGfkNtlWWVNphFjzchBCTxhO84leIWhUQEbmgAz973FiDWVUWNULy/R/o0ntReB1MqoSHLf4FK20qqie5niVx9bLE+njwi2hxTtFgMIhI1CPexZq050u/m6zyomZlN/emefPECAwEAAaBLMEkGCSqGSIb3DQEJDjE8MDowDgYDVR0PAQH/BAQDAgWgMB0GA1UdJQQWMBQGCCsGAQUFBwMBBggrBgEFBQcDAjAJBgNVHRMEAjAAMA0GCSqGSIb3DQEBCwUAA4IBAQBGFabNxLrixs3TFKDBLmZM5wOV7KSCQBZofPqtxb5BJOyQZafHPcYB5Z61iBCTLGk8LNlu7VMgw3KCTMgEPVhikoi1huQZvljWRx7B1yNAIFc5gNPriupgCijv9qrUZIGbQz+jzsJPPU14gR8wSslwtJRF2EC1erB+8hvoBhLmDTaWFQOWsv4x2RgYb/Ml7WvWCqanxz491C4p/nNxCbtUyMRnypoRxGi7yAwG9J96dfQ5mnu4kizLg4hDVJQBBcF6HsO0WF7M78x6rK84+NxmJB6gGRxCbpJfZNip4yOLsYfvy/9GiFmYsRLx7upAWhh18jFA8Ju8yHdfoxEsrvpM\",\"cancellation_requested\":true,\"status\":\"inProgress\",\"status_details\":\"Pending certificate created. Certificate request is in progress. This may take some time based on the issuer provider. Please check again later.\",\"request_id\":\"8e08fe0045734127812173d0cacc4630\"}",
      "X-Powered-By" : "ASP.NET",
      "Content-Type" : "application/json; charset=utf-8"
    },
    "Exception" : null
  }, {
    "Method" : "GET",
    "Uri" : "https://REDACTED.vault.azure.net/certificates/testCertificate11/pending?api-version=7.1",
    "Headers" : {
      "User-Agent" : "azsdk-java-client_name/client_version (11.0.6; Windows 10; 10.0)",
      "Content-Type" : "application/json"
    },
    "Response" : {
      "X-Content-Type-Options" : "nosniff",
      "Pragma" : "no-cache",
      "StatusCode" : "200",
      "Date" : "Tue, 04 Aug 2020 00:49:59 GMT",
      "Strict-Transport-Security" : "max-age=31536000;includeSubDomains",
      "Retry-After" : "0",
      "Cache-Control" : "no-cache",
      "X-AspNet-Version" : "4.0.30319",
      "x-ms-keyvault-region" : "westus",
      "x-ms-keyvault-network-info" : "conn_type=Ipv4;addr=174.127.169.154;act_addr_fam=InterNetwork;",
      "Expires" : "-1",
      "Content-Length" : "1297",
      "x-ms-request-id" : "93e35cbb-a185-4f5a-ae26-b37eeebba1d1",
      "x-ms-keyvault-service-version" : "1.1.10.0",
      "Body" : "{\"id\":\"https://azure-kv-tests2.vault.azure.net/certificates/testCertificate11/pending\",\"issuer\":{\"name\":\"Self\"},\"csr\":\"MIICqDCCAZACAQAwGDEWMBQGA1UEAxMNRGVmYXVsdFBvbGljeTCCASIwDQYJKoZIhvcNAQEBBQADggEPADCCAQoCggEBAJy6LwQKH1ixml9lVqdRbyMwGPXf42hOwLvgvyuuxYd7GdZ2iMdq1niQWmagT0wYFih04IKk+NBETUxL/VQNvR0qq+jLUHLAnxbsrmF71232yzEEr3D38a7mt/gSDvqXdcAdAPuNHUV1YFfgKr+dvnHB55GCM4/rbKVkVaZaik4mq0Vtbgv42hizUPJGz40SYV3BJkchTp4qHHFg8fPGfkNtlWWVNphFjzchBCTxhO84leIWhUQEbmgAz973FiDWVUWNULy/R/o0ntReB1MqoSHLf4FK20qqie5niVx9bLE+njwi2hxTtFgMIhI1CPexZq050u/m6zyomZlN/emefPECAwEAAaBLMEkGCSqGSIb3DQEJDjE8MDowDgYDVR0PAQH/BAQDAgWgMB0GA1UdJQQWMBQGCCsGAQUFBwMBBggrBgEFBQcDAjAJBgNVHRMEAjAAMA0GCSqGSIb3DQEBCwUAA4IBAQBGFabNxLrixs3TFKDBLmZM5wOV7KSCQBZofPqtxb5BJOyQZafHPcYB5Z61iBCTLGk8LNlu7VMgw3KCTMgEPVhikoi1huQZvljWRx7B1yNAIFc5gNPriupgCijv9qrUZIGbQz+jzsJPPU14gR8wSslwtJRF2EC1erB+8hvoBhLmDTaWFQOWsv4x2RgYb/Ml7WvWCqanxz491C4p/nNxCbtUyMRnypoRxGi7yAwG9J96dfQ5mnu4kizLg4hDVJQBBcF6HsO0WF7M78x6rK84+NxmJB6gGRxCbpJfZNip4yOLsYfvy/9GiFmYsRLx7upAWhh18jFA8Ju8yHdfoxEsrvpM\",\"cancellation_requested\":true,\"status\":\"inProgress\",\"status_details\":\"Pending certificate created. Certificate request is in progress. This may take some time based on the issuer provider. Please check again later.\",\"request_id\":\"8e08fe0045734127812173d0cacc4630\"}",
      "X-Powered-By" : "ASP.NET",
      "Content-Type" : "application/json; charset=utf-8"
    },
    "Exception" : null
  }, {
    "Method" : "GET",
    "Uri" : "https://REDACTED.vault.azure.net/certificates/testCertificate11/pending?api-version=7.1",
    "Headers" : {
      "User-Agent" : "azsdk-java-client_name/client_version (11.0.6; Windows 10; 10.0)",
      "Content-Type" : "application/json"
    },
    "Response" : {
      "X-Content-Type-Options" : "nosniff",
      "Pragma" : "no-cache",
      "StatusCode" : "200",
      "Date" : "Tue, 04 Aug 2020 00:50:00 GMT",
      "Strict-Transport-Security" : "max-age=31536000;includeSubDomains",
      "Retry-After" : "0",
      "Cache-Control" : "no-cache",
      "X-AspNet-Version" : "4.0.30319",
      "x-ms-keyvault-region" : "westus",
      "x-ms-keyvault-network-info" : "conn_type=Ipv4;addr=174.127.169.154;act_addr_fam=InterNetwork;",
      "Expires" : "-1",
      "Content-Length" : "1297",
      "x-ms-request-id" : "6bcae343-9471-4e75-8f14-0af57f146f78",
      "x-ms-keyvault-service-version" : "1.1.10.0",
      "Body" : "{\"id\":\"https://azure-kv-tests2.vault.azure.net/certificates/testCertificate11/pending\",\"issuer\":{\"name\":\"Self\"},\"csr\":\"MIICqDCCAZACAQAwGDEWMBQGA1UEAxMNRGVmYXVsdFBvbGljeTCCASIwDQYJKoZIhvcNAQEBBQADggEPADCCAQoCggEBAJy6LwQKH1ixml9lVqdRbyMwGPXf42hOwLvgvyuuxYd7GdZ2iMdq1niQWmagT0wYFih04IKk+NBETUxL/VQNvR0qq+jLUHLAnxbsrmF71232yzEEr3D38a7mt/gSDvqXdcAdAPuNHUV1YFfgKr+dvnHB55GCM4/rbKVkVaZaik4mq0Vtbgv42hizUPJGz40SYV3BJkchTp4qHHFg8fPGfkNtlWWVNphFjzchBCTxhO84leIWhUQEbmgAz973FiDWVUWNULy/R/o0ntReB1MqoSHLf4FK20qqie5niVx9bLE+njwi2hxTtFgMIhI1CPexZq050u/m6zyomZlN/emefPECAwEAAaBLMEkGCSqGSIb3DQEJDjE8MDowDgYDVR0PAQH/BAQDAgWgMB0GA1UdJQQWMBQGCCsGAQUFBwMBBggrBgEFBQcDAjAJBgNVHRMEAjAAMA0GCSqGSIb3DQEBCwUAA4IBAQBGFabNxLrixs3TFKDBLmZM5wOV7KSCQBZofPqtxb5BJOyQZafHPcYB5Z61iBCTLGk8LNlu7VMgw3KCTMgEPVhikoi1huQZvljWRx7B1yNAIFc5gNPriupgCijv9qrUZIGbQz+jzsJPPU14gR8wSslwtJRF2EC1erB+8hvoBhLmDTaWFQOWsv4x2RgYb/Ml7WvWCqanxz491C4p/nNxCbtUyMRnypoRxGi7yAwG9J96dfQ5mnu4kizLg4hDVJQBBcF6HsO0WF7M78x6rK84+NxmJB6gGRxCbpJfZNip4yOLsYfvy/9GiFmYsRLx7upAWhh18jFA8Ju8yHdfoxEsrvpM\",\"cancellation_requested\":true,\"status\":\"inProgress\",\"status_details\":\"Pending certificate created. Certificate request is in progress. This may take some time based on the issuer provider. Please check again later.\",\"request_id\":\"8e08fe0045734127812173d0cacc4630\"}",
      "X-Powered-By" : "ASP.NET",
      "Content-Type" : "application/json; charset=utf-8"
    },
    "Exception" : null
  }, {
    "Method" : "GET",
    "Uri" : "https://REDACTED.vault.azure.net/certificates/testCertificate11/pending?api-version=7.1",
    "Headers" : {
      "User-Agent" : "azsdk-java-client_name/client_version (11.0.6; Windows 10; 10.0)",
      "Content-Type" : "application/json"
    },
    "Response" : {
      "X-Content-Type-Options" : "nosniff",
      "Pragma" : "no-cache",
      "StatusCode" : "200",
      "Date" : "Tue, 04 Aug 2020 00:50:01 GMT",
      "Strict-Transport-Security" : "max-age=31536000;includeSubDomains",
      "Retry-After" : "0",
      "Cache-Control" : "no-cache",
      "X-AspNet-Version" : "4.0.30319",
      "x-ms-keyvault-region" : "westus",
      "x-ms-keyvault-network-info" : "conn_type=Ipv4;addr=174.127.169.154;act_addr_fam=InterNetwork;",
      "Expires" : "-1",
      "Content-Length" : "1297",
      "x-ms-request-id" : "dd6f7860-c43a-40e8-a41a-141e1bca4889",
      "x-ms-keyvault-service-version" : "1.1.10.0",
      "Body" : "{\"id\":\"https://azure-kv-tests2.vault.azure.net/certificates/testCertificate11/pending\",\"issuer\":{\"name\":\"Self\"},\"csr\":\"MIICqDCCAZACAQAwGDEWMBQGA1UEAxMNRGVmYXVsdFBvbGljeTCCASIwDQYJKoZIhvcNAQEBBQADggEPADCCAQoCggEBAJy6LwQKH1ixml9lVqdRbyMwGPXf42hOwLvgvyuuxYd7GdZ2iMdq1niQWmagT0wYFih04IKk+NBETUxL/VQNvR0qq+jLUHLAnxbsrmF71232yzEEr3D38a7mt/gSDvqXdcAdAPuNHUV1YFfgKr+dvnHB55GCM4/rbKVkVaZaik4mq0Vtbgv42hizUPJGz40SYV3BJkchTp4qHHFg8fPGfkNtlWWVNphFjzchBCTxhO84leIWhUQEbmgAz973FiDWVUWNULy/R/o0ntReB1MqoSHLf4FK20qqie5niVx9bLE+njwi2hxTtFgMIhI1CPexZq050u/m6zyomZlN/emefPECAwEAAaBLMEkGCSqGSIb3DQEJDjE8MDowDgYDVR0PAQH/BAQDAgWgMB0GA1UdJQQWMBQGCCsGAQUFBwMBBggrBgEFBQcDAjAJBgNVHRMEAjAAMA0GCSqGSIb3DQEBCwUAA4IBAQBGFabNxLrixs3TFKDBLmZM5wOV7KSCQBZofPqtxb5BJOyQZafHPcYB5Z61iBCTLGk8LNlu7VMgw3KCTMgEPVhikoi1huQZvljWRx7B1yNAIFc5gNPriupgCijv9qrUZIGbQz+jzsJPPU14gR8wSslwtJRF2EC1erB+8hvoBhLmDTaWFQOWsv4x2RgYb/Ml7WvWCqanxz491C4p/nNxCbtUyMRnypoRxGi7yAwG9J96dfQ5mnu4kizLg4hDVJQBBcF6HsO0WF7M78x6rK84+NxmJB6gGRxCbpJfZNip4yOLsYfvy/9GiFmYsRLx7upAWhh18jFA8Ju8yHdfoxEsrvpM\",\"cancellation_requested\":true,\"status\":\"inProgress\",\"status_details\":\"Pending certificate created. Certificate request is in progress. This may take some time based on the issuer provider. Please check again later.\",\"request_id\":\"8e08fe0045734127812173d0cacc4630\"}",
      "X-Powered-By" : "ASP.NET",
      "Content-Type" : "application/json; charset=utf-8"
    },
    "Exception" : null
  }, {
    "Method" : "GET",
    "Uri" : "https://REDACTED.vault.azure.net/certificates/testCertificate11/pending?api-version=7.1",
    "Headers" : {
      "User-Agent" : "azsdk-java-client_name/client_version (11.0.6; Windows 10; 10.0)",
      "Content-Type" : "application/json"
    },
    "Response" : {
      "X-Content-Type-Options" : "nosniff",
      "Pragma" : "no-cache",
      "StatusCode" : "200",
      "Date" : "Tue, 04 Aug 2020 00:50:02 GMT",
      "Strict-Transport-Security" : "max-age=31536000;includeSubDomains",
      "Retry-After" : "0",
      "Cache-Control" : "no-cache",
      "X-AspNet-Version" : "4.0.30319",
      "x-ms-keyvault-region" : "westus",
      "x-ms-keyvault-network-info" : "conn_type=Ipv4;addr=174.127.169.154;act_addr_fam=InterNetwork;",
      "Expires" : "-1",
      "Content-Length" : "1297",
      "x-ms-request-id" : "32c72514-38ed-4501-879c-4a4e5f8472cd",
      "x-ms-keyvault-service-version" : "1.1.10.0",
      "Body" : "{\"id\":\"https://azure-kv-tests2.vault.azure.net/certificates/testCertificate11/pending\",\"issuer\":{\"name\":\"Self\"},\"csr\":\"MIICqDCCAZACAQAwGDEWMBQGA1UEAxMNRGVmYXVsdFBvbGljeTCCASIwDQYJKoZIhvcNAQEBBQADggEPADCCAQoCggEBAJy6LwQKH1ixml9lVqdRbyMwGPXf42hOwLvgvyuuxYd7GdZ2iMdq1niQWmagT0wYFih04IKk+NBETUxL/VQNvR0qq+jLUHLAnxbsrmF71232yzEEr3D38a7mt/gSDvqXdcAdAPuNHUV1YFfgKr+dvnHB55GCM4/rbKVkVaZaik4mq0Vtbgv42hizUPJGz40SYV3BJkchTp4qHHFg8fPGfkNtlWWVNphFjzchBCTxhO84leIWhUQEbmgAz973FiDWVUWNULy/R/o0ntReB1MqoSHLf4FK20qqie5niVx9bLE+njwi2hxTtFgMIhI1CPexZq050u/m6zyomZlN/emefPECAwEAAaBLMEkGCSqGSIb3DQEJDjE8MDowDgYDVR0PAQH/BAQDAgWgMB0GA1UdJQQWMBQGCCsGAQUFBwMBBggrBgEFBQcDAjAJBgNVHRMEAjAAMA0GCSqGSIb3DQEBCwUAA4IBAQBGFabNxLrixs3TFKDBLmZM5wOV7KSCQBZofPqtxb5BJOyQZafHPcYB5Z61iBCTLGk8LNlu7VMgw3KCTMgEPVhikoi1huQZvljWRx7B1yNAIFc5gNPriupgCijv9qrUZIGbQz+jzsJPPU14gR8wSslwtJRF2EC1erB+8hvoBhLmDTaWFQOWsv4x2RgYb/Ml7WvWCqanxz491C4p/nNxCbtUyMRnypoRxGi7yAwG9J96dfQ5mnu4kizLg4hDVJQBBcF6HsO0WF7M78x6rK84+NxmJB6gGRxCbpJfZNip4yOLsYfvy/9GiFmYsRLx7upAWhh18jFA8Ju8yHdfoxEsrvpM\",\"cancellation_requested\":true,\"status\":\"inProgress\",\"status_details\":\"Pending certificate created. Certificate request is in progress. This may take some time based on the issuer provider. Please check again later.\",\"request_id\":\"8e08fe0045734127812173d0cacc4630\"}",
      "X-Powered-By" : "ASP.NET",
      "Content-Type" : "application/json; charset=utf-8"
    },
    "Exception" : null
  }, {
    "Method" : "GET",
    "Uri" : "https://REDACTED.vault.azure.net/certificates/testCertificate11/pending?api-version=7.1",
    "Headers" : {
      "User-Agent" : "azsdk-java-client_name/client_version (11.0.6; Windows 10; 10.0)",
      "Content-Type" : "application/json"
    },
    "Response" : {
      "X-Content-Type-Options" : "nosniff",
      "Pragma" : "no-cache",
      "StatusCode" : "200",
      "Date" : "Tue, 04 Aug 2020 00:50:03 GMT",
      "Strict-Transport-Security" : "max-age=31536000;includeSubDomains",
      "Retry-After" : "0",
      "Cache-Control" : "no-cache",
      "X-AspNet-Version" : "4.0.30319",
      "x-ms-keyvault-region" : "westus",
      "x-ms-keyvault-network-info" : "conn_type=Ipv4;addr=174.127.169.154;act_addr_fam=InterNetwork;",
      "Expires" : "-1",
      "Content-Length" : "1297",
      "x-ms-request-id" : "63679a0d-88bd-46d3-9917-88266e3e74a1",
      "x-ms-keyvault-service-version" : "1.1.10.0",
      "Body" : "{\"id\":\"https://azure-kv-tests2.vault.azure.net/certificates/testCertificate11/pending\",\"issuer\":{\"name\":\"Self\"},\"csr\":\"MIICqDCCAZACAQAwGDEWMBQGA1UEAxMNRGVmYXVsdFBvbGljeTCCASIwDQYJKoZIhvcNAQEBBQADggEPADCCAQoCggEBAJy6LwQKH1ixml9lVqdRbyMwGPXf42hOwLvgvyuuxYd7GdZ2iMdq1niQWmagT0wYFih04IKk+NBETUxL/VQNvR0qq+jLUHLAnxbsrmF71232yzEEr3D38a7mt/gSDvqXdcAdAPuNHUV1YFfgKr+dvnHB55GCM4/rbKVkVaZaik4mq0Vtbgv42hizUPJGz40SYV3BJkchTp4qHHFg8fPGfkNtlWWVNphFjzchBCTxhO84leIWhUQEbmgAz973FiDWVUWNULy/R/o0ntReB1MqoSHLf4FK20qqie5niVx9bLE+njwi2hxTtFgMIhI1CPexZq050u/m6zyomZlN/emefPECAwEAAaBLMEkGCSqGSIb3DQEJDjE8MDowDgYDVR0PAQH/BAQDAgWgMB0GA1UdJQQWMBQGCCsGAQUFBwMBBggrBgEFBQcDAjAJBgNVHRMEAjAAMA0GCSqGSIb3DQEBCwUAA4IBAQBGFabNxLrixs3TFKDBLmZM5wOV7KSCQBZofPqtxb5BJOyQZafHPcYB5Z61iBCTLGk8LNlu7VMgw3KCTMgEPVhikoi1huQZvljWRx7B1yNAIFc5gNPriupgCijv9qrUZIGbQz+jzsJPPU14gR8wSslwtJRF2EC1erB+8hvoBhLmDTaWFQOWsv4x2RgYb/Ml7WvWCqanxz491C4p/nNxCbtUyMRnypoRxGi7yAwG9J96dfQ5mnu4kizLg4hDVJQBBcF6HsO0WF7M78x6rK84+NxmJB6gGRxCbpJfZNip4yOLsYfvy/9GiFmYsRLx7upAWhh18jFA8Ju8yHdfoxEsrvpM\",\"cancellation_requested\":true,\"status\":\"inProgress\",\"status_details\":\"Pending certificate created. Certificate request is in progress. This may take some time based on the issuer provider. Please check again later.\",\"request_id\":\"8e08fe0045734127812173d0cacc4630\"}",
      "X-Powered-By" : "ASP.NET",
      "Content-Type" : "application/json; charset=utf-8"
    },
    "Exception" : null
  }, {
    "Method" : "GET",
    "Uri" : "https://REDACTED.vault.azure.net/certificates/testCertificate11/pending?api-version=7.1",
    "Headers" : {
      "User-Agent" : "azsdk-java-client_name/client_version (11.0.6; Windows 10; 10.0)",
>>>>>>> d795fdaf
      "Content-Type" : "application/json"
    },
    "Response" : {
      "X-Content-Type-Options" : "nosniff",
      "Pragma" : "no-cache",
      "retry-after" : "0",
      "StatusCode" : "200",
<<<<<<< HEAD
      "Date" : "Tue, 03 Dec 2019 13:07:33 GMT",
      "Strict-Transport-Security" : "max-age=31536000;includeSubDomains",
      "Cache-Control" : "no-cache",
      "X-AspNet-Version" : "4.0.30319",
      "x-ms-keyvault-region" : "centralus",
      "x-ms-keyvault-network-info" : "addr=182.68.240.118;act_addr_fam=InterNetwork;",
      "Expires" : "-1",
      "Content-Length" : "1128",
      "x-ms-request-id" : "91969117-1de8-4292-9c80-fe5307ce1fd8",
      "x-ms-keyvault-service-version" : "1.1.0.883",
      "Body" : "{\"id\":\"https://cameravault.vault.azure.net/certificates/testCertificate11/pending\",\"issuer\":{\"name\":\"Self\"},\"csr\":\"MIICqDCCAZACAQAwGDEWMBQGA1UEAxMNRGVmYXVsdFBvbGljeTCCASIwDQYJKoZIhvcNAQEBBQADggEPADCCAQoCggEBAJACZPTHQD9JWfyMTNGLfM21uYQOBnGYgtsSgBjRN8tHz7/2IgUz3wRHVO0wSaeuqChKqsNXnOz8a7lkOGafbefngUn4iE71xsS6sgDjJ+uvsHxK5bb9Uu9gH+byCUQpCx7jUzLe74oluEuCYmA4RA7lP1Imp2gmLmb4UjY6Z6qbXVR31hG1GoYi6jgb2dT3aGL01MTG2RZEFc9ektoBYIxNngp1io5GuB6FshxkPBWgBYFeUq5ncILkFxlTN6MJCMBI7inmWN9IO5ngsbM87xPebWBSLl+e5plu+13UDbRiZEQvwJ7CxI96iBYOMKO5fUmGLdEy5s6RZmMu35Z4vxcCAwEAAaBLMEkGCSqGSIb3DQEJDjE8MDowDgYDVR0PAQH/BAQDAgWgMB0GA1UdJQQWMBQGCCsGAQUFBwMBBggrBgEFBQcDAjAJBgNVHRMEAjAAMA0GCSqGSIb3DQEBCwUAA4IBAQBqWUJZ6I8qTnViihJYbDFzuO93aNtLeI24qwkwbOLxyeNzc8JQ0SeSlOalbMp9fGnN0gjmAVf/hqGPsI7il+9i8Hn6G7znkoamxonH2dZPEKiwjHEsVwFbZw/utAatv0RF1tSIvxMS48TBJc7TwaDcBxoKbSEog9HrzQ8+gzK2IiOPPoUma3kX4YOwWjvWVYOCLIjM+gX2LlFievaAoPZ66Sx0XC7ozZwl8BRENcgkIVgik9ag3XA6q7F25Xp1zjIc/QkL8Pbict83/qj6uQcGDUG0ndii1AIvfzjSMmmLWefE7OkABB8OvonFNYqcNegkeOkn7Mw42Uf/nI4O/Yo4\",\"cancellation_requested\":true,\"status\":\"cancelled\",\"request_id\":\"e972f415938147faaa3fd85273a230d9\"}",
=======
      "Date" : "Tue, 04 Aug 2020 00:50:04 GMT",
      "Strict-Transport-Security" : "max-age=31536000;includeSubDomains",
      "Cache-Control" : "no-cache",
      "X-AspNet-Version" : "4.0.30319",
      "x-ms-keyvault-region" : "westus",
      "x-ms-keyvault-network-info" : "conn_type=Ipv4;addr=174.127.169.154;act_addr_fam=InterNetwork;",
      "Expires" : "-1",
      "Content-Length" : "1132",
      "x-ms-request-id" : "597dc21c-31a1-4ce6-b7a1-f1869c023463",
      "x-ms-keyvault-service-version" : "1.1.10.0",
      "Body" : "{\"id\":\"https://azure-kv-tests2.vault.azure.net/certificates/testCertificate11/pending\",\"issuer\":{\"name\":\"Self\"},\"csr\":\"MIICqDCCAZACAQAwGDEWMBQGA1UEAxMNRGVmYXVsdFBvbGljeTCCASIwDQYJKoZIhvcNAQEBBQADggEPADCCAQoCggEBAJy6LwQKH1ixml9lVqdRbyMwGPXf42hOwLvgvyuuxYd7GdZ2iMdq1niQWmagT0wYFih04IKk+NBETUxL/VQNvR0qq+jLUHLAnxbsrmF71232yzEEr3D38a7mt/gSDvqXdcAdAPuNHUV1YFfgKr+dvnHB55GCM4/rbKVkVaZaik4mq0Vtbgv42hizUPJGz40SYV3BJkchTp4qHHFg8fPGfkNtlWWVNphFjzchBCTxhO84leIWhUQEbmgAz973FiDWVUWNULy/R/o0ntReB1MqoSHLf4FK20qqie5niVx9bLE+njwi2hxTtFgMIhI1CPexZq050u/m6zyomZlN/emefPECAwEAAaBLMEkGCSqGSIb3DQEJDjE8MDowDgYDVR0PAQH/BAQDAgWgMB0GA1UdJQQWMBQGCCsGAQUFBwMBBggrBgEFBQcDAjAJBgNVHRMEAjAAMA0GCSqGSIb3DQEBCwUAA4IBAQBGFabNxLrixs3TFKDBLmZM5wOV7KSCQBZofPqtxb5BJOyQZafHPcYB5Z61iBCTLGk8LNlu7VMgw3KCTMgEPVhikoi1huQZvljWRx7B1yNAIFc5gNPriupgCijv9qrUZIGbQz+jzsJPPU14gR8wSslwtJRF2EC1erB+8hvoBhLmDTaWFQOWsv4x2RgYb/Ml7WvWCqanxz491C4p/nNxCbtUyMRnypoRxGi7yAwG9J96dfQ5mnu4kizLg4hDVJQBBcF6HsO0WF7M78x6rK84+NxmJB6gGRxCbpJfZNip4yOLsYfvy/9GiFmYsRLx7upAWhh18jFA8Ju8yHdfoxEsrvpM\",\"cancellation_requested\":true,\"status\":\"cancelled\",\"request_id\":\"8e08fe0045734127812173d0cacc4630\"}",
>>>>>>> d795fdaf
      "X-Powered-By" : "ASP.NET",
      "Content-Type" : "application/json; charset=utf-8"
    },
    "Exception" : null
  }, {
    "Method" : "GET",
<<<<<<< HEAD
    "Uri" : "https://cameravault.vault.azure.net/certificates/testCertificate11/?api-version=7.0",
    "Headers" : {
      "User-Agent" : "azsdk-java-Azure-Keyvault/4.0.0-beta.6 (11.0.5; Mac OS X 10.14.3)",
=======
    "Uri" : "https://REDACTED.vault.azure.net/certificates/testCertificate11/?api-version=7.1",
    "Headers" : {
      "User-Agent" : "azsdk-java-client_name/client_version (11.0.6; Windows 10; 10.0)",
>>>>>>> d795fdaf
      "Content-Type" : "application/json"
    },
    "Response" : {
      "X-Content-Type-Options" : "nosniff",
      "Pragma" : "no-cache",
      "retry-after" : "0",
      "StatusCode" : "200",
<<<<<<< HEAD
      "Date" : "Tue, 03 Dec 2019 13:07:33 GMT",
      "Strict-Transport-Security" : "max-age=31536000;includeSubDomains",
      "Cache-Control" : "no-cache",
      "X-AspNet-Version" : "4.0.30319",
      "x-ms-keyvault-region" : "centralus",
      "x-ms-keyvault-network-info" : "addr=182.68.240.118;act_addr_fam=InterNetwork;",
      "Expires" : "-1",
      "Content-Length" : "975",
      "x-ms-request-id" : "2d4419a4-1b4d-46a8-bcde-96b2c5e8a593",
      "x-ms-keyvault-service-version" : "1.1.0.883",
      "Body" : "{\"id\":\"https://cameravault.vault.azure.net/certificates/testCertificate11/db90b2f6f09c497a82255d5ed8d61db4\",\"attributes\":{\"enabled\":false,\"nbf\":1575282123,\"exp\":1606905123,\"created\":1575282723,\"updated\":1575282723,\"recoveryLevel\":\"Recoverable+Purgeable\"},\"policy\":{\"id\":\"https://cameravault.vault.azure.net/certificates/testCertificate11/policy\",\"key_props\":{\"exportable\":true,\"kty\":\"RSA\",\"key_size\":2048,\"reuse_key\":false},\"secret_props\":{\"contentType\":\"application/x-pkcs12\"},\"x509_props\":{\"subject\":\"CN=DefaultPolicy\",\"sans\":{},\"ekus\":[\"1.3.6.1.5.5.7.3.1\",\"1.3.6.1.5.5.7.3.2\"],\"key_usage\":[\"digitalSignature\",\"keyEncipherment\"],\"validity_months\":12,\"basic_constraints\":{\"ca\":false}},\"lifetime_actions\":[{\"trigger\":{\"lifetime_percentage\":80},\"action\":{\"action_type\":\"AutoRenew\"}}],\"issuer\":{\"name\":\"Self\"},\"attributes\":{\"enabled\":true,\"created\":1575282723,\"updated\":1575378439}},\"pending\":{\"id\":\"https://cameravault.vault.azure.net/certificates/testCertificate11/pending\"}}",
=======
      "Date" : "Tue, 04 Aug 2020 00:50:04 GMT",
      "Strict-Transport-Security" : "max-age=31536000;includeSubDomains",
      "Cache-Control" : "no-cache",
      "X-AspNet-Version" : "4.0.30319",
      "x-ms-keyvault-region" : "westus",
      "x-ms-keyvault-network-info" : "conn_type=Ipv4;addr=174.127.169.154;act_addr_fam=InterNetwork;",
      "Expires" : "-1",
      "Content-Length" : "1008",
      "x-ms-request-id" : "5f61e88a-192a-43cb-b28c-d5346aea41d7",
      "x-ms-keyvault-service-version" : "1.1.10.0",
      "Body" : "{\"id\":\"https://azure-kv-tests2.vault.azure.net/certificates/testCertificate11/074a3e3de1b1416fb7af168c800664c8\",\"attributes\":{\"enabled\":false,\"nbf\":1596501556,\"exp\":1628038156,\"created\":1596502156,\"updated\":1596502156,\"recoveryLevel\":\"Recoverable+Purgeable\",\"recoverableDays\":90},\"policy\":{\"id\":\"https://azure-kv-tests2.vault.azure.net/certificates/testCertificate11/policy\",\"key_props\":{\"exportable\":true,\"kty\":\"RSA\",\"key_size\":2048,\"reuse_key\":false},\"secret_props\":{\"contentType\":\"application/x-pkcs12\"},\"x509_props\":{\"subject\":\"CN=DefaultPolicy\",\"sans\":{},\"ekus\":[\"1.3.6.1.5.5.7.3.1\",\"1.3.6.1.5.5.7.3.2\"],\"key_usage\":[\"digitalSignature\",\"keyEncipherment\"],\"validity_months\":12,\"basic_constraints\":{\"ca\":false}},\"lifetime_actions\":[{\"trigger\":{\"lifetime_percentage\":80},\"action\":{\"action_type\":\"AutoRenew\"}}],\"issuer\":{\"name\":\"Self\"},\"attributes\":{\"enabled\":true,\"created\":1596502156,\"updated\":1596502156}},\"pending\":{\"id\":\"https://azure-kv-tests2.vault.azure.net/certificates/testCertificate11/pending\"}}",
>>>>>>> d795fdaf
      "X-Powered-By" : "ASP.NET",
      "Content-Type" : "application/json; charset=utf-8"
    },
    "Exception" : null
  } ],
  "variables" : [ ]
}<|MERGE_RESOLUTION|>--- conflicted
+++ resolved
@@ -1,42 +1,20 @@
 {
   "networkCallRecords" : [ {
     "Method" : "POST",
-<<<<<<< HEAD
-    "Uri" : "https://cameravault.vault.azure.net/certificates/testCertificate11/create?api-version=7.0",
-    "Headers" : {
-      "User-Agent" : "azsdk-java-Azure-Keyvault/4.0.0-beta.6 (11.0.5; Mac OS X 10.14.3)",
-=======
     "Uri" : "https://REDACTED.vault.azure.net/certificates/testCertificate11/create?api-version=7.1",
     "Headers" : {
       "User-Agent" : "azsdk-java-client_name/client_version (11.0.6; Windows 10; 10.0)",
->>>>>>> d795fdaf
       "Content-Type" : "application/json"
     },
     "Response" : {
       "X-Content-Type-Options" : "nosniff",
       "Pragma" : "no-cache",
       "StatusCode" : "202",
-<<<<<<< HEAD
-      "Date" : "Tue, 03 Dec 2019 13:07:20 GMT",
-=======
       "Date" : "Tue, 04 Aug 2020 00:49:16 GMT",
->>>>>>> d795fdaf
-      "Strict-Transport-Security" : "max-age=31536000;includeSubDomains",
-      "Retry-After" : "0",
-      "Cache-Control" : "no-cache",
-      "X-AspNet-Version" : "4.0.30319",
-<<<<<<< HEAD
-      "x-ms-keyvault-region" : "centralus",
-      "x-ms-keyvault-network-info" : "addr=182.68.240.118;act_addr_fam=InterNetwork;",
-      "Expires" : "-1",
-      "Content-Length" : "1294",
-      "x-ms-request-id" : "397fb8b6-cf04-42c4-ac0c-860c63aec209",
-      "x-ms-keyvault-service-version" : "1.1.0.883",
-      "Body" : "{\"id\":\"https://cameravault.vault.azure.net/certificates/testCertificate11/pending\",\"issuer\":{\"name\":\"Self\"},\"csr\":\"MIICqDCCAZACAQAwGDEWMBQGA1UEAxMNRGVmYXVsdFBvbGljeTCCASIwDQYJKoZIhvcNAQEBBQADggEPADCCAQoCggEBAJACZPTHQD9JWfyMTNGLfM21uYQOBnGYgtsSgBjRN8tHz7/2IgUz3wRHVO0wSaeuqChKqsNXnOz8a7lkOGafbefngUn4iE71xsS6sgDjJ+uvsHxK5bb9Uu9gH+byCUQpCx7jUzLe74oluEuCYmA4RA7lP1Imp2gmLmb4UjY6Z6qbXVR31hG1GoYi6jgb2dT3aGL01MTG2RZEFc9ektoBYIxNngp1io5GuB6FshxkPBWgBYFeUq5ncILkFxlTN6MJCMBI7inmWN9IO5ngsbM87xPebWBSLl+e5plu+13UDbRiZEQvwJ7CxI96iBYOMKO5fUmGLdEy5s6RZmMu35Z4vxcCAwEAAaBLMEkGCSqGSIb3DQEJDjE8MDowDgYDVR0PAQH/BAQDAgWgMB0GA1UdJQQWMBQGCCsGAQUFBwMBBggrBgEFBQcDAjAJBgNVHRMEAjAAMA0GCSqGSIb3DQEBCwUAA4IBAQBqWUJZ6I8qTnViihJYbDFzuO93aNtLeI24qwkwbOLxyeNzc8JQ0SeSlOalbMp9fGnN0gjmAVf/hqGPsI7il+9i8Hn6G7znkoamxonH2dZPEKiwjHEsVwFbZw/utAatv0RF1tSIvxMS48TBJc7TwaDcBxoKbSEog9HrzQ8+gzK2IiOPPoUma3kX4YOwWjvWVYOCLIjM+gX2LlFievaAoPZ66Sx0XC7ozZwl8BRENcgkIVgik9ag3XA6q7F25Xp1zjIc/QkL8Pbict83/qj6uQcGDUG0ndii1AIvfzjSMmmLWefE7OkABB8OvonFNYqcNegkeOkn7Mw42Uf/nI4O/Yo4\",\"cancellation_requested\":false,\"status\":\"inProgress\",\"status_details\":\"Pending certificate created. Certificate request is in progress. This may take some time based on the issuer provider. Please check again later.\",\"request_id\":\"e972f415938147faaa3fd85273a230d9\"}",
-      "X-Powered-By" : "ASP.NET",
-      "Content-Type" : "application/json; charset=utf-8",
-      "Location" : "https://cameravault.vault.azure.net/certificates/testCertificate11/pending?api-version=7.0&request_id=e972f415938147faaa3fd85273a230d9"
-=======
+      "Strict-Transport-Security" : "max-age=31536000;includeSubDomains",
+      "Retry-After" : "0",
+      "Cache-Control" : "no-cache",
+      "X-AspNet-Version" : "4.0.30319",
       "x-ms-keyvault-region" : "westus",
       "x-ms-keyvault-network-info" : "conn_type=Ipv4;addr=174.127.169.154;act_addr_fam=InterNetwork;",
       "Expires" : "-1",
@@ -47,44 +25,24 @@
       "X-Powered-By" : "ASP.NET",
       "Content-Type" : "application/json; charset=utf-8",
       "Location" : "https://azure-kv-tests2.vault.azure.net/certificates/testCertificate11/pending?api-version=7.1&request_id=8e08fe0045734127812173d0cacc4630"
->>>>>>> d795fdaf
-    },
-    "Exception" : null
-  }, {
-    "Method" : "GET",
-<<<<<<< HEAD
-    "Uri" : "https://cameravault.vault.azure.net/certificates/testCertificate11/pending?api-version=7.0",
-    "Headers" : {
-      "User-Agent" : "azsdk-java-Azure-Keyvault/4.0.0-beta.6 (11.0.5; Mac OS X 10.14.3)",
-=======
-    "Uri" : "https://REDACTED.vault.azure.net/certificates/testCertificate11/pending?api-version=7.1",
-    "Headers" : {
-      "User-Agent" : "azsdk-java-client_name/client_version (11.0.6; Windows 10; 10.0)",
->>>>>>> d795fdaf
-      "Content-Type" : "application/json"
-    },
-    "Response" : {
-      "X-Content-Type-Options" : "nosniff",
-      "Pragma" : "no-cache",
-      "StatusCode" : "200",
-<<<<<<< HEAD
-      "Date" : "Tue, 03 Dec 2019 13:07:20 GMT",
-=======
+    },
+    "Exception" : null
+  }, {
+    "Method" : "GET",
+    "Uri" : "https://REDACTED.vault.azure.net/certificates/testCertificate11/pending?api-version=7.1",
+    "Headers" : {
+      "User-Agent" : "azsdk-java-client_name/client_version (11.0.6; Windows 10; 10.0)",
+      "Content-Type" : "application/json"
+    },
+    "Response" : {
+      "X-Content-Type-Options" : "nosniff",
+      "Pragma" : "no-cache",
+      "StatusCode" : "200",
       "Date" : "Tue, 04 Aug 2020 00:49:16 GMT",
->>>>>>> d795fdaf
-      "Strict-Transport-Security" : "max-age=31536000;includeSubDomains",
-      "Retry-After" : "0",
-      "Cache-Control" : "no-cache",
-      "X-AspNet-Version" : "4.0.30319",
-<<<<<<< HEAD
-      "x-ms-keyvault-region" : "centralus",
-      "x-ms-keyvault-network-info" : "addr=182.68.240.118;act_addr_fam=InterNetwork;",
-      "Expires" : "-1",
-      "Content-Length" : "1294",
-      "x-ms-request-id" : "2079cc0b-00f4-44ab-ab15-88c395826743",
-      "x-ms-keyvault-service-version" : "1.1.0.883",
-      "Body" : "{\"id\":\"https://cameravault.vault.azure.net/certificates/testCertificate11/pending\",\"issuer\":{\"name\":\"Self\"},\"csr\":\"MIICqDCCAZACAQAwGDEWMBQGA1UEAxMNRGVmYXVsdFBvbGljeTCCASIwDQYJKoZIhvcNAQEBBQADggEPADCCAQoCggEBAJACZPTHQD9JWfyMTNGLfM21uYQOBnGYgtsSgBjRN8tHz7/2IgUz3wRHVO0wSaeuqChKqsNXnOz8a7lkOGafbefngUn4iE71xsS6sgDjJ+uvsHxK5bb9Uu9gH+byCUQpCx7jUzLe74oluEuCYmA4RA7lP1Imp2gmLmb4UjY6Z6qbXVR31hG1GoYi6jgb2dT3aGL01MTG2RZEFc9ektoBYIxNngp1io5GuB6FshxkPBWgBYFeUq5ncILkFxlTN6MJCMBI7inmWN9IO5ngsbM87xPebWBSLl+e5plu+13UDbRiZEQvwJ7CxI96iBYOMKO5fUmGLdEy5s6RZmMu35Z4vxcCAwEAAaBLMEkGCSqGSIb3DQEJDjE8MDowDgYDVR0PAQH/BAQDAgWgMB0GA1UdJQQWMBQGCCsGAQUFBwMBBggrBgEFBQcDAjAJBgNVHRMEAjAAMA0GCSqGSIb3DQEBCwUAA4IBAQBqWUJZ6I8qTnViihJYbDFzuO93aNtLeI24qwkwbOLxyeNzc8JQ0SeSlOalbMp9fGnN0gjmAVf/hqGPsI7il+9i8Hn6G7znkoamxonH2dZPEKiwjHEsVwFbZw/utAatv0RF1tSIvxMS48TBJc7TwaDcBxoKbSEog9HrzQ8+gzK2IiOPPoUma3kX4YOwWjvWVYOCLIjM+gX2LlFievaAoPZ66Sx0XC7ozZwl8BRENcgkIVgik9ag3XA6q7F25Xp1zjIc/QkL8Pbict83/qj6uQcGDUG0ndii1AIvfzjSMmmLWefE7OkABB8OvonFNYqcNegkeOkn7Mw42Uf/nI4O/Yo4\",\"cancellation_requested\":false,\"status\":\"inProgress\",\"status_details\":\"Pending certificate created. Certificate request is in progress. This may take some time based on the issuer provider. Please check again later.\",\"request_id\":\"e972f415938147faaa3fd85273a230d9\"}",
-=======
+      "Strict-Transport-Security" : "max-age=31536000;includeSubDomains",
+      "Retry-After" : "0",
+      "Cache-Control" : "no-cache",
+      "X-AspNet-Version" : "4.0.30319",
       "x-ms-keyvault-region" : "westus",
       "x-ms-keyvault-network-info" : "conn_type=Ipv4;addr=174.127.169.154;act_addr_fam=InterNetwork;",
       "Expires" : "-1",
@@ -92,22 +50,15 @@
       "x-ms-request-id" : "bb6ac7a2-183c-4ee1-96c8-d758f91605c2",
       "x-ms-keyvault-service-version" : "1.1.10.0",
       "Body" : "{\"id\":\"https://azure-kv-tests2.vault.azure.net/certificates/testCertificate11/pending\",\"issuer\":{\"name\":\"Self\"},\"csr\":\"MIICqDCCAZACAQAwGDEWMBQGA1UEAxMNRGVmYXVsdFBvbGljeTCCASIwDQYJKoZIhvcNAQEBBQADggEPADCCAQoCggEBAJy6LwQKH1ixml9lVqdRbyMwGPXf42hOwLvgvyuuxYd7GdZ2iMdq1niQWmagT0wYFih04IKk+NBETUxL/VQNvR0qq+jLUHLAnxbsrmF71232yzEEr3D38a7mt/gSDvqXdcAdAPuNHUV1YFfgKr+dvnHB55GCM4/rbKVkVaZaik4mq0Vtbgv42hizUPJGz40SYV3BJkchTp4qHHFg8fPGfkNtlWWVNphFjzchBCTxhO84leIWhUQEbmgAz973FiDWVUWNULy/R/o0ntReB1MqoSHLf4FK20qqie5niVx9bLE+njwi2hxTtFgMIhI1CPexZq050u/m6zyomZlN/emefPECAwEAAaBLMEkGCSqGSIb3DQEJDjE8MDowDgYDVR0PAQH/BAQDAgWgMB0GA1UdJQQWMBQGCCsGAQUFBwMBBggrBgEFBQcDAjAJBgNVHRMEAjAAMA0GCSqGSIb3DQEBCwUAA4IBAQBGFabNxLrixs3TFKDBLmZM5wOV7KSCQBZofPqtxb5BJOyQZafHPcYB5Z61iBCTLGk8LNlu7VMgw3KCTMgEPVhikoi1huQZvljWRx7B1yNAIFc5gNPriupgCijv9qrUZIGbQz+jzsJPPU14gR8wSslwtJRF2EC1erB+8hvoBhLmDTaWFQOWsv4x2RgYb/Ml7WvWCqanxz491C4p/nNxCbtUyMRnypoRxGi7yAwG9J96dfQ5mnu4kizLg4hDVJQBBcF6HsO0WF7M78x6rK84+NxmJB6gGRxCbpJfZNip4yOLsYfvy/9GiFmYsRLx7upAWhh18jFA8Ju8yHdfoxEsrvpM\",\"cancellation_requested\":false,\"status\":\"inProgress\",\"status_details\":\"Pending certificate created. Certificate request is in progress. This may take some time based on the issuer provider. Please check again later.\",\"request_id\":\"8e08fe0045734127812173d0cacc4630\"}",
->>>>>>> d795fdaf
       "X-Powered-By" : "ASP.NET",
       "Content-Type" : "application/json; charset=utf-8"
     },
     "Exception" : null
   }, {
     "Method" : "PATCH",
-<<<<<<< HEAD
-    "Uri" : "https://cameravault.vault.azure.net/certificates/testCertificate11/pending?api-version=7.0",
-    "Headers" : {
-      "User-Agent" : "azsdk-java-Azure-Keyvault/4.0.0-beta.6 (11.0.5; Mac OS X 10.14.3)",
-=======
-    "Uri" : "https://REDACTED.vault.azure.net/certificates/testCertificate11/pending?api-version=7.1",
-    "Headers" : {
-      "User-Agent" : "azsdk-java-client_name/client_version (11.0.6; Windows 10; 10.0)",
->>>>>>> d795fdaf
+    "Uri" : "https://REDACTED.vault.azure.net/certificates/testCertificate11/pending?api-version=7.1",
+    "Headers" : {
+      "User-Agent" : "azsdk-java-client_name/client_version (11.0.6; Windows 10; 10.0)",
       "Content-Type" : "application/json"
     },
     "Response" : {
@@ -115,19 +66,6 @@
       "Pragma" : "no-cache",
       "retry-after" : "0",
       "StatusCode" : "200",
-<<<<<<< HEAD
-      "Date" : "Tue, 03 Dec 2019 13:07:20 GMT",
-      "Strict-Transport-Security" : "max-age=31536000;includeSubDomains",
-      "Cache-Control" : "no-cache",
-      "X-AspNet-Version" : "4.0.30319",
-      "x-ms-keyvault-region" : "centralus",
-      "x-ms-keyvault-network-info" : "addr=182.68.240.118;act_addr_fam=InterNetwork;",
-      "Expires" : "-1",
-      "Content-Length" : "1293",
-      "x-ms-request-id" : "7fa9222c-c02f-4bdd-b968-490b08ca3d54",
-      "x-ms-keyvault-service-version" : "1.1.0.883",
-      "Body" : "{\"id\":\"https://cameravault.vault.azure.net/certificates/testCertificate11/pending\",\"issuer\":{\"name\":\"Self\"},\"csr\":\"MIICqDCCAZACAQAwGDEWMBQGA1UEAxMNRGVmYXVsdFBvbGljeTCCASIwDQYJKoZIhvcNAQEBBQADggEPADCCAQoCggEBAJACZPTHQD9JWfyMTNGLfM21uYQOBnGYgtsSgBjRN8tHz7/2IgUz3wRHVO0wSaeuqChKqsNXnOz8a7lkOGafbefngUn4iE71xsS6sgDjJ+uvsHxK5bb9Uu9gH+byCUQpCx7jUzLe74oluEuCYmA4RA7lP1Imp2gmLmb4UjY6Z6qbXVR31hG1GoYi6jgb2dT3aGL01MTG2RZEFc9ektoBYIxNngp1io5GuB6FshxkPBWgBYFeUq5ncILkFxlTN6MJCMBI7inmWN9IO5ngsbM87xPebWBSLl+e5plu+13UDbRiZEQvwJ7CxI96iBYOMKO5fUmGLdEy5s6RZmMu35Z4vxcCAwEAAaBLMEkGCSqGSIb3DQEJDjE8MDowDgYDVR0PAQH/BAQDAgWgMB0GA1UdJQQWMBQGCCsGAQUFBwMBBggrBgEFBQcDAjAJBgNVHRMEAjAAMA0GCSqGSIb3DQEBCwUAA4IBAQBqWUJZ6I8qTnViihJYbDFzuO93aNtLeI24qwkwbOLxyeNzc8JQ0SeSlOalbMp9fGnN0gjmAVf/hqGPsI7il+9i8Hn6G7znkoamxonH2dZPEKiwjHEsVwFbZw/utAatv0RF1tSIvxMS48TBJc7TwaDcBxoKbSEog9HrzQ8+gzK2IiOPPoUma3kX4YOwWjvWVYOCLIjM+gX2LlFievaAoPZ66Sx0XC7ozZwl8BRENcgkIVgik9ag3XA6q7F25Xp1zjIc/QkL8Pbict83/qj6uQcGDUG0ndii1AIvfzjSMmmLWefE7OkABB8OvonFNYqcNegkeOkn7Mw42Uf/nI4O/Yo4\",\"cancellation_requested\":true,\"status\":\"inProgress\",\"status_details\":\"Pending certificate created. Certificate request is in progress. This may take some time based on the issuer provider. Please check again later.\",\"request_id\":\"e972f415938147faaa3fd85273a230d9\"}",
-=======
       "Date" : "Tue, 04 Aug 2020 00:49:16 GMT",
       "Strict-Transport-Security" : "max-age=31536000;includeSubDomains",
       "Cache-Control" : "no-cache",
@@ -139,46 +77,26 @@
       "x-ms-request-id" : "04baf054-a863-4aa7-a01f-235867be38ff",
       "x-ms-keyvault-service-version" : "1.1.10.0",
       "Body" : "{\"id\":\"https://azure-kv-tests2.vault.azure.net/certificates/testCertificate11/pending\",\"issuer\":{\"name\":\"Self\"},\"csr\":\"MIICqDCCAZACAQAwGDEWMBQGA1UEAxMNRGVmYXVsdFBvbGljeTCCASIwDQYJKoZIhvcNAQEBBQADggEPADCCAQoCggEBAJy6LwQKH1ixml9lVqdRbyMwGPXf42hOwLvgvyuuxYd7GdZ2iMdq1niQWmagT0wYFih04IKk+NBETUxL/VQNvR0qq+jLUHLAnxbsrmF71232yzEEr3D38a7mt/gSDvqXdcAdAPuNHUV1YFfgKr+dvnHB55GCM4/rbKVkVaZaik4mq0Vtbgv42hizUPJGz40SYV3BJkchTp4qHHFg8fPGfkNtlWWVNphFjzchBCTxhO84leIWhUQEbmgAz973FiDWVUWNULy/R/o0ntReB1MqoSHLf4FK20qqie5niVx9bLE+njwi2hxTtFgMIhI1CPexZq050u/m6zyomZlN/emefPECAwEAAaBLMEkGCSqGSIb3DQEJDjE8MDowDgYDVR0PAQH/BAQDAgWgMB0GA1UdJQQWMBQGCCsGAQUFBwMBBggrBgEFBQcDAjAJBgNVHRMEAjAAMA0GCSqGSIb3DQEBCwUAA4IBAQBGFabNxLrixs3TFKDBLmZM5wOV7KSCQBZofPqtxb5BJOyQZafHPcYB5Z61iBCTLGk8LNlu7VMgw3KCTMgEPVhikoi1huQZvljWRx7B1yNAIFc5gNPriupgCijv9qrUZIGbQz+jzsJPPU14gR8wSslwtJRF2EC1erB+8hvoBhLmDTaWFQOWsv4x2RgYb/Ml7WvWCqanxz491C4p/nNxCbtUyMRnypoRxGi7yAwG9J96dfQ5mnu4kizLg4hDVJQBBcF6HsO0WF7M78x6rK84+NxmJB6gGRxCbpJfZNip4yOLsYfvy/9GiFmYsRLx7upAWhh18jFA8Ju8yHdfoxEsrvpM\",\"cancellation_requested\":true,\"status\":\"inProgress\",\"status_details\":\"Pending certificate created. Certificate request is in progress. This may take some time based on the issuer provider. Please check again later.\",\"request_id\":\"8e08fe0045734127812173d0cacc4630\"}",
->>>>>>> d795fdaf
-      "X-Powered-By" : "ASP.NET",
-      "Content-Type" : "application/json; charset=utf-8"
-    },
-    "Exception" : null
-  }, {
-    "Method" : "GET",
-<<<<<<< HEAD
-    "Uri" : "https://cameravault.vault.azure.net/certificates/testCertificate11/pending?api-version=7.0",
-    "Headers" : {
-      "User-Agent" : "azsdk-java-Azure-Keyvault/4.0.0-beta.6 (11.0.5; Mac OS X 10.14.3)",
-=======
-    "Uri" : "https://REDACTED.vault.azure.net/certificates/testCertificate11/pending?api-version=7.1",
-    "Headers" : {
-      "User-Agent" : "azsdk-java-client_name/client_version (11.0.6; Windows 10; 10.0)",
->>>>>>> d795fdaf
-      "Content-Type" : "application/json"
-    },
-    "Response" : {
-      "X-Content-Type-Options" : "nosniff",
-      "Pragma" : "no-cache",
-      "StatusCode" : "200",
-<<<<<<< HEAD
-      "Date" : "Tue, 03 Dec 2019 13:07:21 GMT",
-=======
+      "X-Powered-By" : "ASP.NET",
+      "Content-Type" : "application/json; charset=utf-8"
+    },
+    "Exception" : null
+  }, {
+    "Method" : "GET",
+    "Uri" : "https://REDACTED.vault.azure.net/certificates/testCertificate11/pending?api-version=7.1",
+    "Headers" : {
+      "User-Agent" : "azsdk-java-client_name/client_version (11.0.6; Windows 10; 10.0)",
+      "Content-Type" : "application/json"
+    },
+    "Response" : {
+      "X-Content-Type-Options" : "nosniff",
+      "Pragma" : "no-cache",
+      "StatusCode" : "200",
       "Date" : "Tue, 04 Aug 2020 00:49:17 GMT",
->>>>>>> d795fdaf
-      "Strict-Transport-Security" : "max-age=31536000;includeSubDomains",
-      "Retry-After" : "0",
-      "Cache-Control" : "no-cache",
-      "X-AspNet-Version" : "4.0.30319",
-<<<<<<< HEAD
-      "x-ms-keyvault-region" : "centralus",
-      "x-ms-keyvault-network-info" : "addr=182.68.240.118;act_addr_fam=InterNetwork;",
-      "Expires" : "-1",
-      "Content-Length" : "1293",
-      "x-ms-request-id" : "289cad33-0c49-4b6a-8b43-ef1ec5959369",
-      "x-ms-keyvault-service-version" : "1.1.0.883",
-      "Body" : "{\"id\":\"https://cameravault.vault.azure.net/certificates/testCertificate11/pending\",\"issuer\":{\"name\":\"Self\"},\"csr\":\"MIICqDCCAZACAQAwGDEWMBQGA1UEAxMNRGVmYXVsdFBvbGljeTCCASIwDQYJKoZIhvcNAQEBBQADggEPADCCAQoCggEBAJACZPTHQD9JWfyMTNGLfM21uYQOBnGYgtsSgBjRN8tHz7/2IgUz3wRHVO0wSaeuqChKqsNXnOz8a7lkOGafbefngUn4iE71xsS6sgDjJ+uvsHxK5bb9Uu9gH+byCUQpCx7jUzLe74oluEuCYmA4RA7lP1Imp2gmLmb4UjY6Z6qbXVR31hG1GoYi6jgb2dT3aGL01MTG2RZEFc9ektoBYIxNngp1io5GuB6FshxkPBWgBYFeUq5ncILkFxlTN6MJCMBI7inmWN9IO5ngsbM87xPebWBSLl+e5plu+13UDbRiZEQvwJ7CxI96iBYOMKO5fUmGLdEy5s6RZmMu35Z4vxcCAwEAAaBLMEkGCSqGSIb3DQEJDjE8MDowDgYDVR0PAQH/BAQDAgWgMB0GA1UdJQQWMBQGCCsGAQUFBwMBBggrBgEFBQcDAjAJBgNVHRMEAjAAMA0GCSqGSIb3DQEBCwUAA4IBAQBqWUJZ6I8qTnViihJYbDFzuO93aNtLeI24qwkwbOLxyeNzc8JQ0SeSlOalbMp9fGnN0gjmAVf/hqGPsI7il+9i8Hn6G7znkoamxonH2dZPEKiwjHEsVwFbZw/utAatv0RF1tSIvxMS48TBJc7TwaDcBxoKbSEog9HrzQ8+gzK2IiOPPoUma3kX4YOwWjvWVYOCLIjM+gX2LlFievaAoPZ66Sx0XC7ozZwl8BRENcgkIVgik9ag3XA6q7F25Xp1zjIc/QkL8Pbict83/qj6uQcGDUG0ndii1AIvfzjSMmmLWefE7OkABB8OvonFNYqcNegkeOkn7Mw42Uf/nI4O/Yo4\",\"cancellation_requested\":true,\"status\":\"inProgress\",\"status_details\":\"Pending certificate created. Certificate request is in progress. This may take some time based on the issuer provider. Please check again later.\",\"request_id\":\"e972f415938147faaa3fd85273a230d9\"}",
-=======
+      "Strict-Transport-Security" : "max-age=31536000;includeSubDomains",
+      "Retry-After" : "0",
+      "Cache-Control" : "no-cache",
+      "X-AspNet-Version" : "4.0.30319",
       "x-ms-keyvault-region" : "westus",
       "x-ms-keyvault-network-info" : "conn_type=Ipv4;addr=174.127.169.154;act_addr_fam=InterNetwork;",
       "Expires" : "-1",
@@ -186,46 +104,26 @@
       "x-ms-request-id" : "a28a422a-ac7e-452b-9b9a-baaa416c2149",
       "x-ms-keyvault-service-version" : "1.1.10.0",
       "Body" : "{\"id\":\"https://azure-kv-tests2.vault.azure.net/certificates/testCertificate11/pending\",\"issuer\":{\"name\":\"Self\"},\"csr\":\"MIICqDCCAZACAQAwGDEWMBQGA1UEAxMNRGVmYXVsdFBvbGljeTCCASIwDQYJKoZIhvcNAQEBBQADggEPADCCAQoCggEBAJy6LwQKH1ixml9lVqdRbyMwGPXf42hOwLvgvyuuxYd7GdZ2iMdq1niQWmagT0wYFih04IKk+NBETUxL/VQNvR0qq+jLUHLAnxbsrmF71232yzEEr3D38a7mt/gSDvqXdcAdAPuNHUV1YFfgKr+dvnHB55GCM4/rbKVkVaZaik4mq0Vtbgv42hizUPJGz40SYV3BJkchTp4qHHFg8fPGfkNtlWWVNphFjzchBCTxhO84leIWhUQEbmgAz973FiDWVUWNULy/R/o0ntReB1MqoSHLf4FK20qqie5niVx9bLE+njwi2hxTtFgMIhI1CPexZq050u/m6zyomZlN/emefPECAwEAAaBLMEkGCSqGSIb3DQEJDjE8MDowDgYDVR0PAQH/BAQDAgWgMB0GA1UdJQQWMBQGCCsGAQUFBwMBBggrBgEFBQcDAjAJBgNVHRMEAjAAMA0GCSqGSIb3DQEBCwUAA4IBAQBGFabNxLrixs3TFKDBLmZM5wOV7KSCQBZofPqtxb5BJOyQZafHPcYB5Z61iBCTLGk8LNlu7VMgw3KCTMgEPVhikoi1huQZvljWRx7B1yNAIFc5gNPriupgCijv9qrUZIGbQz+jzsJPPU14gR8wSslwtJRF2EC1erB+8hvoBhLmDTaWFQOWsv4x2RgYb/Ml7WvWCqanxz491C4p/nNxCbtUyMRnypoRxGi7yAwG9J96dfQ5mnu4kizLg4hDVJQBBcF6HsO0WF7M78x6rK84+NxmJB6gGRxCbpJfZNip4yOLsYfvy/9GiFmYsRLx7upAWhh18jFA8Ju8yHdfoxEsrvpM\",\"cancellation_requested\":true,\"status\":\"inProgress\",\"status_details\":\"Pending certificate created. Certificate request is in progress. This may take some time based on the issuer provider. Please check again later.\",\"request_id\":\"8e08fe0045734127812173d0cacc4630\"}",
->>>>>>> d795fdaf
-      "X-Powered-By" : "ASP.NET",
-      "Content-Type" : "application/json; charset=utf-8"
-    },
-    "Exception" : null
-  }, {
-    "Method" : "GET",
-<<<<<<< HEAD
-    "Uri" : "https://cameravault.vault.azure.net/certificates/testCertificate11/pending?api-version=7.0",
-    "Headers" : {
-      "User-Agent" : "azsdk-java-Azure-Keyvault/4.0.0-beta.6 (11.0.5; Mac OS X 10.14.3)",
-=======
-    "Uri" : "https://REDACTED.vault.azure.net/certificates/testCertificate11/pending?api-version=7.1",
-    "Headers" : {
-      "User-Agent" : "azsdk-java-client_name/client_version (11.0.6; Windows 10; 10.0)",
->>>>>>> d795fdaf
-      "Content-Type" : "application/json"
-    },
-    "Response" : {
-      "X-Content-Type-Options" : "nosniff",
-      "Pragma" : "no-cache",
-      "StatusCode" : "200",
-<<<<<<< HEAD
-      "Date" : "Tue, 03 Dec 2019 13:07:23 GMT",
-=======
+      "X-Powered-By" : "ASP.NET",
+      "Content-Type" : "application/json; charset=utf-8"
+    },
+    "Exception" : null
+  }, {
+    "Method" : "GET",
+    "Uri" : "https://REDACTED.vault.azure.net/certificates/testCertificate11/pending?api-version=7.1",
+    "Headers" : {
+      "User-Agent" : "azsdk-java-client_name/client_version (11.0.6; Windows 10; 10.0)",
+      "Content-Type" : "application/json"
+    },
+    "Response" : {
+      "X-Content-Type-Options" : "nosniff",
+      "Pragma" : "no-cache",
+      "StatusCode" : "200",
       "Date" : "Tue, 04 Aug 2020 00:49:18 GMT",
->>>>>>> d795fdaf
-      "Strict-Transport-Security" : "max-age=31536000;includeSubDomains",
-      "Retry-After" : "0",
-      "Cache-Control" : "no-cache",
-      "X-AspNet-Version" : "4.0.30319",
-<<<<<<< HEAD
-      "x-ms-keyvault-region" : "centralus",
-      "x-ms-keyvault-network-info" : "addr=182.68.240.118;act_addr_fam=InterNetwork;",
-      "Expires" : "-1",
-      "Content-Length" : "1293",
-      "x-ms-request-id" : "ca0dc97d-35d4-46b3-84c8-90f429ae6768",
-      "x-ms-keyvault-service-version" : "1.1.0.883",
-      "Body" : "{\"id\":\"https://cameravault.vault.azure.net/certificates/testCertificate11/pending\",\"issuer\":{\"name\":\"Self\"},\"csr\":\"MIICqDCCAZACAQAwGDEWMBQGA1UEAxMNRGVmYXVsdFBvbGljeTCCASIwDQYJKoZIhvcNAQEBBQADggEPADCCAQoCggEBAJACZPTHQD9JWfyMTNGLfM21uYQOBnGYgtsSgBjRN8tHz7/2IgUz3wRHVO0wSaeuqChKqsNXnOz8a7lkOGafbefngUn4iE71xsS6sgDjJ+uvsHxK5bb9Uu9gH+byCUQpCx7jUzLe74oluEuCYmA4RA7lP1Imp2gmLmb4UjY6Z6qbXVR31hG1GoYi6jgb2dT3aGL01MTG2RZEFc9ektoBYIxNngp1io5GuB6FshxkPBWgBYFeUq5ncILkFxlTN6MJCMBI7inmWN9IO5ngsbM87xPebWBSLl+e5plu+13UDbRiZEQvwJ7CxI96iBYOMKO5fUmGLdEy5s6RZmMu35Z4vxcCAwEAAaBLMEkGCSqGSIb3DQEJDjE8MDowDgYDVR0PAQH/BAQDAgWgMB0GA1UdJQQWMBQGCCsGAQUFBwMBBggrBgEFBQcDAjAJBgNVHRMEAjAAMA0GCSqGSIb3DQEBCwUAA4IBAQBqWUJZ6I8qTnViihJYbDFzuO93aNtLeI24qwkwbOLxyeNzc8JQ0SeSlOalbMp9fGnN0gjmAVf/hqGPsI7il+9i8Hn6G7znkoamxonH2dZPEKiwjHEsVwFbZw/utAatv0RF1tSIvxMS48TBJc7TwaDcBxoKbSEog9HrzQ8+gzK2IiOPPoUma3kX4YOwWjvWVYOCLIjM+gX2LlFievaAoPZ66Sx0XC7ozZwl8BRENcgkIVgik9ag3XA6q7F25Xp1zjIc/QkL8Pbict83/qj6uQcGDUG0ndii1AIvfzjSMmmLWefE7OkABB8OvonFNYqcNegkeOkn7Mw42Uf/nI4O/Yo4\",\"cancellation_requested\":true,\"status\":\"inProgress\",\"status_details\":\"Pending certificate created. Certificate request is in progress. This may take some time based on the issuer provider. Please check again later.\",\"request_id\":\"e972f415938147faaa3fd85273a230d9\"}",
-=======
+      "Strict-Transport-Security" : "max-age=31536000;includeSubDomains",
+      "Retry-After" : "0",
+      "Cache-Control" : "no-cache",
+      "X-AspNet-Version" : "4.0.30319",
       "x-ms-keyvault-region" : "westus",
       "x-ms-keyvault-network-info" : "conn_type=Ipv4;addr=174.127.169.154;act_addr_fam=InterNetwork;",
       "Expires" : "-1",
@@ -233,46 +131,26 @@
       "x-ms-request-id" : "7bc54154-3a9b-4ec4-a962-7be3bda5c31a",
       "x-ms-keyvault-service-version" : "1.1.10.0",
       "Body" : "{\"id\":\"https://azure-kv-tests2.vault.azure.net/certificates/testCertificate11/pending\",\"issuer\":{\"name\":\"Self\"},\"csr\":\"MIICqDCCAZACAQAwGDEWMBQGA1UEAxMNRGVmYXVsdFBvbGljeTCCASIwDQYJKoZIhvcNAQEBBQADggEPADCCAQoCggEBAJy6LwQKH1ixml9lVqdRbyMwGPXf42hOwLvgvyuuxYd7GdZ2iMdq1niQWmagT0wYFih04IKk+NBETUxL/VQNvR0qq+jLUHLAnxbsrmF71232yzEEr3D38a7mt/gSDvqXdcAdAPuNHUV1YFfgKr+dvnHB55GCM4/rbKVkVaZaik4mq0Vtbgv42hizUPJGz40SYV3BJkchTp4qHHFg8fPGfkNtlWWVNphFjzchBCTxhO84leIWhUQEbmgAz973FiDWVUWNULy/R/o0ntReB1MqoSHLf4FK20qqie5niVx9bLE+njwi2hxTtFgMIhI1CPexZq050u/m6zyomZlN/emefPECAwEAAaBLMEkGCSqGSIb3DQEJDjE8MDowDgYDVR0PAQH/BAQDAgWgMB0GA1UdJQQWMBQGCCsGAQUFBwMBBggrBgEFBQcDAjAJBgNVHRMEAjAAMA0GCSqGSIb3DQEBCwUAA4IBAQBGFabNxLrixs3TFKDBLmZM5wOV7KSCQBZofPqtxb5BJOyQZafHPcYB5Z61iBCTLGk8LNlu7VMgw3KCTMgEPVhikoi1huQZvljWRx7B1yNAIFc5gNPriupgCijv9qrUZIGbQz+jzsJPPU14gR8wSslwtJRF2EC1erB+8hvoBhLmDTaWFQOWsv4x2RgYb/Ml7WvWCqanxz491C4p/nNxCbtUyMRnypoRxGi7yAwG9J96dfQ5mnu4kizLg4hDVJQBBcF6HsO0WF7M78x6rK84+NxmJB6gGRxCbpJfZNip4yOLsYfvy/9GiFmYsRLx7upAWhh18jFA8Ju8yHdfoxEsrvpM\",\"cancellation_requested\":true,\"status\":\"inProgress\",\"status_details\":\"Pending certificate created. Certificate request is in progress. This may take some time based on the issuer provider. Please check again later.\",\"request_id\":\"8e08fe0045734127812173d0cacc4630\"}",
->>>>>>> d795fdaf
-      "X-Powered-By" : "ASP.NET",
-      "Content-Type" : "application/json; charset=utf-8"
-    },
-    "Exception" : null
-  }, {
-    "Method" : "GET",
-<<<<<<< HEAD
-    "Uri" : "https://cameravault.vault.azure.net/certificates/testCertificate11/pending?api-version=7.0",
-    "Headers" : {
-      "User-Agent" : "azsdk-java-Azure-Keyvault/4.0.0-beta.6 (11.0.5; Mac OS X 10.14.3)",
-=======
-    "Uri" : "https://REDACTED.vault.azure.net/certificates/testCertificate11/pending?api-version=7.1",
-    "Headers" : {
-      "User-Agent" : "azsdk-java-client_name/client_version (11.0.6; Windows 10; 10.0)",
->>>>>>> d795fdaf
-      "Content-Type" : "application/json"
-    },
-    "Response" : {
-      "X-Content-Type-Options" : "nosniff",
-      "Pragma" : "no-cache",
-      "StatusCode" : "200",
-<<<<<<< HEAD
-      "Date" : "Tue, 03 Dec 2019 13:07:24 GMT",
-=======
+      "X-Powered-By" : "ASP.NET",
+      "Content-Type" : "application/json; charset=utf-8"
+    },
+    "Exception" : null
+  }, {
+    "Method" : "GET",
+    "Uri" : "https://REDACTED.vault.azure.net/certificates/testCertificate11/pending?api-version=7.1",
+    "Headers" : {
+      "User-Agent" : "azsdk-java-client_name/client_version (11.0.6; Windows 10; 10.0)",
+      "Content-Type" : "application/json"
+    },
+    "Response" : {
+      "X-Content-Type-Options" : "nosniff",
+      "Pragma" : "no-cache",
+      "StatusCode" : "200",
       "Date" : "Tue, 04 Aug 2020 00:49:19 GMT",
->>>>>>> d795fdaf
-      "Strict-Transport-Security" : "max-age=31536000;includeSubDomains",
-      "Retry-After" : "0",
-      "Cache-Control" : "no-cache",
-      "X-AspNet-Version" : "4.0.30319",
-<<<<<<< HEAD
-      "x-ms-keyvault-region" : "centralus",
-      "x-ms-keyvault-network-info" : "addr=182.68.240.118;act_addr_fam=InterNetwork;",
-      "Expires" : "-1",
-      "Content-Length" : "1293",
-      "x-ms-request-id" : "3df87a0f-802c-488b-8160-c4a0864b1dda",
-      "x-ms-keyvault-service-version" : "1.1.0.883",
-      "Body" : "{\"id\":\"https://cameravault.vault.azure.net/certificates/testCertificate11/pending\",\"issuer\":{\"name\":\"Self\"},\"csr\":\"MIICqDCCAZACAQAwGDEWMBQGA1UEAxMNRGVmYXVsdFBvbGljeTCCASIwDQYJKoZIhvcNAQEBBQADggEPADCCAQoCggEBAJACZPTHQD9JWfyMTNGLfM21uYQOBnGYgtsSgBjRN8tHz7/2IgUz3wRHVO0wSaeuqChKqsNXnOz8a7lkOGafbefngUn4iE71xsS6sgDjJ+uvsHxK5bb9Uu9gH+byCUQpCx7jUzLe74oluEuCYmA4RA7lP1Imp2gmLmb4UjY6Z6qbXVR31hG1GoYi6jgb2dT3aGL01MTG2RZEFc9ektoBYIxNngp1io5GuB6FshxkPBWgBYFeUq5ncILkFxlTN6MJCMBI7inmWN9IO5ngsbM87xPebWBSLl+e5plu+13UDbRiZEQvwJ7CxI96iBYOMKO5fUmGLdEy5s6RZmMu35Z4vxcCAwEAAaBLMEkGCSqGSIb3DQEJDjE8MDowDgYDVR0PAQH/BAQDAgWgMB0GA1UdJQQWMBQGCCsGAQUFBwMBBggrBgEFBQcDAjAJBgNVHRMEAjAAMA0GCSqGSIb3DQEBCwUAA4IBAQBqWUJZ6I8qTnViihJYbDFzuO93aNtLeI24qwkwbOLxyeNzc8JQ0SeSlOalbMp9fGnN0gjmAVf/hqGPsI7il+9i8Hn6G7znkoamxonH2dZPEKiwjHEsVwFbZw/utAatv0RF1tSIvxMS48TBJc7TwaDcBxoKbSEog9HrzQ8+gzK2IiOPPoUma3kX4YOwWjvWVYOCLIjM+gX2LlFievaAoPZ66Sx0XC7ozZwl8BRENcgkIVgik9ag3XA6q7F25Xp1zjIc/QkL8Pbict83/qj6uQcGDUG0ndii1AIvfzjSMmmLWefE7OkABB8OvonFNYqcNegkeOkn7Mw42Uf/nI4O/Yo4\",\"cancellation_requested\":true,\"status\":\"inProgress\",\"status_details\":\"Pending certificate created. Certificate request is in progress. This may take some time based on the issuer provider. Please check again later.\",\"request_id\":\"e972f415938147faaa3fd85273a230d9\"}",
-=======
+      "Strict-Transport-Security" : "max-age=31536000;includeSubDomains",
+      "Retry-After" : "0",
+      "Cache-Control" : "no-cache",
+      "X-AspNet-Version" : "4.0.30319",
       "x-ms-keyvault-region" : "westus",
       "x-ms-keyvault-network-info" : "conn_type=Ipv4;addr=174.127.169.154;act_addr_fam=InterNetwork;",
       "Expires" : "-1",
@@ -280,46 +158,26 @@
       "x-ms-request-id" : "a188d7c7-f453-4cde-95b5-da418e0be99e",
       "x-ms-keyvault-service-version" : "1.1.10.0",
       "Body" : "{\"id\":\"https://azure-kv-tests2.vault.azure.net/certificates/testCertificate11/pending\",\"issuer\":{\"name\":\"Self\"},\"csr\":\"MIICqDCCAZACAQAwGDEWMBQGA1UEAxMNRGVmYXVsdFBvbGljeTCCASIwDQYJKoZIhvcNAQEBBQADggEPADCCAQoCggEBAJy6LwQKH1ixml9lVqdRbyMwGPXf42hOwLvgvyuuxYd7GdZ2iMdq1niQWmagT0wYFih04IKk+NBETUxL/VQNvR0qq+jLUHLAnxbsrmF71232yzEEr3D38a7mt/gSDvqXdcAdAPuNHUV1YFfgKr+dvnHB55GCM4/rbKVkVaZaik4mq0Vtbgv42hizUPJGz40SYV3BJkchTp4qHHFg8fPGfkNtlWWVNphFjzchBCTxhO84leIWhUQEbmgAz973FiDWVUWNULy/R/o0ntReB1MqoSHLf4FK20qqie5niVx9bLE+njwi2hxTtFgMIhI1CPexZq050u/m6zyomZlN/emefPECAwEAAaBLMEkGCSqGSIb3DQEJDjE8MDowDgYDVR0PAQH/BAQDAgWgMB0GA1UdJQQWMBQGCCsGAQUFBwMBBggrBgEFBQcDAjAJBgNVHRMEAjAAMA0GCSqGSIb3DQEBCwUAA4IBAQBGFabNxLrixs3TFKDBLmZM5wOV7KSCQBZofPqtxb5BJOyQZafHPcYB5Z61iBCTLGk8LNlu7VMgw3KCTMgEPVhikoi1huQZvljWRx7B1yNAIFc5gNPriupgCijv9qrUZIGbQz+jzsJPPU14gR8wSslwtJRF2EC1erB+8hvoBhLmDTaWFQOWsv4x2RgYb/Ml7WvWCqanxz491C4p/nNxCbtUyMRnypoRxGi7yAwG9J96dfQ5mnu4kizLg4hDVJQBBcF6HsO0WF7M78x6rK84+NxmJB6gGRxCbpJfZNip4yOLsYfvy/9GiFmYsRLx7upAWhh18jFA8Ju8yHdfoxEsrvpM\",\"cancellation_requested\":true,\"status\":\"inProgress\",\"status_details\":\"Pending certificate created. Certificate request is in progress. This may take some time based on the issuer provider. Please check again later.\",\"request_id\":\"8e08fe0045734127812173d0cacc4630\"}",
->>>>>>> d795fdaf
-      "X-Powered-By" : "ASP.NET",
-      "Content-Type" : "application/json; charset=utf-8"
-    },
-    "Exception" : null
-  }, {
-    "Method" : "GET",
-<<<<<<< HEAD
-    "Uri" : "https://cameravault.vault.azure.net/certificates/testCertificate11/pending?api-version=7.0",
-    "Headers" : {
-      "User-Agent" : "azsdk-java-Azure-Keyvault/4.0.0-beta.6 (11.0.5; Mac OS X 10.14.3)",
-=======
-    "Uri" : "https://REDACTED.vault.azure.net/certificates/testCertificate11/pending?api-version=7.1",
-    "Headers" : {
-      "User-Agent" : "azsdk-java-client_name/client_version (11.0.6; Windows 10; 10.0)",
->>>>>>> d795fdaf
-      "Content-Type" : "application/json"
-    },
-    "Response" : {
-      "X-Content-Type-Options" : "nosniff",
-      "Pragma" : "no-cache",
-      "StatusCode" : "200",
-<<<<<<< HEAD
-      "Date" : "Tue, 03 Dec 2019 13:07:25 GMT",
-=======
+      "X-Powered-By" : "ASP.NET",
+      "Content-Type" : "application/json; charset=utf-8"
+    },
+    "Exception" : null
+  }, {
+    "Method" : "GET",
+    "Uri" : "https://REDACTED.vault.azure.net/certificates/testCertificate11/pending?api-version=7.1",
+    "Headers" : {
+      "User-Agent" : "azsdk-java-client_name/client_version (11.0.6; Windows 10; 10.0)",
+      "Content-Type" : "application/json"
+    },
+    "Response" : {
+      "X-Content-Type-Options" : "nosniff",
+      "Pragma" : "no-cache",
+      "StatusCode" : "200",
       "Date" : "Tue, 04 Aug 2020 00:49:21 GMT",
->>>>>>> d795fdaf
-      "Strict-Transport-Security" : "max-age=31536000;includeSubDomains",
-      "Retry-After" : "0",
-      "Cache-Control" : "no-cache",
-      "X-AspNet-Version" : "4.0.30319",
-<<<<<<< HEAD
-      "x-ms-keyvault-region" : "centralus",
-      "x-ms-keyvault-network-info" : "addr=182.68.240.118;act_addr_fam=InterNetwork;",
-      "Expires" : "-1",
-      "Content-Length" : "1293",
-      "x-ms-request-id" : "063686ea-a3b4-4fc0-bd64-09f1823a5c7e",
-      "x-ms-keyvault-service-version" : "1.1.0.883",
-      "Body" : "{\"id\":\"https://cameravault.vault.azure.net/certificates/testCertificate11/pending\",\"issuer\":{\"name\":\"Self\"},\"csr\":\"MIICqDCCAZACAQAwGDEWMBQGA1UEAxMNRGVmYXVsdFBvbGljeTCCASIwDQYJKoZIhvcNAQEBBQADggEPADCCAQoCggEBAJACZPTHQD9JWfyMTNGLfM21uYQOBnGYgtsSgBjRN8tHz7/2IgUz3wRHVO0wSaeuqChKqsNXnOz8a7lkOGafbefngUn4iE71xsS6sgDjJ+uvsHxK5bb9Uu9gH+byCUQpCx7jUzLe74oluEuCYmA4RA7lP1Imp2gmLmb4UjY6Z6qbXVR31hG1GoYi6jgb2dT3aGL01MTG2RZEFc9ektoBYIxNngp1io5GuB6FshxkPBWgBYFeUq5ncILkFxlTN6MJCMBI7inmWN9IO5ngsbM87xPebWBSLl+e5plu+13UDbRiZEQvwJ7CxI96iBYOMKO5fUmGLdEy5s6RZmMu35Z4vxcCAwEAAaBLMEkGCSqGSIb3DQEJDjE8MDowDgYDVR0PAQH/BAQDAgWgMB0GA1UdJQQWMBQGCCsGAQUFBwMBBggrBgEFBQcDAjAJBgNVHRMEAjAAMA0GCSqGSIb3DQEBCwUAA4IBAQBqWUJZ6I8qTnViihJYbDFzuO93aNtLeI24qwkwbOLxyeNzc8JQ0SeSlOalbMp9fGnN0gjmAVf/hqGPsI7il+9i8Hn6G7znkoamxonH2dZPEKiwjHEsVwFbZw/utAatv0RF1tSIvxMS48TBJc7TwaDcBxoKbSEog9HrzQ8+gzK2IiOPPoUma3kX4YOwWjvWVYOCLIjM+gX2LlFievaAoPZ66Sx0XC7ozZwl8BRENcgkIVgik9ag3XA6q7F25Xp1zjIc/QkL8Pbict83/qj6uQcGDUG0ndii1AIvfzjSMmmLWefE7OkABB8OvonFNYqcNegkeOkn7Mw42Uf/nI4O/Yo4\",\"cancellation_requested\":true,\"status\":\"inProgress\",\"status_details\":\"Pending certificate created. Certificate request is in progress. This may take some time based on the issuer provider. Please check again later.\",\"request_id\":\"e972f415938147faaa3fd85273a230d9\"}",
-=======
+      "Strict-Transport-Security" : "max-age=31536000;includeSubDomains",
+      "Retry-After" : "0",
+      "Cache-Control" : "no-cache",
+      "X-AspNet-Version" : "4.0.30319",
       "x-ms-keyvault-region" : "westus",
       "x-ms-keyvault-network-info" : "conn_type=Ipv4;addr=174.127.169.154;act_addr_fam=InterNetwork;",
       "Expires" : "-1",
@@ -327,46 +185,26 @@
       "x-ms-request-id" : "5f877df9-acf3-40d6-a83f-ab2623a73e28",
       "x-ms-keyvault-service-version" : "1.1.10.0",
       "Body" : "{\"id\":\"https://azure-kv-tests2.vault.azure.net/certificates/testCertificate11/pending\",\"issuer\":{\"name\":\"Self\"},\"csr\":\"MIICqDCCAZACAQAwGDEWMBQGA1UEAxMNRGVmYXVsdFBvbGljeTCCASIwDQYJKoZIhvcNAQEBBQADggEPADCCAQoCggEBAJy6LwQKH1ixml9lVqdRbyMwGPXf42hOwLvgvyuuxYd7GdZ2iMdq1niQWmagT0wYFih04IKk+NBETUxL/VQNvR0qq+jLUHLAnxbsrmF71232yzEEr3D38a7mt/gSDvqXdcAdAPuNHUV1YFfgKr+dvnHB55GCM4/rbKVkVaZaik4mq0Vtbgv42hizUPJGz40SYV3BJkchTp4qHHFg8fPGfkNtlWWVNphFjzchBCTxhO84leIWhUQEbmgAz973FiDWVUWNULy/R/o0ntReB1MqoSHLf4FK20qqie5niVx9bLE+njwi2hxTtFgMIhI1CPexZq050u/m6zyomZlN/emefPECAwEAAaBLMEkGCSqGSIb3DQEJDjE8MDowDgYDVR0PAQH/BAQDAgWgMB0GA1UdJQQWMBQGCCsGAQUFBwMBBggrBgEFBQcDAjAJBgNVHRMEAjAAMA0GCSqGSIb3DQEBCwUAA4IBAQBGFabNxLrixs3TFKDBLmZM5wOV7KSCQBZofPqtxb5BJOyQZafHPcYB5Z61iBCTLGk8LNlu7VMgw3KCTMgEPVhikoi1huQZvljWRx7B1yNAIFc5gNPriupgCijv9qrUZIGbQz+jzsJPPU14gR8wSslwtJRF2EC1erB+8hvoBhLmDTaWFQOWsv4x2RgYb/Ml7WvWCqanxz491C4p/nNxCbtUyMRnypoRxGi7yAwG9J96dfQ5mnu4kizLg4hDVJQBBcF6HsO0WF7M78x6rK84+NxmJB6gGRxCbpJfZNip4yOLsYfvy/9GiFmYsRLx7upAWhh18jFA8Ju8yHdfoxEsrvpM\",\"cancellation_requested\":true,\"status\":\"inProgress\",\"status_details\":\"Pending certificate created. Certificate request is in progress. This may take some time based on the issuer provider. Please check again later.\",\"request_id\":\"8e08fe0045734127812173d0cacc4630\"}",
->>>>>>> d795fdaf
-      "X-Powered-By" : "ASP.NET",
-      "Content-Type" : "application/json; charset=utf-8"
-    },
-    "Exception" : null
-  }, {
-    "Method" : "GET",
-<<<<<<< HEAD
-    "Uri" : "https://cameravault.vault.azure.net/certificates/testCertificate11/pending?api-version=7.0",
-    "Headers" : {
-      "User-Agent" : "azsdk-java-Azure-Keyvault/4.0.0-beta.6 (11.0.5; Mac OS X 10.14.3)",
-=======
-    "Uri" : "https://REDACTED.vault.azure.net/certificates/testCertificate11/pending?api-version=7.1",
-    "Headers" : {
-      "User-Agent" : "azsdk-java-client_name/client_version (11.0.6; Windows 10; 10.0)",
->>>>>>> d795fdaf
-      "Content-Type" : "application/json"
-    },
-    "Response" : {
-      "X-Content-Type-Options" : "nosniff",
-      "Pragma" : "no-cache",
-      "StatusCode" : "200",
-<<<<<<< HEAD
-      "Date" : "Tue, 03 Dec 2019 13:07:27 GMT",
-=======
+      "X-Powered-By" : "ASP.NET",
+      "Content-Type" : "application/json; charset=utf-8"
+    },
+    "Exception" : null
+  }, {
+    "Method" : "GET",
+    "Uri" : "https://REDACTED.vault.azure.net/certificates/testCertificate11/pending?api-version=7.1",
+    "Headers" : {
+      "User-Agent" : "azsdk-java-client_name/client_version (11.0.6; Windows 10; 10.0)",
+      "Content-Type" : "application/json"
+    },
+    "Response" : {
+      "X-Content-Type-Options" : "nosniff",
+      "Pragma" : "no-cache",
+      "StatusCode" : "200",
       "Date" : "Tue, 04 Aug 2020 00:49:21 GMT",
->>>>>>> d795fdaf
-      "Strict-Transport-Security" : "max-age=31536000;includeSubDomains",
-      "Retry-After" : "0",
-      "Cache-Control" : "no-cache",
-      "X-AspNet-Version" : "4.0.30319",
-<<<<<<< HEAD
-      "x-ms-keyvault-region" : "centralus",
-      "x-ms-keyvault-network-info" : "addr=182.68.240.118;act_addr_fam=InterNetwork;",
-      "Expires" : "-1",
-      "Content-Length" : "1293",
-      "x-ms-request-id" : "7e5ca473-d947-4b98-ab20-f2988b100cb0",
-      "x-ms-keyvault-service-version" : "1.1.0.883",
-      "Body" : "{\"id\":\"https://cameravault.vault.azure.net/certificates/testCertificate11/pending\",\"issuer\":{\"name\":\"Self\"},\"csr\":\"MIICqDCCAZACAQAwGDEWMBQGA1UEAxMNRGVmYXVsdFBvbGljeTCCASIwDQYJKoZIhvcNAQEBBQADggEPADCCAQoCggEBAJACZPTHQD9JWfyMTNGLfM21uYQOBnGYgtsSgBjRN8tHz7/2IgUz3wRHVO0wSaeuqChKqsNXnOz8a7lkOGafbefngUn4iE71xsS6sgDjJ+uvsHxK5bb9Uu9gH+byCUQpCx7jUzLe74oluEuCYmA4RA7lP1Imp2gmLmb4UjY6Z6qbXVR31hG1GoYi6jgb2dT3aGL01MTG2RZEFc9ektoBYIxNngp1io5GuB6FshxkPBWgBYFeUq5ncILkFxlTN6MJCMBI7inmWN9IO5ngsbM87xPebWBSLl+e5plu+13UDbRiZEQvwJ7CxI96iBYOMKO5fUmGLdEy5s6RZmMu35Z4vxcCAwEAAaBLMEkGCSqGSIb3DQEJDjE8MDowDgYDVR0PAQH/BAQDAgWgMB0GA1UdJQQWMBQGCCsGAQUFBwMBBggrBgEFBQcDAjAJBgNVHRMEAjAAMA0GCSqGSIb3DQEBCwUAA4IBAQBqWUJZ6I8qTnViihJYbDFzuO93aNtLeI24qwkwbOLxyeNzc8JQ0SeSlOalbMp9fGnN0gjmAVf/hqGPsI7il+9i8Hn6G7znkoamxonH2dZPEKiwjHEsVwFbZw/utAatv0RF1tSIvxMS48TBJc7TwaDcBxoKbSEog9HrzQ8+gzK2IiOPPoUma3kX4YOwWjvWVYOCLIjM+gX2LlFievaAoPZ66Sx0XC7ozZwl8BRENcgkIVgik9ag3XA6q7F25Xp1zjIc/QkL8Pbict83/qj6uQcGDUG0ndii1AIvfzjSMmmLWefE7OkABB8OvonFNYqcNegkeOkn7Mw42Uf/nI4O/Yo4\",\"cancellation_requested\":true,\"status\":\"inProgress\",\"status_details\":\"Pending certificate created. Certificate request is in progress. This may take some time based on the issuer provider. Please check again later.\",\"request_id\":\"e972f415938147faaa3fd85273a230d9\"}",
-=======
+      "Strict-Transport-Security" : "max-age=31536000;includeSubDomains",
+      "Retry-After" : "0",
+      "Cache-Control" : "no-cache",
+      "X-AspNet-Version" : "4.0.30319",
       "x-ms-keyvault-region" : "westus",
       "x-ms-keyvault-network-info" : "conn_type=Ipv4;addr=174.127.169.154;act_addr_fam=InterNetwork;",
       "Expires" : "-1",
@@ -374,46 +212,26 @@
       "x-ms-request-id" : "840f5554-1ec9-4dbe-bbb8-368829cac662",
       "x-ms-keyvault-service-version" : "1.1.10.0",
       "Body" : "{\"id\":\"https://azure-kv-tests2.vault.azure.net/certificates/testCertificate11/pending\",\"issuer\":{\"name\":\"Self\"},\"csr\":\"MIICqDCCAZACAQAwGDEWMBQGA1UEAxMNRGVmYXVsdFBvbGljeTCCASIwDQYJKoZIhvcNAQEBBQADggEPADCCAQoCggEBAJy6LwQKH1ixml9lVqdRbyMwGPXf42hOwLvgvyuuxYd7GdZ2iMdq1niQWmagT0wYFih04IKk+NBETUxL/VQNvR0qq+jLUHLAnxbsrmF71232yzEEr3D38a7mt/gSDvqXdcAdAPuNHUV1YFfgKr+dvnHB55GCM4/rbKVkVaZaik4mq0Vtbgv42hizUPJGz40SYV3BJkchTp4qHHFg8fPGfkNtlWWVNphFjzchBCTxhO84leIWhUQEbmgAz973FiDWVUWNULy/R/o0ntReB1MqoSHLf4FK20qqie5niVx9bLE+njwi2hxTtFgMIhI1CPexZq050u/m6zyomZlN/emefPECAwEAAaBLMEkGCSqGSIb3DQEJDjE8MDowDgYDVR0PAQH/BAQDAgWgMB0GA1UdJQQWMBQGCCsGAQUFBwMBBggrBgEFBQcDAjAJBgNVHRMEAjAAMA0GCSqGSIb3DQEBCwUAA4IBAQBGFabNxLrixs3TFKDBLmZM5wOV7KSCQBZofPqtxb5BJOyQZafHPcYB5Z61iBCTLGk8LNlu7VMgw3KCTMgEPVhikoi1huQZvljWRx7B1yNAIFc5gNPriupgCijv9qrUZIGbQz+jzsJPPU14gR8wSslwtJRF2EC1erB+8hvoBhLmDTaWFQOWsv4x2RgYb/Ml7WvWCqanxz491C4p/nNxCbtUyMRnypoRxGi7yAwG9J96dfQ5mnu4kizLg4hDVJQBBcF6HsO0WF7M78x6rK84+NxmJB6gGRxCbpJfZNip4yOLsYfvy/9GiFmYsRLx7upAWhh18jFA8Ju8yHdfoxEsrvpM\",\"cancellation_requested\":true,\"status\":\"inProgress\",\"status_details\":\"Pending certificate created. Certificate request is in progress. This may take some time based on the issuer provider. Please check again later.\",\"request_id\":\"8e08fe0045734127812173d0cacc4630\"}",
->>>>>>> d795fdaf
-      "X-Powered-By" : "ASP.NET",
-      "Content-Type" : "application/json; charset=utf-8"
-    },
-    "Exception" : null
-  }, {
-    "Method" : "GET",
-<<<<<<< HEAD
-    "Uri" : "https://cameravault.vault.azure.net/certificates/testCertificate11/pending?api-version=7.0",
-    "Headers" : {
-      "User-Agent" : "azsdk-java-Azure-Keyvault/4.0.0-beta.6 (11.0.5; Mac OS X 10.14.3)",
-=======
-    "Uri" : "https://REDACTED.vault.azure.net/certificates/testCertificate11/pending?api-version=7.1",
-    "Headers" : {
-      "User-Agent" : "azsdk-java-client_name/client_version (11.0.6; Windows 10; 10.0)",
->>>>>>> d795fdaf
-      "Content-Type" : "application/json"
-    },
-    "Response" : {
-      "X-Content-Type-Options" : "nosniff",
-      "Pragma" : "no-cache",
-      "StatusCode" : "200",
-<<<<<<< HEAD
-      "Date" : "Tue, 03 Dec 2019 13:07:28 GMT",
-=======
+      "X-Powered-By" : "ASP.NET",
+      "Content-Type" : "application/json; charset=utf-8"
+    },
+    "Exception" : null
+  }, {
+    "Method" : "GET",
+    "Uri" : "https://REDACTED.vault.azure.net/certificates/testCertificate11/pending?api-version=7.1",
+    "Headers" : {
+      "User-Agent" : "azsdk-java-client_name/client_version (11.0.6; Windows 10; 10.0)",
+      "Content-Type" : "application/json"
+    },
+    "Response" : {
+      "X-Content-Type-Options" : "nosniff",
+      "Pragma" : "no-cache",
+      "StatusCode" : "200",
       "Date" : "Tue, 04 Aug 2020 00:49:22 GMT",
->>>>>>> d795fdaf
-      "Strict-Transport-Security" : "max-age=31536000;includeSubDomains",
-      "Retry-After" : "0",
-      "Cache-Control" : "no-cache",
-      "X-AspNet-Version" : "4.0.30319",
-<<<<<<< HEAD
-      "x-ms-keyvault-region" : "centralus",
-      "x-ms-keyvault-network-info" : "addr=182.68.240.118;act_addr_fam=InterNetwork;",
-      "Expires" : "-1",
-      "Content-Length" : "1293",
-      "x-ms-request-id" : "c43e256a-c47d-4da0-bf64-ba15bbd6a01b",
-      "x-ms-keyvault-service-version" : "1.1.0.883",
-      "Body" : "{\"id\":\"https://cameravault.vault.azure.net/certificates/testCertificate11/pending\",\"issuer\":{\"name\":\"Self\"},\"csr\":\"MIICqDCCAZACAQAwGDEWMBQGA1UEAxMNRGVmYXVsdFBvbGljeTCCASIwDQYJKoZIhvcNAQEBBQADggEPADCCAQoCggEBAJACZPTHQD9JWfyMTNGLfM21uYQOBnGYgtsSgBjRN8tHz7/2IgUz3wRHVO0wSaeuqChKqsNXnOz8a7lkOGafbefngUn4iE71xsS6sgDjJ+uvsHxK5bb9Uu9gH+byCUQpCx7jUzLe74oluEuCYmA4RA7lP1Imp2gmLmb4UjY6Z6qbXVR31hG1GoYi6jgb2dT3aGL01MTG2RZEFc9ektoBYIxNngp1io5GuB6FshxkPBWgBYFeUq5ncILkFxlTN6MJCMBI7inmWN9IO5ngsbM87xPebWBSLl+e5plu+13UDbRiZEQvwJ7CxI96iBYOMKO5fUmGLdEy5s6RZmMu35Z4vxcCAwEAAaBLMEkGCSqGSIb3DQEJDjE8MDowDgYDVR0PAQH/BAQDAgWgMB0GA1UdJQQWMBQGCCsGAQUFBwMBBggrBgEFBQcDAjAJBgNVHRMEAjAAMA0GCSqGSIb3DQEBCwUAA4IBAQBqWUJZ6I8qTnViihJYbDFzuO93aNtLeI24qwkwbOLxyeNzc8JQ0SeSlOalbMp9fGnN0gjmAVf/hqGPsI7il+9i8Hn6G7znkoamxonH2dZPEKiwjHEsVwFbZw/utAatv0RF1tSIvxMS48TBJc7TwaDcBxoKbSEog9HrzQ8+gzK2IiOPPoUma3kX4YOwWjvWVYOCLIjM+gX2LlFievaAoPZ66Sx0XC7ozZwl8BRENcgkIVgik9ag3XA6q7F25Xp1zjIc/QkL8Pbict83/qj6uQcGDUG0ndii1AIvfzjSMmmLWefE7OkABB8OvonFNYqcNegkeOkn7Mw42Uf/nI4O/Yo4\",\"cancellation_requested\":true,\"status\":\"inProgress\",\"status_details\":\"Pending certificate created. Certificate request is in progress. This may take some time based on the issuer provider. Please check again later.\",\"request_id\":\"e972f415938147faaa3fd85273a230d9\"}",
-=======
+      "Strict-Transport-Security" : "max-age=31536000;includeSubDomains",
+      "Retry-After" : "0",
+      "Cache-Control" : "no-cache",
+      "X-AspNet-Version" : "4.0.30319",
       "x-ms-keyvault-region" : "westus",
       "x-ms-keyvault-network-info" : "conn_type=Ipv4;addr=174.127.169.154;act_addr_fam=InterNetwork;",
       "Expires" : "-1",
@@ -421,46 +239,26 @@
       "x-ms-request-id" : "1357c109-513c-4dfe-8aed-159d64bf2797",
       "x-ms-keyvault-service-version" : "1.1.10.0",
       "Body" : "{\"id\":\"https://azure-kv-tests2.vault.azure.net/certificates/testCertificate11/pending\",\"issuer\":{\"name\":\"Self\"},\"csr\":\"MIICqDCCAZACAQAwGDEWMBQGA1UEAxMNRGVmYXVsdFBvbGljeTCCASIwDQYJKoZIhvcNAQEBBQADggEPADCCAQoCggEBAJy6LwQKH1ixml9lVqdRbyMwGPXf42hOwLvgvyuuxYd7GdZ2iMdq1niQWmagT0wYFih04IKk+NBETUxL/VQNvR0qq+jLUHLAnxbsrmF71232yzEEr3D38a7mt/gSDvqXdcAdAPuNHUV1YFfgKr+dvnHB55GCM4/rbKVkVaZaik4mq0Vtbgv42hizUPJGz40SYV3BJkchTp4qHHFg8fPGfkNtlWWVNphFjzchBCTxhO84leIWhUQEbmgAz973FiDWVUWNULy/R/o0ntReB1MqoSHLf4FK20qqie5niVx9bLE+njwi2hxTtFgMIhI1CPexZq050u/m6zyomZlN/emefPECAwEAAaBLMEkGCSqGSIb3DQEJDjE8MDowDgYDVR0PAQH/BAQDAgWgMB0GA1UdJQQWMBQGCCsGAQUFBwMBBggrBgEFBQcDAjAJBgNVHRMEAjAAMA0GCSqGSIb3DQEBCwUAA4IBAQBGFabNxLrixs3TFKDBLmZM5wOV7KSCQBZofPqtxb5BJOyQZafHPcYB5Z61iBCTLGk8LNlu7VMgw3KCTMgEPVhikoi1huQZvljWRx7B1yNAIFc5gNPriupgCijv9qrUZIGbQz+jzsJPPU14gR8wSslwtJRF2EC1erB+8hvoBhLmDTaWFQOWsv4x2RgYb/Ml7WvWCqanxz491C4p/nNxCbtUyMRnypoRxGi7yAwG9J96dfQ5mnu4kizLg4hDVJQBBcF6HsO0WF7M78x6rK84+NxmJB6gGRxCbpJfZNip4yOLsYfvy/9GiFmYsRLx7upAWhh18jFA8Ju8yHdfoxEsrvpM\",\"cancellation_requested\":true,\"status\":\"inProgress\",\"status_details\":\"Pending certificate created. Certificate request is in progress. This may take some time based on the issuer provider. Please check again later.\",\"request_id\":\"8e08fe0045734127812173d0cacc4630\"}",
->>>>>>> d795fdaf
-      "X-Powered-By" : "ASP.NET",
-      "Content-Type" : "application/json; charset=utf-8"
-    },
-    "Exception" : null
-  }, {
-    "Method" : "GET",
-<<<<<<< HEAD
-    "Uri" : "https://cameravault.vault.azure.net/certificates/testCertificate11/pending?api-version=7.0",
-    "Headers" : {
-      "User-Agent" : "azsdk-java-Azure-Keyvault/4.0.0-beta.6 (11.0.5; Mac OS X 10.14.3)",
-=======
-    "Uri" : "https://REDACTED.vault.azure.net/certificates/testCertificate11/pending?api-version=7.1",
-    "Headers" : {
-      "User-Agent" : "azsdk-java-client_name/client_version (11.0.6; Windows 10; 10.0)",
->>>>>>> d795fdaf
-      "Content-Type" : "application/json"
-    },
-    "Response" : {
-      "X-Content-Type-Options" : "nosniff",
-      "Pragma" : "no-cache",
-      "StatusCode" : "200",
-<<<<<<< HEAD
-      "Date" : "Tue, 03 Dec 2019 13:07:29 GMT",
-=======
+      "X-Powered-By" : "ASP.NET",
+      "Content-Type" : "application/json; charset=utf-8"
+    },
+    "Exception" : null
+  }, {
+    "Method" : "GET",
+    "Uri" : "https://REDACTED.vault.azure.net/certificates/testCertificate11/pending?api-version=7.1",
+    "Headers" : {
+      "User-Agent" : "azsdk-java-client_name/client_version (11.0.6; Windows 10; 10.0)",
+      "Content-Type" : "application/json"
+    },
+    "Response" : {
+      "X-Content-Type-Options" : "nosniff",
+      "Pragma" : "no-cache",
+      "StatusCode" : "200",
       "Date" : "Tue, 04 Aug 2020 00:49:24 GMT",
->>>>>>> d795fdaf
-      "Strict-Transport-Security" : "max-age=31536000;includeSubDomains",
-      "Retry-After" : "0",
-      "Cache-Control" : "no-cache",
-      "X-AspNet-Version" : "4.0.30319",
-<<<<<<< HEAD
-      "x-ms-keyvault-region" : "centralus",
-      "x-ms-keyvault-network-info" : "addr=182.68.240.118;act_addr_fam=InterNetwork;",
-      "Expires" : "-1",
-      "Content-Length" : "1293",
-      "x-ms-request-id" : "f13f36f4-c0b4-49d5-a7e1-0abda6ffdccf",
-      "x-ms-keyvault-service-version" : "1.1.0.883",
-      "Body" : "{\"id\":\"https://cameravault.vault.azure.net/certificates/testCertificate11/pending\",\"issuer\":{\"name\":\"Self\"},\"csr\":\"MIICqDCCAZACAQAwGDEWMBQGA1UEAxMNRGVmYXVsdFBvbGljeTCCASIwDQYJKoZIhvcNAQEBBQADggEPADCCAQoCggEBAJACZPTHQD9JWfyMTNGLfM21uYQOBnGYgtsSgBjRN8tHz7/2IgUz3wRHVO0wSaeuqChKqsNXnOz8a7lkOGafbefngUn4iE71xsS6sgDjJ+uvsHxK5bb9Uu9gH+byCUQpCx7jUzLe74oluEuCYmA4RA7lP1Imp2gmLmb4UjY6Z6qbXVR31hG1GoYi6jgb2dT3aGL01MTG2RZEFc9ektoBYIxNngp1io5GuB6FshxkPBWgBYFeUq5ncILkFxlTN6MJCMBI7inmWN9IO5ngsbM87xPebWBSLl+e5plu+13UDbRiZEQvwJ7CxI96iBYOMKO5fUmGLdEy5s6RZmMu35Z4vxcCAwEAAaBLMEkGCSqGSIb3DQEJDjE8MDowDgYDVR0PAQH/BAQDAgWgMB0GA1UdJQQWMBQGCCsGAQUFBwMBBggrBgEFBQcDAjAJBgNVHRMEAjAAMA0GCSqGSIb3DQEBCwUAA4IBAQBqWUJZ6I8qTnViihJYbDFzuO93aNtLeI24qwkwbOLxyeNzc8JQ0SeSlOalbMp9fGnN0gjmAVf/hqGPsI7il+9i8Hn6G7znkoamxonH2dZPEKiwjHEsVwFbZw/utAatv0RF1tSIvxMS48TBJc7TwaDcBxoKbSEog9HrzQ8+gzK2IiOPPoUma3kX4YOwWjvWVYOCLIjM+gX2LlFievaAoPZ66Sx0XC7ozZwl8BRENcgkIVgik9ag3XA6q7F25Xp1zjIc/QkL8Pbict83/qj6uQcGDUG0ndii1AIvfzjSMmmLWefE7OkABB8OvonFNYqcNegkeOkn7Mw42Uf/nI4O/Yo4\",\"cancellation_requested\":true,\"status\":\"inProgress\",\"status_details\":\"Pending certificate created. Certificate request is in progress. This may take some time based on the issuer provider. Please check again later.\",\"request_id\":\"e972f415938147faaa3fd85273a230d9\"}",
-=======
+      "Strict-Transport-Security" : "max-age=31536000;includeSubDomains",
+      "Retry-After" : "0",
+      "Cache-Control" : "no-cache",
+      "X-AspNet-Version" : "4.0.30319",
       "x-ms-keyvault-region" : "westus",
       "x-ms-keyvault-network-info" : "conn_type=Ipv4;addr=174.127.169.154;act_addr_fam=InterNetwork;",
       "Expires" : "-1",
@@ -468,46 +266,26 @@
       "x-ms-request-id" : "209a78e4-8287-4a9b-9b12-a9321c3b950c",
       "x-ms-keyvault-service-version" : "1.1.10.0",
       "Body" : "{\"id\":\"https://azure-kv-tests2.vault.azure.net/certificates/testCertificate11/pending\",\"issuer\":{\"name\":\"Self\"},\"csr\":\"MIICqDCCAZACAQAwGDEWMBQGA1UEAxMNRGVmYXVsdFBvbGljeTCCASIwDQYJKoZIhvcNAQEBBQADggEPADCCAQoCggEBAJy6LwQKH1ixml9lVqdRbyMwGPXf42hOwLvgvyuuxYd7GdZ2iMdq1niQWmagT0wYFih04IKk+NBETUxL/VQNvR0qq+jLUHLAnxbsrmF71232yzEEr3D38a7mt/gSDvqXdcAdAPuNHUV1YFfgKr+dvnHB55GCM4/rbKVkVaZaik4mq0Vtbgv42hizUPJGz40SYV3BJkchTp4qHHFg8fPGfkNtlWWVNphFjzchBCTxhO84leIWhUQEbmgAz973FiDWVUWNULy/R/o0ntReB1MqoSHLf4FK20qqie5niVx9bLE+njwi2hxTtFgMIhI1CPexZq050u/m6zyomZlN/emefPECAwEAAaBLMEkGCSqGSIb3DQEJDjE8MDowDgYDVR0PAQH/BAQDAgWgMB0GA1UdJQQWMBQGCCsGAQUFBwMBBggrBgEFBQcDAjAJBgNVHRMEAjAAMA0GCSqGSIb3DQEBCwUAA4IBAQBGFabNxLrixs3TFKDBLmZM5wOV7KSCQBZofPqtxb5BJOyQZafHPcYB5Z61iBCTLGk8LNlu7VMgw3KCTMgEPVhikoi1huQZvljWRx7B1yNAIFc5gNPriupgCijv9qrUZIGbQz+jzsJPPU14gR8wSslwtJRF2EC1erB+8hvoBhLmDTaWFQOWsv4x2RgYb/Ml7WvWCqanxz491C4p/nNxCbtUyMRnypoRxGi7yAwG9J96dfQ5mnu4kizLg4hDVJQBBcF6HsO0WF7M78x6rK84+NxmJB6gGRxCbpJfZNip4yOLsYfvy/9GiFmYsRLx7upAWhh18jFA8Ju8yHdfoxEsrvpM\",\"cancellation_requested\":true,\"status\":\"inProgress\",\"status_details\":\"Pending certificate created. Certificate request is in progress. This may take some time based on the issuer provider. Please check again later.\",\"request_id\":\"8e08fe0045734127812173d0cacc4630\"}",
->>>>>>> d795fdaf
-      "X-Powered-By" : "ASP.NET",
-      "Content-Type" : "application/json; charset=utf-8"
-    },
-    "Exception" : null
-  }, {
-    "Method" : "GET",
-<<<<<<< HEAD
-    "Uri" : "https://cameravault.vault.azure.net/certificates/testCertificate11/pending?api-version=7.0",
-    "Headers" : {
-      "User-Agent" : "azsdk-java-Azure-Keyvault/4.0.0-beta.6 (11.0.5; Mac OS X 10.14.3)",
-=======
-    "Uri" : "https://REDACTED.vault.azure.net/certificates/testCertificate11/pending?api-version=7.1",
-    "Headers" : {
-      "User-Agent" : "azsdk-java-client_name/client_version (11.0.6; Windows 10; 10.0)",
->>>>>>> d795fdaf
-      "Content-Type" : "application/json"
-    },
-    "Response" : {
-      "X-Content-Type-Options" : "nosniff",
-      "Pragma" : "no-cache",
-      "StatusCode" : "200",
-<<<<<<< HEAD
-      "Date" : "Tue, 03 Dec 2019 13:07:31 GMT",
-=======
+      "X-Powered-By" : "ASP.NET",
+      "Content-Type" : "application/json; charset=utf-8"
+    },
+    "Exception" : null
+  }, {
+    "Method" : "GET",
+    "Uri" : "https://REDACTED.vault.azure.net/certificates/testCertificate11/pending?api-version=7.1",
+    "Headers" : {
+      "User-Agent" : "azsdk-java-client_name/client_version (11.0.6; Windows 10; 10.0)",
+      "Content-Type" : "application/json"
+    },
+    "Response" : {
+      "X-Content-Type-Options" : "nosniff",
+      "Pragma" : "no-cache",
+      "StatusCode" : "200",
       "Date" : "Tue, 04 Aug 2020 00:49:25 GMT",
->>>>>>> d795fdaf
-      "Strict-Transport-Security" : "max-age=31536000;includeSubDomains",
-      "Retry-After" : "0",
-      "Cache-Control" : "no-cache",
-      "X-AspNet-Version" : "4.0.30319",
-<<<<<<< HEAD
-      "x-ms-keyvault-region" : "centralus",
-      "x-ms-keyvault-network-info" : "addr=182.68.240.118;act_addr_fam=InterNetwork;",
-      "Expires" : "-1",
-      "Content-Length" : "1293",
-      "x-ms-request-id" : "c5830cb3-0643-4c0a-b4c1-d588a2300295",
-      "x-ms-keyvault-service-version" : "1.1.0.883",
-      "Body" : "{\"id\":\"https://cameravault.vault.azure.net/certificates/testCertificate11/pending\",\"issuer\":{\"name\":\"Self\"},\"csr\":\"MIICqDCCAZACAQAwGDEWMBQGA1UEAxMNRGVmYXVsdFBvbGljeTCCASIwDQYJKoZIhvcNAQEBBQADggEPADCCAQoCggEBAJACZPTHQD9JWfyMTNGLfM21uYQOBnGYgtsSgBjRN8tHz7/2IgUz3wRHVO0wSaeuqChKqsNXnOz8a7lkOGafbefngUn4iE71xsS6sgDjJ+uvsHxK5bb9Uu9gH+byCUQpCx7jUzLe74oluEuCYmA4RA7lP1Imp2gmLmb4UjY6Z6qbXVR31hG1GoYi6jgb2dT3aGL01MTG2RZEFc9ektoBYIxNngp1io5GuB6FshxkPBWgBYFeUq5ncILkFxlTN6MJCMBI7inmWN9IO5ngsbM87xPebWBSLl+e5plu+13UDbRiZEQvwJ7CxI96iBYOMKO5fUmGLdEy5s6RZmMu35Z4vxcCAwEAAaBLMEkGCSqGSIb3DQEJDjE8MDowDgYDVR0PAQH/BAQDAgWgMB0GA1UdJQQWMBQGCCsGAQUFBwMBBggrBgEFBQcDAjAJBgNVHRMEAjAAMA0GCSqGSIb3DQEBCwUAA4IBAQBqWUJZ6I8qTnViihJYbDFzuO93aNtLeI24qwkwbOLxyeNzc8JQ0SeSlOalbMp9fGnN0gjmAVf/hqGPsI7il+9i8Hn6G7znkoamxonH2dZPEKiwjHEsVwFbZw/utAatv0RF1tSIvxMS48TBJc7TwaDcBxoKbSEog9HrzQ8+gzK2IiOPPoUma3kX4YOwWjvWVYOCLIjM+gX2LlFievaAoPZ66Sx0XC7ozZwl8BRENcgkIVgik9ag3XA6q7F25Xp1zjIc/QkL8Pbict83/qj6uQcGDUG0ndii1AIvfzjSMmmLWefE7OkABB8OvonFNYqcNegkeOkn7Mw42Uf/nI4O/Yo4\",\"cancellation_requested\":true,\"status\":\"inProgress\",\"status_details\":\"Pending certificate created. Certificate request is in progress. This may take some time based on the issuer provider. Please check again later.\",\"request_id\":\"e972f415938147faaa3fd85273a230d9\"}",
-=======
+      "Strict-Transport-Security" : "max-age=31536000;includeSubDomains",
+      "Retry-After" : "0",
+      "Cache-Control" : "no-cache",
+      "X-AspNet-Version" : "4.0.30319",
       "x-ms-keyvault-region" : "westus",
       "x-ms-keyvault-network-info" : "conn_type=Ipv4;addr=174.127.169.154;act_addr_fam=InterNetwork;",
       "Expires" : "-1",
@@ -515,46 +293,26 @@
       "x-ms-request-id" : "88c5ac8c-d2d5-4d3e-a4a7-9b0939cf1def",
       "x-ms-keyvault-service-version" : "1.1.10.0",
       "Body" : "{\"id\":\"https://azure-kv-tests2.vault.azure.net/certificates/testCertificate11/pending\",\"issuer\":{\"name\":\"Self\"},\"csr\":\"MIICqDCCAZACAQAwGDEWMBQGA1UEAxMNRGVmYXVsdFBvbGljeTCCASIwDQYJKoZIhvcNAQEBBQADggEPADCCAQoCggEBAJy6LwQKH1ixml9lVqdRbyMwGPXf42hOwLvgvyuuxYd7GdZ2iMdq1niQWmagT0wYFih04IKk+NBETUxL/VQNvR0qq+jLUHLAnxbsrmF71232yzEEr3D38a7mt/gSDvqXdcAdAPuNHUV1YFfgKr+dvnHB55GCM4/rbKVkVaZaik4mq0Vtbgv42hizUPJGz40SYV3BJkchTp4qHHFg8fPGfkNtlWWVNphFjzchBCTxhO84leIWhUQEbmgAz973FiDWVUWNULy/R/o0ntReB1MqoSHLf4FK20qqie5niVx9bLE+njwi2hxTtFgMIhI1CPexZq050u/m6zyomZlN/emefPECAwEAAaBLMEkGCSqGSIb3DQEJDjE8MDowDgYDVR0PAQH/BAQDAgWgMB0GA1UdJQQWMBQGCCsGAQUFBwMBBggrBgEFBQcDAjAJBgNVHRMEAjAAMA0GCSqGSIb3DQEBCwUAA4IBAQBGFabNxLrixs3TFKDBLmZM5wOV7KSCQBZofPqtxb5BJOyQZafHPcYB5Z61iBCTLGk8LNlu7VMgw3KCTMgEPVhikoi1huQZvljWRx7B1yNAIFc5gNPriupgCijv9qrUZIGbQz+jzsJPPU14gR8wSslwtJRF2EC1erB+8hvoBhLmDTaWFQOWsv4x2RgYb/Ml7WvWCqanxz491C4p/nNxCbtUyMRnypoRxGi7yAwG9J96dfQ5mnu4kizLg4hDVJQBBcF6HsO0WF7M78x6rK84+NxmJB6gGRxCbpJfZNip4yOLsYfvy/9GiFmYsRLx7upAWhh18jFA8Ju8yHdfoxEsrvpM\",\"cancellation_requested\":true,\"status\":\"inProgress\",\"status_details\":\"Pending certificate created. Certificate request is in progress. This may take some time based on the issuer provider. Please check again later.\",\"request_id\":\"8e08fe0045734127812173d0cacc4630\"}",
->>>>>>> d795fdaf
-      "X-Powered-By" : "ASP.NET",
-      "Content-Type" : "application/json; charset=utf-8"
-    },
-    "Exception" : null
-  }, {
-    "Method" : "GET",
-<<<<<<< HEAD
-    "Uri" : "https://cameravault.vault.azure.net/certificates/testCertificate11/pending?api-version=7.0",
-    "Headers" : {
-      "User-Agent" : "azsdk-java-Azure-Keyvault/4.0.0-beta.6 (11.0.5; Mac OS X 10.14.3)",
-=======
-    "Uri" : "https://REDACTED.vault.azure.net/certificates/testCertificate11/pending?api-version=7.1",
-    "Headers" : {
-      "User-Agent" : "azsdk-java-client_name/client_version (11.0.6; Windows 10; 10.0)",
->>>>>>> d795fdaf
-      "Content-Type" : "application/json"
-    },
-    "Response" : {
-      "X-Content-Type-Options" : "nosniff",
-      "Pragma" : "no-cache",
-      "StatusCode" : "200",
-<<<<<<< HEAD
-      "Date" : "Tue, 03 Dec 2019 13:07:32 GMT",
-=======
+      "X-Powered-By" : "ASP.NET",
+      "Content-Type" : "application/json; charset=utf-8"
+    },
+    "Exception" : null
+  }, {
+    "Method" : "GET",
+    "Uri" : "https://REDACTED.vault.azure.net/certificates/testCertificate11/pending?api-version=7.1",
+    "Headers" : {
+      "User-Agent" : "azsdk-java-client_name/client_version (11.0.6; Windows 10; 10.0)",
+      "Content-Type" : "application/json"
+    },
+    "Response" : {
+      "X-Content-Type-Options" : "nosniff",
+      "Pragma" : "no-cache",
+      "StatusCode" : "200",
       "Date" : "Tue, 04 Aug 2020 00:49:26 GMT",
->>>>>>> d795fdaf
-      "Strict-Transport-Security" : "max-age=31536000;includeSubDomains",
-      "Retry-After" : "0",
-      "Cache-Control" : "no-cache",
-      "X-AspNet-Version" : "4.0.30319",
-<<<<<<< HEAD
-      "x-ms-keyvault-region" : "centralus",
-      "x-ms-keyvault-network-info" : "addr=182.68.240.118;act_addr_fam=InterNetwork;",
-      "Expires" : "-1",
-      "Content-Length" : "1293",
-      "x-ms-request-id" : "5b503306-ae51-4819-8c8e-9dd836adf7ef",
-      "x-ms-keyvault-service-version" : "1.1.0.883",
-      "Body" : "{\"id\":\"https://cameravault.vault.azure.net/certificates/testCertificate11/pending\",\"issuer\":{\"name\":\"Self\"},\"csr\":\"MIICqDCCAZACAQAwGDEWMBQGA1UEAxMNRGVmYXVsdFBvbGljeTCCASIwDQYJKoZIhvcNAQEBBQADggEPADCCAQoCggEBAJACZPTHQD9JWfyMTNGLfM21uYQOBnGYgtsSgBjRN8tHz7/2IgUz3wRHVO0wSaeuqChKqsNXnOz8a7lkOGafbefngUn4iE71xsS6sgDjJ+uvsHxK5bb9Uu9gH+byCUQpCx7jUzLe74oluEuCYmA4RA7lP1Imp2gmLmb4UjY6Z6qbXVR31hG1GoYi6jgb2dT3aGL01MTG2RZEFc9ektoBYIxNngp1io5GuB6FshxkPBWgBYFeUq5ncILkFxlTN6MJCMBI7inmWN9IO5ngsbM87xPebWBSLl+e5plu+13UDbRiZEQvwJ7CxI96iBYOMKO5fUmGLdEy5s6RZmMu35Z4vxcCAwEAAaBLMEkGCSqGSIb3DQEJDjE8MDowDgYDVR0PAQH/BAQDAgWgMB0GA1UdJQQWMBQGCCsGAQUFBwMBBggrBgEFBQcDAjAJBgNVHRMEAjAAMA0GCSqGSIb3DQEBCwUAA4IBAQBqWUJZ6I8qTnViihJYbDFzuO93aNtLeI24qwkwbOLxyeNzc8JQ0SeSlOalbMp9fGnN0gjmAVf/hqGPsI7il+9i8Hn6G7znkoamxonH2dZPEKiwjHEsVwFbZw/utAatv0RF1tSIvxMS48TBJc7TwaDcBxoKbSEog9HrzQ8+gzK2IiOPPoUma3kX4YOwWjvWVYOCLIjM+gX2LlFievaAoPZ66Sx0XC7ozZwl8BRENcgkIVgik9ag3XA6q7F25Xp1zjIc/QkL8Pbict83/qj6uQcGDUG0ndii1AIvfzjSMmmLWefE7OkABB8OvonFNYqcNegkeOkn7Mw42Uf/nI4O/Yo4\",\"cancellation_requested\":true,\"status\":\"inProgress\",\"status_details\":\"Pending certificate created. Certificate request is in progress. This may take some time based on the issuer provider. Please check again later.\",\"request_id\":\"e972f415938147faaa3fd85273a230d9\"}",
-=======
+      "Strict-Transport-Security" : "max-age=31536000;includeSubDomains",
+      "Retry-After" : "0",
+      "Cache-Control" : "no-cache",
+      "X-AspNet-Version" : "4.0.30319",
       "x-ms-keyvault-region" : "westus",
       "x-ms-keyvault-network-info" : "conn_type=Ipv4;addr=174.127.169.154;act_addr_fam=InterNetwork;",
       "Expires" : "-1",
@@ -562,18 +320,12 @@
       "x-ms-request-id" : "a9b04c36-f8a0-4b95-a290-5447af37c64d",
       "x-ms-keyvault-service-version" : "1.1.10.0",
       "Body" : "{\"id\":\"https://azure-kv-tests2.vault.azure.net/certificates/testCertificate11/pending\",\"issuer\":{\"name\":\"Self\"},\"csr\":\"MIICqDCCAZACAQAwGDEWMBQGA1UEAxMNRGVmYXVsdFBvbGljeTCCASIwDQYJKoZIhvcNAQEBBQADggEPADCCAQoCggEBAJy6LwQKH1ixml9lVqdRbyMwGPXf42hOwLvgvyuuxYd7GdZ2iMdq1niQWmagT0wYFih04IKk+NBETUxL/VQNvR0qq+jLUHLAnxbsrmF71232yzEEr3D38a7mt/gSDvqXdcAdAPuNHUV1YFfgKr+dvnHB55GCM4/rbKVkVaZaik4mq0Vtbgv42hizUPJGz40SYV3BJkchTp4qHHFg8fPGfkNtlWWVNphFjzchBCTxhO84leIWhUQEbmgAz973FiDWVUWNULy/R/o0ntReB1MqoSHLf4FK20qqie5niVx9bLE+njwi2hxTtFgMIhI1CPexZq050u/m6zyomZlN/emefPECAwEAAaBLMEkGCSqGSIb3DQEJDjE8MDowDgYDVR0PAQH/BAQDAgWgMB0GA1UdJQQWMBQGCCsGAQUFBwMBBggrBgEFBQcDAjAJBgNVHRMEAjAAMA0GCSqGSIb3DQEBCwUAA4IBAQBGFabNxLrixs3TFKDBLmZM5wOV7KSCQBZofPqtxb5BJOyQZafHPcYB5Z61iBCTLGk8LNlu7VMgw3KCTMgEPVhikoi1huQZvljWRx7B1yNAIFc5gNPriupgCijv9qrUZIGbQz+jzsJPPU14gR8wSslwtJRF2EC1erB+8hvoBhLmDTaWFQOWsv4x2RgYb/Ml7WvWCqanxz491C4p/nNxCbtUyMRnypoRxGi7yAwG9J96dfQ5mnu4kizLg4hDVJQBBcF6HsO0WF7M78x6rK84+NxmJB6gGRxCbpJfZNip4yOLsYfvy/9GiFmYsRLx7upAWhh18jFA8Ju8yHdfoxEsrvpM\",\"cancellation_requested\":true,\"status\":\"inProgress\",\"status_details\":\"Pending certificate created. Certificate request is in progress. This may take some time based on the issuer provider. Please check again later.\",\"request_id\":\"8e08fe0045734127812173d0cacc4630\"}",
->>>>>>> d795fdaf
-      "X-Powered-By" : "ASP.NET",
-      "Content-Type" : "application/json; charset=utf-8"
-    },
-    "Exception" : null
-  }, {
-    "Method" : "GET",
-<<<<<<< HEAD
-    "Uri" : "https://cameravault.vault.azure.net/certificates/testCertificate11/pending?api-version=7.0",
-    "Headers" : {
-      "User-Agent" : "azsdk-java-Azure-Keyvault/4.0.0-beta.6 (11.0.5; Mac OS X 10.14.3)",
-=======
+      "X-Powered-By" : "ASP.NET",
+      "Content-Type" : "application/json; charset=utf-8"
+    },
+    "Exception" : null
+  }, {
+    "Method" : "GET",
     "Uri" : "https://REDACTED.vault.azure.net/certificates/testCertificate11/pending?api-version=7.1",
     "Headers" : {
       "User-Agent" : "azsdk-java-client_name/client_version (11.0.6; Windows 10; 10.0)",
@@ -1549,7 +1301,6 @@
     "Uri" : "https://REDACTED.vault.azure.net/certificates/testCertificate11/pending?api-version=7.1",
     "Headers" : {
       "User-Agent" : "azsdk-java-client_name/client_version (11.0.6; Windows 10; 10.0)",
->>>>>>> d795fdaf
       "Content-Type" : "application/json"
     },
     "Response" : {
@@ -1557,19 +1308,6 @@
       "Pragma" : "no-cache",
       "retry-after" : "0",
       "StatusCode" : "200",
-<<<<<<< HEAD
-      "Date" : "Tue, 03 Dec 2019 13:07:33 GMT",
-      "Strict-Transport-Security" : "max-age=31536000;includeSubDomains",
-      "Cache-Control" : "no-cache",
-      "X-AspNet-Version" : "4.0.30319",
-      "x-ms-keyvault-region" : "centralus",
-      "x-ms-keyvault-network-info" : "addr=182.68.240.118;act_addr_fam=InterNetwork;",
-      "Expires" : "-1",
-      "Content-Length" : "1128",
-      "x-ms-request-id" : "91969117-1de8-4292-9c80-fe5307ce1fd8",
-      "x-ms-keyvault-service-version" : "1.1.0.883",
-      "Body" : "{\"id\":\"https://cameravault.vault.azure.net/certificates/testCertificate11/pending\",\"issuer\":{\"name\":\"Self\"},\"csr\":\"MIICqDCCAZACAQAwGDEWMBQGA1UEAxMNRGVmYXVsdFBvbGljeTCCASIwDQYJKoZIhvcNAQEBBQADggEPADCCAQoCggEBAJACZPTHQD9JWfyMTNGLfM21uYQOBnGYgtsSgBjRN8tHz7/2IgUz3wRHVO0wSaeuqChKqsNXnOz8a7lkOGafbefngUn4iE71xsS6sgDjJ+uvsHxK5bb9Uu9gH+byCUQpCx7jUzLe74oluEuCYmA4RA7lP1Imp2gmLmb4UjY6Z6qbXVR31hG1GoYi6jgb2dT3aGL01MTG2RZEFc9ektoBYIxNngp1io5GuB6FshxkPBWgBYFeUq5ncILkFxlTN6MJCMBI7inmWN9IO5ngsbM87xPebWBSLl+e5plu+13UDbRiZEQvwJ7CxI96iBYOMKO5fUmGLdEy5s6RZmMu35Z4vxcCAwEAAaBLMEkGCSqGSIb3DQEJDjE8MDowDgYDVR0PAQH/BAQDAgWgMB0GA1UdJQQWMBQGCCsGAQUFBwMBBggrBgEFBQcDAjAJBgNVHRMEAjAAMA0GCSqGSIb3DQEBCwUAA4IBAQBqWUJZ6I8qTnViihJYbDFzuO93aNtLeI24qwkwbOLxyeNzc8JQ0SeSlOalbMp9fGnN0gjmAVf/hqGPsI7il+9i8Hn6G7znkoamxonH2dZPEKiwjHEsVwFbZw/utAatv0RF1tSIvxMS48TBJc7TwaDcBxoKbSEog9HrzQ8+gzK2IiOPPoUma3kX4YOwWjvWVYOCLIjM+gX2LlFievaAoPZ66Sx0XC7ozZwl8BRENcgkIVgik9ag3XA6q7F25Xp1zjIc/QkL8Pbict83/qj6uQcGDUG0ndii1AIvfzjSMmmLWefE7OkABB8OvonFNYqcNegkeOkn7Mw42Uf/nI4O/Yo4\",\"cancellation_requested\":true,\"status\":\"cancelled\",\"request_id\":\"e972f415938147faaa3fd85273a230d9\"}",
-=======
       "Date" : "Tue, 04 Aug 2020 00:50:04 GMT",
       "Strict-Transport-Security" : "max-age=31536000;includeSubDomains",
       "Cache-Control" : "no-cache",
@@ -1581,22 +1319,15 @@
       "x-ms-request-id" : "597dc21c-31a1-4ce6-b7a1-f1869c023463",
       "x-ms-keyvault-service-version" : "1.1.10.0",
       "Body" : "{\"id\":\"https://azure-kv-tests2.vault.azure.net/certificates/testCertificate11/pending\",\"issuer\":{\"name\":\"Self\"},\"csr\":\"MIICqDCCAZACAQAwGDEWMBQGA1UEAxMNRGVmYXVsdFBvbGljeTCCASIwDQYJKoZIhvcNAQEBBQADggEPADCCAQoCggEBAJy6LwQKH1ixml9lVqdRbyMwGPXf42hOwLvgvyuuxYd7GdZ2iMdq1niQWmagT0wYFih04IKk+NBETUxL/VQNvR0qq+jLUHLAnxbsrmF71232yzEEr3D38a7mt/gSDvqXdcAdAPuNHUV1YFfgKr+dvnHB55GCM4/rbKVkVaZaik4mq0Vtbgv42hizUPJGz40SYV3BJkchTp4qHHFg8fPGfkNtlWWVNphFjzchBCTxhO84leIWhUQEbmgAz973FiDWVUWNULy/R/o0ntReB1MqoSHLf4FK20qqie5niVx9bLE+njwi2hxTtFgMIhI1CPexZq050u/m6zyomZlN/emefPECAwEAAaBLMEkGCSqGSIb3DQEJDjE8MDowDgYDVR0PAQH/BAQDAgWgMB0GA1UdJQQWMBQGCCsGAQUFBwMBBggrBgEFBQcDAjAJBgNVHRMEAjAAMA0GCSqGSIb3DQEBCwUAA4IBAQBGFabNxLrixs3TFKDBLmZM5wOV7KSCQBZofPqtxb5BJOyQZafHPcYB5Z61iBCTLGk8LNlu7VMgw3KCTMgEPVhikoi1huQZvljWRx7B1yNAIFc5gNPriupgCijv9qrUZIGbQz+jzsJPPU14gR8wSslwtJRF2EC1erB+8hvoBhLmDTaWFQOWsv4x2RgYb/Ml7WvWCqanxz491C4p/nNxCbtUyMRnypoRxGi7yAwG9J96dfQ5mnu4kizLg4hDVJQBBcF6HsO0WF7M78x6rK84+NxmJB6gGRxCbpJfZNip4yOLsYfvy/9GiFmYsRLx7upAWhh18jFA8Ju8yHdfoxEsrvpM\",\"cancellation_requested\":true,\"status\":\"cancelled\",\"request_id\":\"8e08fe0045734127812173d0cacc4630\"}",
->>>>>>> d795fdaf
-      "X-Powered-By" : "ASP.NET",
-      "Content-Type" : "application/json; charset=utf-8"
-    },
-    "Exception" : null
-  }, {
-    "Method" : "GET",
-<<<<<<< HEAD
-    "Uri" : "https://cameravault.vault.azure.net/certificates/testCertificate11/?api-version=7.0",
-    "Headers" : {
-      "User-Agent" : "azsdk-java-Azure-Keyvault/4.0.0-beta.6 (11.0.5; Mac OS X 10.14.3)",
-=======
+      "X-Powered-By" : "ASP.NET",
+      "Content-Type" : "application/json; charset=utf-8"
+    },
+    "Exception" : null
+  }, {
+    "Method" : "GET",
     "Uri" : "https://REDACTED.vault.azure.net/certificates/testCertificate11/?api-version=7.1",
     "Headers" : {
       "User-Agent" : "azsdk-java-client_name/client_version (11.0.6; Windows 10; 10.0)",
->>>>>>> d795fdaf
       "Content-Type" : "application/json"
     },
     "Response" : {
@@ -1604,19 +1335,6 @@
       "Pragma" : "no-cache",
       "retry-after" : "0",
       "StatusCode" : "200",
-<<<<<<< HEAD
-      "Date" : "Tue, 03 Dec 2019 13:07:33 GMT",
-      "Strict-Transport-Security" : "max-age=31536000;includeSubDomains",
-      "Cache-Control" : "no-cache",
-      "X-AspNet-Version" : "4.0.30319",
-      "x-ms-keyvault-region" : "centralus",
-      "x-ms-keyvault-network-info" : "addr=182.68.240.118;act_addr_fam=InterNetwork;",
-      "Expires" : "-1",
-      "Content-Length" : "975",
-      "x-ms-request-id" : "2d4419a4-1b4d-46a8-bcde-96b2c5e8a593",
-      "x-ms-keyvault-service-version" : "1.1.0.883",
-      "Body" : "{\"id\":\"https://cameravault.vault.azure.net/certificates/testCertificate11/db90b2f6f09c497a82255d5ed8d61db4\",\"attributes\":{\"enabled\":false,\"nbf\":1575282123,\"exp\":1606905123,\"created\":1575282723,\"updated\":1575282723,\"recoveryLevel\":\"Recoverable+Purgeable\"},\"policy\":{\"id\":\"https://cameravault.vault.azure.net/certificates/testCertificate11/policy\",\"key_props\":{\"exportable\":true,\"kty\":\"RSA\",\"key_size\":2048,\"reuse_key\":false},\"secret_props\":{\"contentType\":\"application/x-pkcs12\"},\"x509_props\":{\"subject\":\"CN=DefaultPolicy\",\"sans\":{},\"ekus\":[\"1.3.6.1.5.5.7.3.1\",\"1.3.6.1.5.5.7.3.2\"],\"key_usage\":[\"digitalSignature\",\"keyEncipherment\"],\"validity_months\":12,\"basic_constraints\":{\"ca\":false}},\"lifetime_actions\":[{\"trigger\":{\"lifetime_percentage\":80},\"action\":{\"action_type\":\"AutoRenew\"}}],\"issuer\":{\"name\":\"Self\"},\"attributes\":{\"enabled\":true,\"created\":1575282723,\"updated\":1575378439}},\"pending\":{\"id\":\"https://cameravault.vault.azure.net/certificates/testCertificate11/pending\"}}",
-=======
       "Date" : "Tue, 04 Aug 2020 00:50:04 GMT",
       "Strict-Transport-Security" : "max-age=31536000;includeSubDomains",
       "Cache-Control" : "no-cache",
@@ -1628,7 +1346,6 @@
       "x-ms-request-id" : "5f61e88a-192a-43cb-b28c-d5346aea41d7",
       "x-ms-keyvault-service-version" : "1.1.10.0",
       "Body" : "{\"id\":\"https://azure-kv-tests2.vault.azure.net/certificates/testCertificate11/074a3e3de1b1416fb7af168c800664c8\",\"attributes\":{\"enabled\":false,\"nbf\":1596501556,\"exp\":1628038156,\"created\":1596502156,\"updated\":1596502156,\"recoveryLevel\":\"Recoverable+Purgeable\",\"recoverableDays\":90},\"policy\":{\"id\":\"https://azure-kv-tests2.vault.azure.net/certificates/testCertificate11/policy\",\"key_props\":{\"exportable\":true,\"kty\":\"RSA\",\"key_size\":2048,\"reuse_key\":false},\"secret_props\":{\"contentType\":\"application/x-pkcs12\"},\"x509_props\":{\"subject\":\"CN=DefaultPolicy\",\"sans\":{},\"ekus\":[\"1.3.6.1.5.5.7.3.1\",\"1.3.6.1.5.5.7.3.2\"],\"key_usage\":[\"digitalSignature\",\"keyEncipherment\"],\"validity_months\":12,\"basic_constraints\":{\"ca\":false}},\"lifetime_actions\":[{\"trigger\":{\"lifetime_percentage\":80},\"action\":{\"action_type\":\"AutoRenew\"}}],\"issuer\":{\"name\":\"Self\"},\"attributes\":{\"enabled\":true,\"created\":1596502156,\"updated\":1596502156}},\"pending\":{\"id\":\"https://azure-kv-tests2.vault.azure.net/certificates/testCertificate11/pending\"}}",
->>>>>>> d795fdaf
       "X-Powered-By" : "ASP.NET",
       "Content-Type" : "application/json; charset=utf-8"
     },
