--- conflicted
+++ resolved
@@ -33,11 +33,7 @@
     <dependency>
       <groupId>com.azure</groupId>
       <artifactId>azure-identity</artifactId>
-<<<<<<< HEAD
       <version>1.1.0-beta.1</version> <!-- {x-version-update;com.azure:azure-identity;current} -->
-=======
-      <version>1.1.0-beta.6</version> <!-- {x-version-update;com.azure:azure-identity;current} -->
->>>>>>> 02155b43
     </dependency>
     <dependency>
       <groupId>com.azure</groupId>
