--- conflicted
+++ resolved
@@ -54,11 +54,7 @@
     <dependency>
       <groupId>com.azure</groupId>
       <artifactId>azure-identity</artifactId>
-<<<<<<< HEAD
-      <version>1.4.5</version> <!-- {x-version-update;com.azure:azure-identity;dependency} -->
-=======
       <version>1.4.6</version> <!-- {x-version-update;com.azure:azure-identity;dependency} -->
->>>>>>> 8d918025
       <scope>test</scope>
     </dependency>
     <dependency>
@@ -76,11 +72,7 @@
     <dependency>
       <groupId>com.azure.resourcemanager</groupId>
       <artifactId>azure-resourcemanager-network</artifactId>
-<<<<<<< HEAD
-      <version>2.11.0</version> <!-- {x-version-update;com.azure.resourcemanager:azure-resourcemanager-network;dependency} -->
-=======
       <version>2.13.0</version> <!-- {x-version-update;com.azure.resourcemanager:azure-resourcemanager-network;dependency} -->
->>>>>>> 8d918025
       <scope>test</scope>
     </dependency>
     <dependency>
