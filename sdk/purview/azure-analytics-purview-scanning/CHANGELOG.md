# Release History

## 1.0.0-beta.2 (Unreleased)

<<<<<<< HEAD
=======
### Breaking Changes

This is a new version of LLC SDK. Changes are

- A sync client and an async client for each operation group.
- Add `RequestOptions` and `Context` to client method parameters.
- Return type of client method is always `Response` except for paging and long-running operations.
- Allow users to set `ServiceVersion` in client builder.
>>>>>>> 888a058c

## 1.0.0-beta.1 (2021-05-11)

- Initial beta release for Purview Scanning client library.<|MERGE_RESOLUTION|>--- conflicted
+++ resolved
@@ -2,8 +2,6 @@
 
 ## 1.0.0-beta.2 (Unreleased)
 
-<<<<<<< HEAD
-=======
 ### Breaking Changes
 
 This is a new version of LLC SDK. Changes are
@@ -12,7 +10,6 @@
 - Add `RequestOptions` and `Context` to client method parameters.
 - Return type of client method is always `Response` except for paging and long-running operations.
 - Allow users to set `ServiceVersion` in client builder.
->>>>>>> 888a058c
 
 ## 1.0.0-beta.1 (2021-05-11)
 
