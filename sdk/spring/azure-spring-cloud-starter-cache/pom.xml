<?xml version="1.0" encoding="UTF-8"?>
<project xmlns:xsi="http://www.w3.org/2001/XMLSchema-instance"
         xmlns="http://maven.apache.org/POM/4.0.0"
         xsi:schemaLocation="http://maven.apache.org/POM/4.0.0 http://maven.apache.org/xsd/maven-4.0.0.xsd">
  <parent>
    <groupId>com.azure</groupId>
    <artifactId>azure-client-sdk-parent</artifactId>
    <version>1.7.0</version> <!-- {x-version-update;com.azure:azure-client-sdk-parent;current} -->
    <relativePath>../../parents/azure-client-sdk-parent</relativePath>
  </parent>
  <modelVersion>4.0.0</modelVersion>

  <groupId>com.azure.spring</groupId>
  <artifactId>azure-spring-cloud-starter-cache</artifactId>
  <version>2.8.0</version> <!-- {x-version-update;com.azure.spring:azure-spring-cloud-starter-cache;current} -->

  <name>Azure Spring Cloud Starter Cache</name>

  <dependencies>
    <dependency>
      <groupId>com.azure.spring</groupId>
      <artifactId>azure-spring-cloud-autoconfigure</artifactId>
      <version>2.8.0</version> <!-- {x-version-update;com.azure.spring:azure-spring-cloud-autoconfigure;current} -->
    </dependency>
    <dependency>
<<<<<<< HEAD
=======
      <groupId>com.azure.spring</groupId>
      <artifactId>azure-spring-cloud-context</artifactId>
      <version>2.8.0</version> <!-- {x-version-update;com.azure.spring:azure-spring-cloud-context;current} -->
    </dependency>
    <dependency>
>>>>>>> 51ea350a
      <groupId>org.springframework.boot</groupId>
      <artifactId>spring-boot-starter-cache</artifactId>
      <version>2.5.3</version> <!-- {x-version-update;org.springframework.boot:spring-boot-starter-cache;external_dependency} -->
    </dependency>
    <dependency>
      <groupId>org.springframework.boot</groupId>
      <artifactId>spring-boot-starter-data-redis</artifactId>
      <version>2.5.3</version> <!-- {x-version-update;org.springframework.boot:spring-boot-starter-data-redis;external_dependency} -->
    </dependency>
    <dependency>
      <groupId>com.azure.spring</groupId>
      <artifactId>azure-spring-cloud-resourcemanager</artifactId>
      <version>2.8.0-beta.1</version> <!-- {x-version-update;com.azure.spring:azure-spring-cloud-resourcemanager;current} -->
    </dependency>
  </dependencies>
  <build>
    <plugins>
      <plugin>
        <groupId>org.apache.maven.plugins</groupId>
        <artifactId>maven-enforcer-plugin</artifactId>
        <version>3.0.0-M3</version> <!-- {x-version-update;org.apache.maven.plugins:maven-enforcer-plugin;external_dependency} -->
        <configuration>
          <rules>
            <bannedDependencies>
              <includes>
                <include>org.springframework.boot:spring-boot-starter-cache:[2.5.3]</include> <!-- {x-include-update;org.springframework.boot:spring-boot-starter-cache;external_dependency} -->
                <include>org.springframework.boot:spring-boot-starter-data-redis:[2.5.3]</include> <!-- {x-include-update;org.springframework.boot:spring-boot-starter-data-redis;external_dependency} -->
              </includes>
            </bannedDependencies>
          </rules>
        </configuration>
      </plugin>
      <!-- BEGIN: Empty Java Doc & Sources -->
      <!-- The following code will generate an empty javadoc with just a README.md. This is necessary
           to pass the required checks on Maven. The way this works is by setting the classesDirectory
           to a directory that only contains the README.md, which we need to copy. If the classesDirectory
           is set to the root, where the README.md lives, it still won't have javadocs but the jar file
           will contain a bunch of files that shouldn't be there. The faux sources directory is deleted
           and recreated with the README.md being copied every time to guarantee that, when building locally,
           it'll have the latest copy of the README.md file.
      -->
      <plugin>
        <groupId>org.apache.maven.plugins</groupId>
        <artifactId>maven-javadoc-plugin</artifactId>
        <version>3.1.1</version> <!-- {x-version-update;org.apache.maven.plugins:maven-javadoc-plugin;external_dependency} -->
        <executions>
          <execution>
            <id>attach-javadocs</id>
            <goals>
              <goal>jar</goal>
            </goals>
            <configuration>
              <skip>true</skip>
            </configuration>
          </execution>
        </executions>
      </plugin>
      <plugin>
        <groupId>org.apache.maven.plugins</groupId>
        <artifactId>maven-jar-plugin</artifactId>
        <version>3.1.2</version> <!-- {x-version-update;org.apache.maven.plugins:maven-jar-plugin;external_dependency} -->
        <executions>
          <!-- BEGIN: Empty Java Doc -->
          <execution>
            <id>empty-javadoc-jar-with-readme</id>
            <phase>package</phase>
            <goals>
              <goal>jar</goal>
            </goals>
            <configuration>
              <classifier>javadoc</classifier>
              <classesDirectory>${project.basedir}/javadocTemp</classesDirectory>
            </configuration>
          </execution>
          <!-- END: Empty Java Doc -->
          <!-- BEGIN: Empty Sources -->
          <execution>
            <id>empty-sources-jar-with-readme</id>
            <phase>package</phase>
            <goals>
              <goal>jar</goal>
            </goals>
            <configuration>
              <classifier>sources</classifier>
              <classesDirectory>${project.basedir}/sourceTemp</classesDirectory>
            </configuration>
          </execution>
          <!-- END: Empty Sources -->
        </executions>
      </plugin>
      <plugin>
        <groupId>org.apache.maven.plugins</groupId>
        <artifactId>maven-antrun-plugin</artifactId>
        <version>1.8</version> <!-- {x-version-update;org.apache.maven.plugins:maven-antrun-plugin;external_dependency} -->
        <executions>
          <execution>
            <id>copy-readme-to-javadocTemp</id>
            <phase>prepare-package</phase>
            <configuration>
              <target>
                <echo>Deleting existing ${project.basedir}/javadocTemp</echo>
                <delete includeEmptyDirs="true" quiet="true">
                  <fileset dir="${project.basedir}/javadocTemp"/>
                </delete>
                <echo>Copying ${project.basedir}/README.md to
                  ${project.basedir}/javadocTemp/README.md
                </echo>
                <copy file="${project.basedir}/README.md" tofile="${project.basedir}/javadocTemp/README.md"/>
              </target>
            </configuration>
            <goals>
              <goal>run</goal>
            </goals>
          </execution>
          <execution>
            <id>copy-readme-to-sourceTemp</id>
            <phase>prepare-package</phase>
            <configuration>
              <target>
                <echo>Deleting existing ${project.basedir}/sourceTemp</echo>
                <delete includeEmptyDirs="true" quiet="true">
                  <fileset dir="${project.basedir}/sourceTemp"/>
                </delete>
                <echo>Copying ${project.basedir}/README.md to
                  ${project.basedir}/sourceTemp/README.md
                </echo>
                <copy file="${project.basedir}/README.md" tofile="${project.basedir}/sourceTemp/README.md"/>
              </target>
            </configuration>
            <goals>
              <goal>run</goal>
            </goals>
          </execution>
        </executions>
      </plugin>
      <plugin>
        <groupId>org.apache.maven.plugins</groupId>
        <artifactId>maven-source-plugin</artifactId>
        <version>3.0.1</version> <!-- {x-version-update;org.apache.maven.plugins:maven-source-plugin;external_dependency} -->
        <executions>
          <execution>
            <id>attach-sources</id>
            <phase>none</phase> <!-- The way to skip the sources attach is to set the phase to none, the skip config doesn't work for sources -->
          </execution>
        </executions>
      </plugin>
      <!-- END: Empty Java Doc & Sources -->
    </plugins>
  </build>
</project><|MERGE_RESOLUTION|>--- conflicted
+++ resolved
@@ -23,14 +23,6 @@
       <version>2.8.0</version> <!-- {x-version-update;com.azure.spring:azure-spring-cloud-autoconfigure;current} -->
     </dependency>
     <dependency>
-<<<<<<< HEAD
-=======
-      <groupId>com.azure.spring</groupId>
-      <artifactId>azure-spring-cloud-context</artifactId>
-      <version>2.8.0</version> <!-- {x-version-update;com.azure.spring:azure-spring-cloud-context;current} -->
-    </dependency>
-    <dependency>
->>>>>>> 51ea350a
       <groupId>org.springframework.boot</groupId>
       <artifactId>spring-boot-starter-cache</artifactId>
       <version>2.5.3</version> <!-- {x-version-update;org.springframework.boot:spring-boot-starter-cache;external_dependency} -->
