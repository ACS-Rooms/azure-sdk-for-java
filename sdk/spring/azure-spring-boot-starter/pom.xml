--- conflicted
+++ resolved
@@ -32,13 +32,8 @@
     </dependency>
     <dependency>
       <groupId>com.azure.spring</groupId>
-<<<<<<< HEAD
       <artifactId>azure-spring-cloud-autoconfigure</artifactId>
-      <version>2.8.0-beta.1</version> <!-- {x-version-update;com.azure.spring:azure-spring-cloud-autoconfigure;current} -->
-=======
-      <artifactId>azure-spring-boot</artifactId>
-      <version>3.8.0</version> <!-- {x-version-update;com.azure.spring:azure-spring-boot;current} -->
->>>>>>> 51ea350a
+      <version>2.8.0</version> <!-- {x-version-update;com.azure.spring:azure-spring-cloud-autoconfigure;current} -->
     </dependency>
   </dependencies>
 
