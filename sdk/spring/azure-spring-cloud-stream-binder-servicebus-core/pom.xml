--- conflicted
+++ resolved
@@ -29,14 +29,6 @@
     </dependency>
     <dependency>
       <groupId>com.azure.spring</groupId>
-<<<<<<< HEAD
-=======
-      <artifactId>azure-spring-cloud-autoconfigure</artifactId>
-      <version>2.8.0</version> <!-- {x-version-update;com.azure.spring:azure-spring-cloud-autoconfigure;current} -->
-    </dependency>
-    <dependency>
-      <groupId>com.azure.spring</groupId>
->>>>>>> 51ea350a
       <artifactId>azure-spring-cloud-starter-servicebus</artifactId>
       <version>2.8.0</version> <!-- {x-version-update;com.azure.spring:azure-spring-cloud-starter-servicebus;current} -->
     </dependency>
