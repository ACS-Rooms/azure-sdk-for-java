--- conflicted
+++ resolved
@@ -35,75 +35,6 @@
       <dependencies>
         <dependency>
           <groupId>com.azure.spring</groupId>
-<<<<<<< HEAD
-          <artifactId>azure-identity-spring</artifactId>
-          <version>1.13.0-beta.1</version> <!-- {x-version-update;com.azure.spring:azure-identity-spring;current} -->
-        </dependency>
-        <dependency>
-          <groupId>com.azure.spring</groupId>
-          <artifactId>azure-spring-boot</artifactId>
-          <version>3.13.0-beta.1</version> <!-- {x-version-update;com.azure.spring:azure-spring-boot;current} -->
-        </dependency>
-        <dependency>
-          <groupId>com.azure.spring</groupId>
-          <artifactId>azure-spring-cloud-autoconfigure</artifactId>
-          <version>2.13.0-beta.1</version> <!-- {x-version-update;com.azure.spring:azure-spring-cloud-autoconfigure;current} -->
-        </dependency>
-        <dependency>
-          <groupId>com.azure.spring</groupId>
-          <artifactId>azure-spring-cloud-context</artifactId>
-          <version>2.13.0-beta.1</version> <!-- {x-version-update;com.azure.spring:azure-spring-cloud-context;current} -->
-        </dependency>
-        <dependency>
-          <groupId>com.azure.spring</groupId>
-          <artifactId>azure-spring-cloud-storage</artifactId>
-          <version>2.13.0-beta.1</version> <!-- {x-version-update;com.azure.spring:azure-spring-cloud-storage;current} -->
-        </dependency>
-        <dependency>
-          <groupId>com.azure.spring</groupId>
-          <artifactId>azure-spring-integration-core</artifactId>
-          <version>2.13.0-beta.1</version> <!-- {x-version-update;com.azure.spring:azure-spring-integration-core;current} -->
-       </dependency>
-        <dependency>
-          <groupId>com.azure.spring</groupId>
-          <artifactId>azure-spring-integration-eventhubs</artifactId>
-          <version>2.13.0-beta.1</version> <!-- {x-version-update;com.azure.spring:azure-spring-integration-eventhubs;current} -->
-        </dependency>
-        <dependency>
-          <groupId>com.azure.spring</groupId>
-          <artifactId>azure-spring-integration-servicebus</artifactId>
-          <version>2.13.0-beta.1</version> <!-- {x-version-update;com.azure.spring:azure-spring-integration-servicebus;current} -->
-        </dependency>
-        <dependency>
-          <groupId>com.azure.spring</groupId>
-          <artifactId>azure-spring-integration-storage-queue</artifactId>
-          <version>2.13.0-beta.1</version> <!-- {x-version-update;com.azure.spring:azure-spring-integration-storage-queue;current} -->
-        </dependency>
-        <dependency>
-          <groupId>com.azure.spring</groupId>
-          <artifactId>azure-spring-cloud-messaging</artifactId>
-          <version>2.13.0-beta.1</version> <!-- {x-version-update;com.azure.spring:azure-spring-cloud-messaging;current} -->
-        </dependency>
-        <dependency>
-          <groupId>com.azure.spring</groupId>
-          <artifactId>azure-spring-cloud-stream-binder-eventhubs</artifactId>
-          <version>2.13.0-beta.1</version> <!-- {x-version-update;com.azure.spring:azure-spring-cloud-stream-binder-eventhubs;current} -->
-        </dependency>
-        <dependency>
-          <groupId>com.azure.spring</groupId>
-          <artifactId>azure-spring-cloud-stream-binder-servicebus-core</artifactId>
-          <version>2.13.0-beta.1</version> <!-- {x-version-update;com.azure.spring:azure-spring-cloud-stream-binder-servicebus-core;current} -->
-        </dependency>
-        <dependency>
-          <groupId>com.azure.spring</groupId>
-          <artifactId>azure-spring-cloud-stream-binder-servicebus-queue</artifactId>
-          <version>2.13.0-beta.1</version> <!-- {x-version-update;com.azure.spring:azure-spring-cloud-stream-binder-servicebus-queue;current} -->
-        </dependency>
-        <dependency>
-          <groupId>com.azure.spring</groupId>
-          <artifactId>azure-spring-cloud-stream-binder-servicebus-topic</artifactId>
-          <version>2.13.0-beta.1</version> <!-- {x-version-update;com.azure.spring:azure-spring-cloud-stream-binder-servicebus-topic;current} -->
-=======
           <artifactId>spring-messaging-azure</artifactId>
           <version>4.0.0-beta.4</version> <!-- {x-version-update;com.azure.spring:spring-messaging-azure;current} -->
         </dependency>
@@ -186,7 +117,6 @@
           <groupId>com.azure.spring</groupId>
           <artifactId>spring-cloud-azure-trace-sleuth</artifactId>
           <version>4.0.0-beta.4</version> <!-- {x-version-update;com.azure.spring:spring-cloud-azure-trace-sleuth;current} -->
->>>>>>> 65f68dab
         </dependency>
       </dependencies>
 
