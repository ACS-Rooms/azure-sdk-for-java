--- conflicted
+++ resolved
@@ -124,21 +124,15 @@
       - name: azure-spring-cloud-context
         groupId: com.azure.spring
         safeName: azurespringcloudcontext
+        skipPublishDocMs: true
       - name: azure-spring-cloud-autoconfigure
         groupId: com.azure.spring
-<<<<<<< HEAD
         safeName: azurespringcloudautoconfigure
+        skipPublishDocMs: true
       - name: azure-spring-cloud-resourcemanager
         groupId: com.azure.spring
         safeName: azurespringcloudresourcemanager
-=======
-        safeName: azureidentityspring
-        skipPublishDocMs: true
-      - name: azure-spring-boot
-        groupId: com.azure.spring
-        safeName: azurespringboot
-        skipPublishDocMs: true
->>>>>>> 96190dd3
+        skipPublishDocMs: true
       - name: azure-spring-boot-starter
         groupId: com.azure.spring
         safeName: azurespringbootstarter
@@ -179,13 +173,6 @@
         safeName: azurespringbootstarterstorage
         skipPublishDocMs: true
         skipUpdatePackageJson: true
-<<<<<<< HEAD
-=======
-      - name: azure-spring-cloud-context
-        groupId: com.azure.spring
-        safeName: azurespringcloudcontext
-        skipPublishDocMs: true
->>>>>>> 96190dd3
       - name: azure-spring-integration-core
         groupId: com.azure.spring
         safeName: azurespringintegrationcore
@@ -205,18 +192,6 @@
       - name: azure-spring-integration-storage-queue
         groupId: com.azure.spring
         safeName: azurespringintegrationstoragequeue
-<<<<<<< HEAD
-=======
-        skipPublishDocMs: true
-      - name: azure-spring-cloud-storage
-        groupId: com.azure.spring
-        safeName: azurespringcloudstorage
-        skipPublishDocMs: true
-      - name: azure-spring-cloud-autoconfigure
-        groupId: com.azure.spring
-        safeName: azurespringcloudautoconfigure
-        skipPublishDocMs: true
->>>>>>> 96190dd3
       - name: azure-spring-cloud-messaging
         groupId: com.azure.spring
         safeName: azurespringcloudmessaging
