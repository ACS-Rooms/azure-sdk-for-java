// Copyright (c) Microsoft Corporation. All rights reserved.
// Licensed under the MIT License.

package com.azure.resourcemanager.keyvault.implementation;

import com.azure.core.http.HttpPipeline;
import com.azure.core.management.exception.ManagementException;
import com.azure.core.util.logging.ClientLogger;
import com.azure.resourcemanager.authorization.AuthorizationManager;
import com.azure.resourcemanager.keyvault.KeyVaultManager;
import com.azure.resourcemanager.keyvault.fluent.VaultsClient;
import com.azure.resourcemanager.keyvault.fluent.models.VaultInner;
import com.azure.resourcemanager.keyvault.models.AccessPolicy;
import com.azure.resourcemanager.keyvault.models.AccessPolicyEntry;
import com.azure.resourcemanager.keyvault.models.CreateMode;
import com.azure.resourcemanager.keyvault.models.IpRule;
import com.azure.resourcemanager.keyvault.models.Keys;
import com.azure.resourcemanager.keyvault.models.NetworkRuleAction;
import com.azure.resourcemanager.keyvault.models.NetworkRuleBypassOptions;
import com.azure.resourcemanager.keyvault.models.NetworkRuleSet;
import com.azure.resourcemanager.keyvault.models.Secrets;
import com.azure.resourcemanager.keyvault.models.Sku;
import com.azure.resourcemanager.keyvault.models.SkuName;
import com.azure.resourcemanager.keyvault.models.Vault;
import com.azure.resourcemanager.keyvault.models.VaultCreateOrUpdateParameters;
import com.azure.resourcemanager.keyvault.models.VaultProperties;
import com.azure.resourcemanager.keyvault.models.VirtualNetworkRule;
import com.azure.resourcemanager.resources.fluentcore.arm.models.implementation.GroupableResourceImpl;
import com.azure.resourcemanager.resources.fluentcore.utils.ResourceManagerUtils;
import com.azure.security.keyvault.keys.KeyAsyncClient;
import com.azure.security.keyvault.keys.KeyClientBuilder;
import com.azure.security.keyvault.secrets.SecretAsyncClient;
import com.azure.security.keyvault.secrets.SecretClientBuilder;
import reactor.core.publisher.Mono;

import java.util.ArrayList;
import java.util.Arrays;
import java.util.List;
import java.util.NoSuchElementException;

/** Implementation for Vault and its parent interfaces. */
class VaultImpl extends GroupableResourceImpl<Vault, VaultInner, VaultImpl, KeyVaultManager>
    implements Vault, Vault.Definition, Vault.Update {

    private final ClientLogger logger = new ClientLogger(this.getClass());

    private AuthorizationManager authorizationManager;
    private List<AccessPolicyImpl> accessPolicies;

    private SecretAsyncClient secretClient;
    private KeyAsyncClient keyClient;
    private HttpPipeline vaultHttpPipeline;

    private Keys keys;
    private Secrets secrets;

    VaultImpl(String key, VaultInner innerObject, KeyVaultManager manager, AuthorizationManager authorizationManager) {
        super(key, innerObject, manager);
        this.authorizationManager = authorizationManager;
        this.accessPolicies = new ArrayList<>();
        if (innerObject != null
            && innerObject.properties() != null
            && innerObject.properties().accessPolicies() != null) {
            for (AccessPolicyEntry entry : innerObject.properties().accessPolicies()) {
                this.accessPolicies.add(new AccessPolicyImpl(entry, this));
            }
        }

        vaultHttpPipeline = manager().httpPipeline();
        init();
    }

    private void init() {
        if (innerModel().properties().vaultUri() != null) {
            final String vaultUrl = vaultUri();
            this.secretClient =
                new SecretClientBuilder()
                    .vaultUrl(vaultUrl)
                    .pipeline(vaultHttpPipeline)
                    .buildAsyncClient();
            this.keyClient =
                new KeyClientBuilder()
                    .vaultUrl(vaultUrl)
                    .pipeline(vaultHttpPipeline)
                    .buildAsyncClient();
        }
    }

    @Override
    public HttpPipeline vaultHttpPipeline() {
        return vaultHttpPipeline;
    }

    public SecretAsyncClient secretClient() {
        return secretClient;
    }

    @Override
    public KeyAsyncClient keyClient() {
        return keyClient;
    }

    @Override
    public Keys keys() {
        if (keys == null) {
            keys = new KeysImpl(keyClient, this);
        }
        return keys;
    }

    @Override
    public Secrets secrets() {
        if (secrets == null) {
            secrets = new SecretsImpl(secretClient, this);
        }
        return secrets;
    }

    @Override
    public String vaultUri() {
        if (innerModel().properties() == null) {
            return null;
        }
        return innerModel().properties().vaultUri();
    }

    @Override
    public String tenantId() {
        if (innerModel().properties() == null) {
            return null;
        }
        if (innerModel().properties().tenantId() == null) {
            return null;
        }
        return innerModel().properties().tenantId().toString();
    }

    @Override
    public Sku sku() {
        if (innerModel().properties() == null) {
            return null;
        }
        return innerModel().properties().sku();
    }

    @Override
    public List<AccessPolicy> accessPolicies() {
        AccessPolicy[] array = new AccessPolicy[accessPolicies.size()];
        return Arrays.asList(accessPolicies.toArray(array));
    }

    @Override
    public boolean enabledForDeployment() {
        if (innerModel().properties() == null) {
            return false;
        }
        return ResourceManagerUtils.toPrimitiveBoolean(innerModel().properties().enabledForDeployment());
    }

    @Override
    public boolean enabledForDiskEncryption() {
        if (innerModel().properties() == null) {
            return false;
        }
        return ResourceManagerUtils.toPrimitiveBoolean(innerModel().properties().enabledForDiskEncryption());
    }

    @Override
    public boolean enabledForTemplateDeployment() {
        if (innerModel().properties() == null) {
            return false;
        }
        return ResourceManagerUtils.toPrimitiveBoolean(innerModel().properties().enabledForTemplateDeployment());
    }

    @Override
    public boolean softDeleteEnabled() {
        if (innerModel().properties() == null) {
            return false;
        }
        return ResourceManagerUtils.toPrimitiveBoolean(innerModel().properties().enableSoftDelete());
    }

    @Override
    public boolean purgeProtectionEnabled() {
        if (innerModel().properties() == null) {
            return false;
        }
        return ResourceManagerUtils.toPrimitiveBoolean(innerModel().properties().enablePurgeProtection());
    }

    @Override
    public VaultImpl withEmptyAccessPolicy() {
        this.accessPolicies = new ArrayList<>();
        return this;
    }

    @Override
    public VaultImpl withoutAccessPolicy(String objectId) {
        for (AccessPolicyImpl entry : this.accessPolicies) {
            if (entry.objectId().equals(objectId)) {
                accessPolicies.remove(entry);
                break;
            }
        }
        return this;
    }

    @Override
    public VaultImpl withAccessPolicy(AccessPolicy accessPolicy) {
        accessPolicies.add((AccessPolicyImpl) accessPolicy);
        return this;
    }

    @Override
    public AccessPolicyImpl defineAccessPolicy() {
        return new AccessPolicyImpl(new AccessPolicyEntry(), this);
    }

    @Override
    public AccessPolicyImpl updateAccessPolicy(String objectId) {
        for (AccessPolicyImpl entry : this.accessPolicies) {
            if (entry.objectId().equals(objectId)) {
                return entry;
            }
        }
        throw logger.logExceptionAsError(
            new NoSuchElementException(String.format("Identity %s not found in the access policies.", objectId)));
    }

    @Override
    public VaultImpl withDeploymentEnabled() {
        innerModel().properties().withEnabledForDeployment(true);
        return this;
    }

    @Override
    public VaultImpl withDiskEncryptionEnabled() {
        innerModel().properties().withEnabledForDiskEncryption(true);
        return this;
    }

    @Override
    public VaultImpl withTemplateDeploymentEnabled() {
        innerModel().properties().withEnabledForTemplateDeployment(true);
        return this;
    }

    @Override
    public VaultImpl withSoftDeleteEnabled() {
        innerModel().properties().withEnableSoftDelete(true);
        return this;
    }

    @Override
    public VaultImpl withPurgeProtectionEnabled() {
        innerModel().properties().withEnablePurgeProtection(true);
        return this;
    }

    @Override
    public VaultImpl withDeploymentDisabled() {
        innerModel().properties().withEnabledForDeployment(false);
        return this;
    }

    @Override
    public VaultImpl withDiskEncryptionDisabled() {
        innerModel().properties().withEnabledForDiskEncryption(false);
        return this;
    }

    @Override
    public VaultImpl withTemplateDeploymentDisabled() {
        innerModel().properties().withEnabledForTemplateDeployment(false);
        return this;
    }

    @Override
    public VaultImpl withSku(SkuName skuName) {
        if (innerModel().properties() == null) {
            innerModel().withProperties(new VaultProperties());
        }
<<<<<<< HEAD
        inner().properties().withSku(new Sku().withName(skuName));
=======
        innerModel().properties().withSku(new Sku().withName(skuName).withFamily(SkuFamily.A));
>>>>>>> aced874b
        return this;
    }

    private Mono<List<AccessPolicy>> populateAccessPolicies() {
        List<Mono<?>> observables = new ArrayList<>();
        for (final AccessPolicyImpl accessPolicy : accessPolicies) {
            if (accessPolicy.objectId() == null) {
                if (accessPolicy.userPrincipalName() != null) {
                    observables
                        .add(
                            authorizationManager
                                .users()
                                .getByNameAsync(accessPolicy.userPrincipalName())
                                .subscribeOn(ResourceManagerUtils.InternalRuntimeContext.getReactorScheduler())
                                .doOnNext(user -> accessPolicy.forObjectId(user.id()))
                                .switchIfEmpty(
                                    Mono
                                        .error(
                                            new ManagementException(
                                                String
                                                    .format(
                                                        "User principal name %s is not found in tenant %s",
                                                        accessPolicy.userPrincipalName(),
                                                        authorizationManager.tenantId()),
                                                null))));
                } else if (accessPolicy.servicePrincipalName() != null) {
                    observables
                        .add(
                            authorizationManager
                                .servicePrincipals()
                                .getByNameAsync(accessPolicy.servicePrincipalName())
                                .subscribeOn(ResourceManagerUtils.InternalRuntimeContext.getReactorScheduler())
                                .doOnNext(sp -> accessPolicy.forObjectId(sp.id()))
                                .switchIfEmpty(
                                    Mono
                                        .error(
                                            new ManagementException(
                                                String
                                                    .format(
                                                        "Service principal name %s is not found in tenant %s",
                                                        accessPolicy.servicePrincipalName(),
                                                        authorizationManager.tenantId()),
                                                null))));
                } else {
                    throw logger.logExceptionAsError(
                        new IllegalArgumentException("Access policy must specify object ID."));
                }
            }
        }
        if (observables.isEmpty()) {
            return Mono.just(accessPolicies());
        } else {
            return Mono.zip(observables, args -> accessPolicies());
        }
    }

    @Override
    public Mono<Vault> createResourceAsync() {
        final VaultsClient client = this.manager().serviceClient().getVaults();
        return populateAccessPolicies()
            .then(
                Mono
                    .defer(
                        () -> {
                            VaultCreateOrUpdateParameters parameters = new VaultCreateOrUpdateParameters();
                            parameters.withLocation(regionName());
                            parameters.withProperties(innerModel().properties());
                            parameters.withTags(innerModel().tags());
                            parameters.properties().withAccessPolicies(new ArrayList<>());
                            for (AccessPolicy accessPolicy : accessPolicies) {
                                parameters.properties().accessPolicies().add(accessPolicy.innerModel());
                            }
                            return client.createOrUpdateAsync(resourceGroupName(), this.name(), parameters);
                        }))
            .map(
                inner -> {
                    this.setInner(inner);
                    init();
                    return this;
                });
    }

    @Override
    protected Mono<VaultInner> getInnerAsync() {
        return this.manager().serviceClient().getVaults().getByResourceGroupAsync(resourceGroupName(), this.name());
    }

    @Override
    public CreateMode createMode() {
        return innerModel().properties().createMode();
    }

    @Override
    public NetworkRuleSet networkRuleSet() {
        return innerModel().properties().networkAcls();
    }

    @Override
    public VaultImpl withAccessFromAllNetworks() {
        if (innerModel().properties().networkAcls() == null) {
            innerModel().properties().withNetworkAcls(new NetworkRuleSet());
        }
        innerModel().properties().networkAcls().withDefaultAction(NetworkRuleAction.ALLOW);
        return this;
    }

    @Override
    public VaultImpl withAccessFromSelectedNetworks() {
        if (innerModel().properties().networkAcls() == null) {
            innerModel().properties().withNetworkAcls(new NetworkRuleSet());
        }
        innerModel().properties().networkAcls().withDefaultAction(NetworkRuleAction.DENY);
        return this;
    }

    /**
     * Specifies that access to the storage account should be allowed from the given ip address or ip address range.
     *
     * @param ipAddressOrRange the ip address or ip address range in cidr format
     * @return VaultImpl
     */
    private VaultImpl withAccessAllowedFromIpAddressOrRange(String ipAddressOrRange) {
        NetworkRuleSet networkRuleSet = innerModel().properties().networkAcls();
        if (networkRuleSet.ipRules() == null) {
            networkRuleSet.withIpRules(new ArrayList<>());
        }
        boolean found = false;
        for (IpRule rule : networkRuleSet.ipRules()) {
            if (rule.value().equalsIgnoreCase(ipAddressOrRange)) {
                found = true;
                break;
            }
        }
        if (!found) {
            networkRuleSet.ipRules().add(new IpRule().withValue(ipAddressOrRange));
        }
        return this;
    }

    @Override
    public VaultImpl withAccessFromIpAddress(String ipAddress) {
        return withAccessAllowedFromIpAddressOrRange(ipAddress);
    }

    @Override
    public VaultImpl withAccessFromIpAddressRange(String ipAddressCidr) {
        return withAccessAllowedFromIpAddressOrRange(ipAddressCidr);
    }

    @Override
    public VaultImpl withAccessFromAzureServices() {
        if (innerModel().properties().networkAcls() == null) {
            innerModel().properties().withNetworkAcls(new NetworkRuleSet());
        }
        innerModel().properties().networkAcls().withBypass(NetworkRuleBypassOptions.AZURE_SERVICES);
        return this;
    }

    @Override
    public VaultImpl withBypass(NetworkRuleBypassOptions bypass) {
        if (innerModel().properties().networkAcls() == null) {
            innerModel().properties().withNetworkAcls(new NetworkRuleSet());
        }
        innerModel().properties().networkAcls().withBypass(bypass);
        return this;
    }

    @Override
    public VaultImpl withDefaultAction(NetworkRuleAction defaultAction) {
        if (innerModel().properties().networkAcls() == null) {
            innerModel().properties().withNetworkAcls(new NetworkRuleSet());
        }
        innerModel().properties().networkAcls().withDefaultAction(defaultAction);
        return this;
    }

    @Override
    public VaultImpl withVirtualNetworkRules(List<VirtualNetworkRule> virtualNetworkRules) {
        if (innerModel().properties().networkAcls() == null) {
            innerModel().properties().withNetworkAcls(new NetworkRuleSet());
        }
        innerModel().properties().networkAcls().withVirtualNetworkRules(virtualNetworkRules);
        return this;
    }
}<|MERGE_RESOLUTION|>--- conflicted
+++ resolved
@@ -20,6 +20,7 @@
 import com.azure.resourcemanager.keyvault.models.NetworkRuleSet;
 import com.azure.resourcemanager.keyvault.models.Secrets;
 import com.azure.resourcemanager.keyvault.models.Sku;
+import com.azure.resourcemanager.keyvault.models.SkuFamily;
 import com.azure.resourcemanager.keyvault.models.SkuName;
 import com.azure.resourcemanager.keyvault.models.Vault;
 import com.azure.resourcemanager.keyvault.models.VaultCreateOrUpdateParameters;
@@ -281,11 +282,7 @@
         if (innerModel().properties() == null) {
             innerModel().withProperties(new VaultProperties());
         }
-<<<<<<< HEAD
-        inner().properties().withSku(new Sku().withName(skuName));
-=======
         innerModel().properties().withSku(new Sku().withName(skuName).withFamily(SkuFamily.A));
->>>>>>> aced874b
         return this;
     }
 
