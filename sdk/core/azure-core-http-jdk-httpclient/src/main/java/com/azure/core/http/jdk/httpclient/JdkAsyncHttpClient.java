--- conflicted
+++ resolved
@@ -52,16 +52,10 @@
 
     JdkAsyncHttpClient(java.net.http.HttpClient httpClient, Set<String> restrictedHeaders) {
         this.jdkHttpClient = httpClient;
-<<<<<<< HEAD
         // Since this library requires Java 11 to compile use Runtime.version().feature() which was added in Java 10
         // which gets the Java major version.
         if (Runtime.version().feature() <= 11) {
-            throw logger.logExceptionAsError(
-=======
-        int javaVersion = getJavaVersion();
-        if (javaVersion <= 11) {
             throw LOGGER.logExceptionAsError(
->>>>>>> 06a66cff
                 new UnsupportedOperationException("JdkAsyncHttpClient is not supported in Java version 11 and below."));
         }
 
@@ -148,7 +142,6 @@
             return noBody();
         }
 
-<<<<<<< HEAD
         BinaryDataContent binaryDataContent = BinaryDataHelper.getContent(requestContent);
         if (binaryDataContent instanceof ByteArrayContent) {
             return ofByteArray(binaryDataContent.toBytes());
@@ -173,40 +166,6 @@
                 } else {
                     return fromPublisher(bbFlowPublisher, contentLengthLong);
                 }
-=======
-    /**
-     * Get the java runtime major version.
-     *
-     * @return the java major version
-     */
-    private int getJavaVersion() {
-        // java.version format:
-        // 8 and lower: 1.7, 1.8.0
-        // 9 and above: 12, 14.1.1
-        String version = System.getProperty("java.version");
-        if (CoreUtils.isNullOrEmpty(version)) {
-            throw LOGGER.logExceptionAsError(new RuntimeException("Can't find 'java.version' system property."));
-        }
-        if (version.startsWith("1.")) {
-            if (version.length() < 3) {
-                throw LOGGER.logExceptionAsError(new RuntimeException("Can't parse 'java.version':" + version));
-            }
-            try {
-                return Integer.parseInt(version.substring(2, 3));
-            } catch (Throwable t) {
-                throw LOGGER.logExceptionAsError(new RuntimeException("Can't parse 'java.version':" + version, t));
-            }
-        } else {
-            int idx = version.indexOf(".");
-
-            if (idx == -1) {
-                return Integer.parseInt(version);
-            }
-            try {
-                return Integer.parseInt(version.substring(0, idx));
-            } catch (Throwable t) {
-                throw LOGGER.logExceptionAsError(new RuntimeException("Can't parse 'java.version':" + version, t));
->>>>>>> 06a66cff
             }
         }
     }
