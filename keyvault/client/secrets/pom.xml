<?xml version="1.0" encoding="UTF-8"?>
<project xmlns="http://maven.apache.org/POM/4.0.0" xmlns:xsi="http://www.w3.org/2001/XMLSchema-instance"
  xsi:schemaLocation="http://maven.apache.org/POM/4.0.0 http://maven.apache.org/xsd/maven-4.0.0.xsd">
  <modelVersion>4.0.0</modelVersion>
  <parent>
    <groupId>com.azure</groupId>
    <artifactId>azure-keyvault-parent</artifactId>
    <version>4.0.0-preview.1</version>
    <relativePath>../pom.xml</relativePath>
  </parent>

  <groupId>com.azure</groupId>
  <artifactId>azure-keyvault-secrets</artifactId>
  <version>4.0.0-preview.1</version>

  <name>azure-keyvault-secrets</name>
  <url>https://github.com/Azure/azure-sdk-for-java</url>

  <distributionManagement>
    <site>
      <id>azure-java-build-docs</id>
      <url>${site.url}/site/${project.artifactId}</url>
    </site>
  </distributionManagement>

  <scm>
    <url>scm:git:https://github.com/Azure/azure-sdk-for-java</url>
    <connection>scm:git:git@github.com:Azure/azure-sdk-for-java.git</connection>
    <tag>HEAD</tag>
  </scm>

  <dependencies>

    <dependency>
      <groupId>com.azure</groupId>
      <artifactId>azure-core</artifactId>
      <version>1.0.0-preview.1</version>
    </dependency>

    <dependency>
<<<<<<< HEAD
      <groupId>com.azure</groupId>
      <artifactId>azure-core-auth</artifactId>
    </dependency>

    <dependency>
=======
>>>>>>> 054714a4
      <groupId>commons-codec</groupId>
      <artifactId>commons-codec</artifactId>
    </dependency>

    <dependency>
      <groupId>junit</groupId>
      <artifactId>junit</artifactId>
      <scope>test</scope>
    </dependency>

    <dependency>
      <groupId>io.projectreactor</groupId>
      <artifactId>reactor-test</artifactId>
      <scope>test</scope>
    </dependency>

    <dependency>
      <groupId>com.azure</groupId>
      <artifactId>azure-core-test</artifactId>
      <version>1.0.0-preview.1</version>
      <scope>test</scope>
    </dependency>

    <dependency>
      <groupId>com.azure</groupId>
      <artifactId>azure-identity</artifactId>
      <version>1.0.0-preview.1</version>
      <scope>test</scope>
    </dependency>

    <dependency>
      <groupId>com.azure</groupId>
      <artifactId>azure-identity</artifactId>
      <scope>test</scope>
    </dependency>

  </dependencies>

</project><|MERGE_RESOLUTION|>--- conflicted
+++ resolved
@@ -1,6 +1,6 @@
 <?xml version="1.0" encoding="UTF-8"?>
 <project xmlns="http://maven.apache.org/POM/4.0.0" xmlns:xsi="http://www.w3.org/2001/XMLSchema-instance"
-  xsi:schemaLocation="http://maven.apache.org/POM/4.0.0 http://maven.apache.org/xsd/maven-4.0.0.xsd">
+         xsi:schemaLocation="http://maven.apache.org/POM/4.0.0 http://maven.apache.org/xsd/maven-4.0.0.xsd">
   <modelVersion>4.0.0</modelVersion>
   <parent>
     <groupId>com.azure</groupId>
@@ -38,14 +38,6 @@
     </dependency>
 
     <dependency>
-<<<<<<< HEAD
-      <groupId>com.azure</groupId>
-      <artifactId>azure-core-auth</artifactId>
-    </dependency>
-
-    <dependency>
-=======
->>>>>>> 054714a4
       <groupId>commons-codec</groupId>
       <artifactId>commons-codec</artifactId>
     </dependency>
@@ -76,12 +68,6 @@
       <scope>test</scope>
     </dependency>
 
-    <dependency>
-      <groupId>com.azure</groupId>
-      <artifactId>azure-identity</artifactId>
-      <scope>test</scope>
-    </dependency>
-
   </dependencies>
 
 </project>